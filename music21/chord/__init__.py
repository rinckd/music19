--- conflicted
+++ resolved
@@ -177,12 +177,8 @@
         # after copying, if a Volume exists, it is linked to the old object
         # look at _volume so as not to create object if not already there
         # noinspection PyProtectedMember
-<<<<<<< HEAD
-        for n in new._notes:
+        for n in new._notes:  # pylint: disable=no-member
             n._chordAttached = new
-=======
-        for d in new._notes:  # pylint: disable=no-member
->>>>>>> 83b7020d
             # if .volume is called, a new Volume obj will be created
             if n.hasVolumeInformation():
                 n.volume.client = new  # update with new instance
