--- conflicted
+++ resolved
@@ -10,13 +10,6 @@
 # License:      LGPL
 #-------------------------------------------------------------------------------
 from __future__ import print_function
-
-#python3
-try:
-    basestring
-except:
-    basestring = str # @ReservedAssignment
-
 '''
 The duration module contains  :class:`~music21.duration.Duration` objects
 (among other objects and functions).  Duration objects are a fundamental
@@ -66,7 +59,7 @@
     2
 
 '''
-
+import fractions
 import unittest
 import copy
 
@@ -74,8 +67,14 @@
 from music21 import defaults
 from music21 import exceptions21
 from music21.common import SlottedObject
-
 from music21 import environment
+
+try:
+    basestring
+except:
+    basestring = str # @ReservedAssignment
+
+
 _MOD = "duration.py"
 environLocal = environment.Environment(_MOD)
 
@@ -105,20 +104,6 @@
     }
 
 typeFromNumDict = {
-<<<<<<< HEAD
-    1: 'whole',
-    2: 'half',
-    4: 'quarter',
-    8: 'eighth',
-    16: '16th',
-    32: '32nd',
-    64: '64th',
-    128: '128th',
-    256: '256th',
-    512: '512th',
-    1024: '1024th',
-    0: 'zero',
-=======
     1.0: 'whole',
     2.0: 'half',
     4.0: 'quarter',
@@ -131,7 +116,6 @@
     512.0: '512th',
     1024.0: '1024th',
     0.0: 'zero',
->>>>>>> 112abfc5
     0.5: 'breve',
     0.25: 'longa',
     0.125: 'maxima',
@@ -176,51 +160,34 @@
         >>> aDur.quarterLength = 3
         >>> duration.unitSpec(aDur)
         (3.0, 'half', 1, None, None, None)
-<<<<<<< HEAD
-
-    ::
-=======
->>>>>>> 112abfc5
 
         >>> bDur = duration.Duration()
         >>> bDur.quarterLength = 1.125
         >>> duration.unitSpec(bDur)
         (1.125, 'complex', None, None, None, None)
-<<<<<<< HEAD
-
-    ::
-=======
->>>>>>> 112abfc5
 
         >>> cDur = duration.Duration()
         >>> cDur.quarterLength = 0.3333333
         >>> duration.unitSpec(cDur)
-        (0.33333..., 'eighth', 0, 3, 2, 'eighth')
-
-    ::
+        (Fraction(1, 3), 'eighth', 0, 3, 2, 'eighth')
 
         >>> duration.unitSpec([aDur, bDur, cDur])
-<<<<<<< HEAD
-        [(3.0, 'half', 1, None, None, None), (1.125, 'complex', None, None, None, None), (0.333333..., 'eighth', 0, 3, 2, 'eighth')]
-
-=======
         [(3.0, 'half', 1, None, None, None), (1.125, 'complex', None, None, None, None), (Fraction(1, 3), 'eighth', 0, 3, 2, 'eighth')]
->>>>>>> 112abfc5
     '''
     if common.isListLike(durationObjectOrObjects):
         ret = []
         for dO in durationObjectOrObjects:
             if dO.tuplets is None or len(dO.tuplets) == 0:
-                ret.append((dO.quarterLength, dO.type, dO.dots, None, None, None))
+                ret.append((dO.quarterLengthRational, dO.type, dO.dots, None, None, None))
             else:
-                ret.append((dO.quarterLength, dO.type, dO.dots, dO.tuplets[0].numberNotesActual, dO.tuplets[0].numberNotesNormal, dO.tuplets[0].durationNormal.type))
+                ret.append((dO.quarterLengthRational, dO.type, dO.dots, dO.tuplets[0].numberNotesActual, dO.tuplets[0].numberNotesNormal, dO.tuplets[0].durationNormal.type))
         return ret
     else:
         dO = durationObjectOrObjects
         if dO.tuplets is None or len(dO.tuplets) == 0:
-            return (dO.quarterLength, dO.type, dO.dots, None, None, None)
+            return (dO.quarterLengthRational, dO.type, dO.dots, None, None, None)
         else:
-            return (dO.quarterLength, dO.type, dO.dots, dO.tuplets[0].numberNotesActual, dO.tuplets[0].numberNotesNormal, dO.tuplets[0].durationNormal.type)
+            return (dO.quarterLengthRational, dO.type, dO.dots, dO.tuplets[0].numberNotesActual, dO.tuplets[0].numberNotesNormal, dO.tuplets[0].durationNormal.type)
 
 def nextLargerType(durType):
     '''
@@ -230,14 +197,8 @@
 
         >>> duration.nextLargerType("16th")
         'eighth'
-
-    ::
-
         >>> duration.nextLargerType("whole")
         'breve'
-
-    ::
-
         >>> duration.nextLargerType("duplex-maxima")
         'unexpressible'
     '''
@@ -290,27 +251,14 @@
     >>> duration.quarterLengthToClosestType(2.0000000000000001)
     ('half', True)
     '''
-<<<<<<< HEAD
-    noteLengthType = round(4.0/qLen, 6)
-=======
     if (isinstance(qLen, fractions.Fraction)):
         noteLengthType = 4 / qLen  # divides right...
     else:
         noteLengthType = common.optionalNumToFraction(4.0/qLen)
->>>>>>> 112abfc5
 
     if noteLengthType in typeFromNumDict:
         return (typeFromNumDict[noteLengthType], True)
     else:
-<<<<<<< HEAD
-        for numDict in sorted(typeFromNumDict.keys()):
-            if numDict == 0:
-                continue
-            elif (4.0 / qLen) < numDict and (8.0 / qLen) > numDict:
-                return (typeFromNumDict[numDict], False)
-        # CUTHBERT ATTEMPT AT FIX Feb 2011
-        if qLen < 0.005:
-=======
         lowerBound = 4.0 / qLen
         upperBound = 8.0 / qLen
         for numDict in sorted(list(typeFromNumDict.keys())):
@@ -320,7 +268,6 @@
                 return (typeFromNumDict[numDict], False)
         # CUTHBERT ATTEMPT AT FIX Feb 2011
         if qLen < 5e-5:
->>>>>>> 112abfc5
             return (None, False)
         raise DurationException("Cannot return types greater than double duplex-maxima, your length was %s : remove this when we are sure this works..." % qLen)
 
@@ -412,7 +359,7 @@
 
     >>> c = duration.quarterLengthToTuplet(.3333333, 1)[0]
     >>> c.tupletMultiplier()
-    0.6666...
+    Fraction(2, 3)
     '''
     post = []
     # type, qLen pairs
@@ -487,7 +434,7 @@
     Or, a quarter that is 2/3 of a quarter.
 
     >>> duration.unitSpec(duration.quarterLengthToDurations(2.0/3.0))
-    [(0.666..., 'quarter', 0, 3, 2, 'quarter')]
+    [(Fraction(2, 3), 'quarter', 0, 3, 2, 'quarter')]
 
     A triplet eighth note, where 3 eights are in the place of 2.
     Or, an eighth that is 1/3 of a quarter
@@ -503,25 +450,25 @@
     Or, a half that is 2/3 of a half
 
     >>> duration.unitSpec(duration.quarterLengthToDurations(4.0/3.0))
-    [(1.33..., 'half', 0, 3, 2, 'half')]
+    [(Fraction(4, 3), 'half', 0, 3, 2, 'half')]
 
     A sixteenth that is 1/5 of a quarter
     Or, a sixteenth that is 4/5ths of a 16th
 
     >>> duration.unitSpec(duration.quarterLengthToDurations(1.0/5.0))
-    [(0.2..., '16th', 0, 5, 4, '16th')]
+    [(Fraction(1, 5), '16th', 0, 5, 4, '16th')]
 
     A 16th that is  1/7th of a quarter
     Or, a 16th that is 4/7 of a 16th
 
     >>> duration.unitSpec(duration.quarterLengthToDurations(1.0/7.0))
-    [(0.142857..., '16th', 0, 7, 4, '16th')]
+    [(Fraction(1, 7), '16th', 0, 7, 4, '16th')]
 
     A 4/7ths of a whole note, or
     A quarter that is 4/7th of of a quarter
 
     >>> duration.unitSpec(duration.quarterLengthToDurations(4.0/7.0))
-    [(0.571428..., 'quarter', 0, 7, 4, 'quarter')]
+    [(Fraction(4, 7), 'quarter', 0, 7, 4, 'quarter')]
 
     If a duration is not containable in a single unit, this method
     will break off the largest type that fits within this type
@@ -531,13 +478,6 @@
     [(2.0, 'half', 0, None, None, None), (0.5, 'eighth', 0, None, None, None)]
 
     >>> duration.unitSpec(duration.quarterLengthToDurations(2.3333333))
-<<<<<<< HEAD
-    [(2.0, 'half', 0, None, None, None), (0.333..., 'eighth', 0, 3, 2, 'eighth')]
-
-    >>> duration.unitSpec(duration.quarterLengthToDurations(1.0/6.0))
-    [(0.1666..., '16th', 0, 3, 2, '16th')]
-
-=======
     [(2.0, 'half', 0, None, None, None), (Fraction(1, 3), 'eighth', 0, 3, 2, 'eighth')]
 
 
@@ -548,7 +488,6 @@
     tries to approximate it with power of two notes (TODO: balance tuplet complexity with number of
     duration units)
     
->>>>>>> 112abfc5
     >>> duration.quarterLengthToDurations(.18333333333333)
     [<music21.duration.DurationUnit 0.125>, <music21.duration.DurationUnit 0.03125>, <music21.duration.DurationUnit 0.015625>, <music21.duration.DurationUnit 0.0078125>]
 
@@ -664,18 +603,18 @@
 
     Divide 1.33333 qLen into triplet eighths:
     >>> pql(4.0/3.0, 1.0/3.0)
-    (0.333..., 'eighth', 0, 3, 2, 'eighth')
-    (0.333..., 'eighth', 0, 3, 2, 'eighth')
-    (0.333..., 'eighth', 0, 3, 2, 'eighth')
-    (0.333..., 'eighth', 0, 3, 2, 'eighth')
+    (Fraction(1, 3), 'eighth', 0, 3, 2, 'eighth')
+    (Fraction(1, 3), 'eighth', 0, 3, 2, 'eighth')
+    (Fraction(1, 3), 'eighth', 0, 3, 2, 'eighth')
+    (Fraction(1, 3), 'eighth', 0, 3, 2, 'eighth')
 
     Divide 1.5 into triplet eighths
     >>> pql(1.5,.33333333333333)
-    (0.333..., 'eighth', 0, 3, 2, 'eighth')
-    (0.333..., 'eighth', 0, 3, 2, 'eighth')
-    (0.333..., 'eighth', 0, 3, 2, 'eighth')
-    (0.333..., 'eighth', 0, 3, 2, 'eighth')
-    (0.1666..., '16th', 0, 3, 2, '16th')
+    (Fraction(1, 3), 'eighth', 0, 3, 2, 'eighth')
+    (Fraction(1, 3), 'eighth', 0, 3, 2, 'eighth')
+    (Fraction(1, 3), 'eighth', 0, 3, 2, 'eighth')
+    (Fraction(1, 3), 'eighth', 0, 3, 2, 'eighth')
+    (Fraction(1, 6), '16th', 0, 3, 2, '16th')
 
     There is no problem if the division unit is larger then the source duration, it
     just will not be totally filled.
@@ -713,13 +652,11 @@
 
     >>> tup = duration.Tuplet(numberNotesActual = 5, numberNotesNormal = 4)
     >>> duration.convertTypeToQuarterLength('quarter', 0, [tup])
-    0.8...
-
+    Fraction(4, 5)
 
     >>> tup = duration.Tuplet(numberNotesActual = 3, numberNotesNormal = 4)
     >>> duration.convertTypeToQuarterLength('quarter', 0, [tup])
-    1.333333...
-
+    Fraction(4, 3)
 
     Also can handle those rare medieval dot groups
     (such as dotted-dotted half notes that take a full measure of 9/8.
@@ -756,21 +693,12 @@
     '''Convert a duration type string (`dType`) to a numerical scalar representation that shows
     how many of that duration type fits within a whole note.
 
-
     >>> duration.convertTypeToNumber('quarter')
-<<<<<<< HEAD
-    4
-    >>> duration.convertTypeToNumber('half')
-    2
-    >>> duration.convertTypeToNumber('1024th')
-    1024
-=======
     4.0
     >>> duration.convertTypeToNumber('half')
     2.0
     >>> duration.convertTypeToNumber('1024th')
     1024.0
->>>>>>> 112abfc5
     >>> duration.convertTypeToNumber('maxima')
     0.125
     '''
@@ -874,7 +802,7 @@
 
         >>> myTup = duration.Tuplet(numberNotesActual = 5, numberNotesNormal = 4)
         >>> print(myTup.tupletMultiplier())
-        0.8
+        4/5
 
 
     In this case, the tupletMultiplier is a float because it can be expressed
@@ -883,12 +811,8 @@
     ::
 
         >>> myTup2 = duration.Tuplet(8, 5)
-<<<<<<< HEAD
-        >>> print(myTup2.tupletMultiplier())
-=======
         >>> tm = myTup2.tupletMultiplier()
         >>> tm
->>>>>>> 112abfc5
         0.625
 
     ::
@@ -900,7 +824,7 @@
     ::
 
         >>> print(myTup2.tupletMultiplier())
-        0.666...
+        2/3
 
     Tuplets may be frozen, in which case they become immutable. Tuplets
     which are attached to Durations are automatically frozen.  Otherwise
@@ -984,7 +908,7 @@
         if 'numberNotesActual' in keywords:
             self.numberNotesActual = keywords['numberNotesActual']
         else:
-            self.numberNotesActual = 3.0
+            self.numberNotesActual = 3
 
         # this previously stored a Duration, not a DurationUnit
         if 'durationActual' in keywords and keywords['durationActual'] != None:
@@ -999,7 +923,7 @@
         if 'numberNotesNormal' in keywords:
             self.numberNotesNormal = keywords['numberNotesNormal']
         else:
-            self.numberNotesNormal = 2.0
+            self.numberNotesNormal = 2
 
         # this previously stored a Duration, not a DurationUnit
         if 'durationNormal' in keywords and keywords['durationNormal'] != None:
@@ -1047,14 +971,14 @@
         >>> a = duration.Tuplet()
         >>> a.setRatio(6,2)
         >>> a.tupletMultiplier()
-        0.333...
+        Fraction(1, 3)
         >>> a.durationActual
         <music21.duration.DurationUnit 0.5>
         >>> a.augmentOrDiminish(.5)
         >>> a.durationActual
         <music21.duration.DurationUnit 0.25>
         >>> a.tupletMultiplier()
-        0.333...
+        Fraction(1, 3)
         '''
         if not amountToScale > 0:
             raise DurationException('amountToScale must be greater than zero')
@@ -1082,12 +1006,12 @@
 
         >>> a = duration.Tuplet()
         >>> a.tupletMultiplier()
-        0.666...
+        Fraction(2, 3)
         >>> a.totalTupletLength()
         1.0
         >>> a.setDurationType('half')
         >>> a.tupletMultiplier()
-        0.6666...
+        Fraction(2, 3)
         >>> a.totalTupletLength()
         4.0
 
@@ -1111,13 +1035,12 @@
         '''Set the ratio of actual divisions to represented in normal divisions.
         A triplet is 3 actual in the time of 2 normal.
 
-
         >>> a = duration.Tuplet()
         >>> a.tupletMultiplier()
-        0.666...
+        Fraction(2, 3)
         >>> a.setRatio(6,2)
         >>> a.tupletMultiplier()
-        0.333...
+        Fraction(1, 3)
 
         One way of expressing 6/4-ish triplets without numbers:
         >>> a = duration.Tuplet()
@@ -1125,7 +1048,7 @@
         >>> a.durationActual = duration.DurationUnit('quarter')
         >>> a.durationNormal = duration.DurationUnit('half')
         >>> a.tupletMultiplier()
-        0.666...
+        Fraction(2, 3)
         >>> a.totalTupletLength()
         2.0
         '''
@@ -1161,38 +1084,31 @@
         >>> a.totalTupletLength()
         4.0
         '''
-<<<<<<< HEAD
-        return self.numberNotesNormal * self.durationNormal.quarterLength
-=======
         n = self.numberNotesNormal
         return common.optionalNumToFraction(n * self.durationNormal.quarterLengthRational)
->>>>>>> 112abfc5
 
     def tupletMultiplier(self):
-        '''Get a floating point value by which to scale the duration that
+        '''Get a Fraction() by which to scale the duration that
         this Tuplet is associated with.
 
-
         >>> myTuplet = duration.Tuplet()
-        >>> print(round(myTuplet.tupletMultiplier(), 3))
-        0.667
+        >>> myTuplet.tupletMultiplier()
+        Fraction(2, 3)
         >>> myTuplet.tupletActual = [5, duration.Duration('eighth')]
         >>> myTuplet.numberNotesActual
         5
         >>> myTuplet.durationActual.type
         'eighth'
         >>> print(myTuplet.tupletMultiplier())
-        0.4
-        '''
-<<<<<<< HEAD
-        lengthActual = self.durationActual.quarterLength
-        return (self.totalTupletLength() / (
-                self.numberNotesActual * lengthActual))
-=======
+        2/5
+        >>> myTuplet.numberNotesNormal = 4
+        >>> print(myTuplet.tupletMultiplier())
+        4/5
+        
+        '''
         lengthActual = self.durationActual.quarterLengthRational
         return common.optionalNumToFraction(self.totalTupletLength() / (
                 lengthActual * self.numberNotesActual))
->>>>>>> 112abfc5
 
     ### PUBLIC PROPERTIES ###
 
@@ -1395,11 +1311,7 @@
         self._dots = [0]
         self._tuplets = ()  # an empty tuple
         if common.isNum(prototype):
-<<<<<<< HEAD
-            self._qtrLength = prototype
-=======
             self._qtrLength = common.optionalNumToFraction(prototype)
->>>>>>> 112abfc5
             self._typeNeedsUpdating = True
             self._quarterLengthNeedsUpdating = False
         else:
@@ -1471,13 +1383,9 @@
             '<music21.duration.DurationUnit 1.0>'
 
         '''
-<<<<<<< HEAD
-        return '<music21.duration.DurationUnit %s>' % self.quarterLength
-=======
         qlr = self.quarterLengthRational
         
         return '<music21.duration.DurationUnit %s>' % qlr
->>>>>>> 112abfc5
 
     ### PUBLIC METHODS ###
 
@@ -1516,17 +1424,11 @@
         >>> bDur
         <music21.duration.DurationUnit 2.0>
 
-<<<<<<< HEAD
-            >>> cDur = bDur.augmentOrDiminish(16, inPlace=False)
-            >>> cDur, bDur
-            (<music21.duration.DurationUnit 4.0>, <music21.duration.DurationUnit 0.25>)
-=======
         >>> bDur.augmentOrDiminish(.125)
         >>> bDur.type
         '16th'
         >>> bDur
         <music21.duration.DurationUnit 0.25>
->>>>>>> 112abfc5
 
         >>> cDur = bDur.augmentOrDiminish(16, inPlace=False)
         >>> cDur, bDur
@@ -1579,19 +1481,13 @@
             >>> bDur.quarterLength
             0.25
 
-        ::
-
             >>> bDur.unlink()
             >>> bDur.quarterLength = 234
             >>> bDur.quarterLength
             234.0
 
-        ::
-
             >>> bDur.type
             '16th'
-
-        ::
 
             >>> bDur.link() # if linking is restored, type is used to get qLen
             >>> bDur.updateQuarterLength()
@@ -1860,8 +1756,7 @@
         else:
             return ordinalFound
 
-    @property
-    def quarterLength(self):
+    def _getQuarterLengthFloat(self):
         '''
         Property for getting or setting the quarterLength of a
         DurationUnit.
@@ -1873,34 +1768,22 @@
             >>> a.quarterLength
             3.0
 
-        ::
-
             >>> a.type
             'half'
 
-        ::
-
             >>> a.dots
             1
-
-        ::
 
             >>> a.quarterLength = .5
             >>> a.type
             'eighth'
 
-        ::
-
             >>> a.quarterLength = .75
             >>> a.type
             'eighth'
 
-        ::
-
             >>> a.dots
             1
-
-        ::
 
             >>> b = duration.DurationUnit()
             >>> b.quarterLength = 16
@@ -1910,8 +1793,6 @@
         '''
         if self._quarterLengthNeedsUpdating:
             self.updateQuarterLength()
-<<<<<<< HEAD
-=======
         return float(self._qtrLength)
     
     def _getQuarterLengthRational(self):
@@ -1938,11 +1819,10 @@
         '''
         if self._quarterLengthNeedsUpdating:
             self.updateQuarterLength()
->>>>>>> 112abfc5
         return self._qtrLength
-
-    @quarterLength.setter
-    def quarterLength(self, value):
+        
+
+    def _setQuarterLength(self, value):
         '''Set the quarter note length to the specified value.
 
         (We no longer unlink if quarterLength is greater than a longa)
@@ -1953,37 +1833,23 @@
             >>> a.quarterLength = 3
             >>> a.type
             'half'
-
-        ::
-
             >>> a.dots
             1
-
-        ::
 
             >>> a.quarterLength = .5
             >>> a.type
             'eighth'
 
-        ::
-
             >>> a.quarterLength = .75
             >>> a.type
             'eighth'
-
-        ::
-
             >>> a.dots
             1
-
-        ::
 
             >>> b = duration.DurationUnit()
             >>> b.quarterLength = 16
             >>> b.type
             'longa'
-
-        ::
 
             >>> c = duration.DurationUnit()
             >>> c.quarterLength = 129
@@ -1996,17 +1862,15 @@
         if not common.isNum(value):
             raise DurationException(
             "not a valid quarter length (%s)" % value)
-<<<<<<< HEAD
-        if isinstance(value, int):
-            value = float(value)
-=======
             
->>>>>>> 112abfc5
         if self._link:
             self._typeNeedsUpdating = True
         
         value = common.optionalNumToFraction(value)
         self._qtrLength = value
+
+    quarterLengthRational = property(_getQuarterLengthRational, _setQuarterLength)
+    quarterLength = property(_getQuarterLengthFloat, _setQuarterLength)
 
     @property
     def tuplets(self):
@@ -2412,11 +2276,6 @@
         >>> dDur = bDur.augmentOrDiminish(2, retainComponents=False, inPlace=False)
         >>> dDur.components
         [<music21.duration.DurationUnit 4.0>, <music21.duration.DurationUnit 0.25>]
-<<<<<<< HEAD
-
-
-=======
->>>>>>> 112abfc5
         '''
         if not amountToScale > 0:
             raise DurationException('amountToScale must be greater than zero')
@@ -2538,10 +2397,7 @@
         For a valid component index value, this returns the quarter note offset
         at which that component would start.
 
-
         This does not handle fractional arguments.
-
-
 
         >>> components = []
         >>> components.append(duration.Duration('quarter'))
@@ -2671,10 +2527,7 @@
         '''
         # quarter length is always obtained from _qtrLength, even when
         # not linked; yet a component must be present to provide a type
-<<<<<<< HEAD
-=======
         
->>>>>>> 112abfc5
         self._qtrLength = value
         if len(self._components) == 0:
             if self._qtrLength == 0.0: # if not set create a default
@@ -2846,12 +2699,8 @@
             for dur in self.components:
                 # if components quarterLength needs to be updated, it will
                 # be updated when this property is called
-<<<<<<< HEAD
-                self._qtrLength += dur.quarterLength
-=======
                 qlr = dur.quarterLengthRational
                 self._qtrLength = common.optionalNumToFraction(self._qtrLength + qlr)
->>>>>>> 112abfc5
         self._quarterLengthNeedsUpdating = False
 
     ### PUBLIC PROPERTIES ###
@@ -3040,49 +2889,27 @@
             >>> aDur.isComplex
             True
 
-        ::
-
             >>> len(aDur.components)
             2
 
-        ::
-
             >>> aDur.components
             [<music21.duration.DurationUnit 1.0>, <music21.duration.DurationUnit 0.375>]
-<<<<<<< HEAD
-
-        ::
-=======
->>>>>>> 112abfc5
 
             >>> bDur = duration.Duration()
             >>> bDur.quarterLength = 1.6666666
             >>> bDur.isComplex
             True
 
-        ::
-
             >>> len(bDur.components)
             2
 
-        ::
-
             >>> bDur.components
-<<<<<<< HEAD
-            [<music21.duration.DurationUnit 1.0>, <music21.duration.DurationUnit 0.6666...>]
-
-        ::
-
-=======
             [<music21.duration.DurationUnit 1.0>, <music21.duration.DurationUnit 2/3>]
             
->>>>>>> 112abfc5
             >>> cDur = duration.Duration()
             >>> cDur.quarterLength = .25
             >>> cDur.isComplex
             False
-
-        ::
 
             >>> len(cDur.components)
             1
@@ -3169,11 +2996,6 @@
         else:
             return None
 
-<<<<<<< HEAD
-    @property
-    def quarterLength(self):
-        '''
-=======
     
     def _getQuarterLengthFloat(self):
         if self._quarterLengthNeedsUpdating:
@@ -3202,7 +3024,6 @@
     quarterLengthRational = property(_getQuarterLengthRational, _setQuarterLength)
     quarterLength = property(_getQuarterLengthFloat, _setQuarterLength,
                              doc='''
->>>>>>> 112abfc5
         Returns the quarter note length or Sets the quarter note length to
         the specified value.
 
@@ -3224,25 +3045,18 @@
             >>> for thisUnit in a.components:
             ...    print(duration.unitSpec(thisUnit))
             (3.5, 'half', 2, None, None, None)
-<<<<<<< HEAD
-
-        ::
-
-=======
             
->>>>>>> 112abfc5
             >>> a.quarterLength = 2.5
             >>> a.quarterLength
             2.5
-
-        ::
 
             >>> for thisUnit in a.components:
             ...    print(duration.unitSpec(thisUnit))
             (2.0, 'half', 0, None, None, None)
             (0.5, 'eighth', 0, None, None, None)
 
-        Note that integer values of quarter lengths get silently converted to floats:
+        Note that integer values of quarter lengths get silently converted to floats (internally
+        Fraction objects):
 
         ::
 
@@ -3256,23 +3070,7 @@
             >>> b.type  # complex because 5qL cannot be expressed as a single note.
             'complex'
 
-        '''
-        if self._quarterLengthNeedsUpdating:
-            self.updateQuarterLength()
-        # this is set in updateQuarterLength
-        #self._quarterLengthNeedsUpdating = False
-        return self._qtrLength
-
-    @quarterLength.setter
-    def quarterLength(self, value):
-        if self._qtrLength != value:
-            if isinstance(value, int):
-                value = float(value)
-            if value == 0.0 and self.isLinked is True:
-                self.clear()
-            self._qtrLength = value
-            self._componentsNeedUpdating = True
-            self._quarterLengthNeedsUpdating = False
+        ''')
 
     @property
     def tuplets(self):
@@ -3666,8 +3464,8 @@
         >>> tf.fixBrokenTupletDuration(tupletGroups[-1])
         >>> m1[-1].duration.tuplets[0]
         <music21.duration.Tuplet 3/2/whole>
-        >>> m1[-1].duration.quarterLength
-        1.333...
+        >>> m1[-1].duration.quarterLengthRational
+        Fraction(4, 3)
         '''
         if len(tupletGroup) == 0:
             return
