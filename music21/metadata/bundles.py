# -*- coding: utf-8 -*-
# -----------------------------------------------------------------------------
# Name:         bundles.py
# Purpose:      music21 classes for representing score and work meta-data
#
# Authors:      Christopher Ariza
#               Michael Scott Cuthbert
#               Josiah Oberholtzer
#
<<<<<<< HEAD
# Copyright:    Copyright © 2010, 2012-14, '17 Michael Scott Cuthbert and the music21
#               Project
=======
# Copyright:    Copyright © 2010, 2012-14, '17, '19
#               Michael Scott Cuthbert and the music21 Project
>>>>>>> 5daea84a
# License:      BSD, see license.txt
# -----------------------------------------------------------------------------
import gzip
import os
import pathlib
import pickle
import time
import unittest

from collections import OrderedDict

from music21 import common
from music21 import exceptions21
from music21 import prebase

# -----------------------------------------------------------------------------


from music21 import environment
environLocal = environment.Environment(os.path.basename(__file__))


class MetadataBundleException(exceptions21.Music21Exception):
    pass

# -----------------------------------------------------------------------------


class MetadataEntry(prebase.ProtoM21Object):
    '''
    An entry in a metadata bundle.

    The metadata entry holds information about the source of the metadata,
    and can be parsed to reconstitute the score object the metadata was
    derived from:

    >>> from music21 import metadata
    >>> coreBundle = corpus.corpora.CoreCorpus().metadataBundle
    >>> metadataEntry = coreBundle.search('bwv66.6')[0]
    >>> metadataEntry
    <music21.metadata.bundles.MetadataEntry 'bach_bwv66_6_mxl'>

    The sourcePath of the metadata entry refers to the file path at which its
    score file is found:

    >>> metadataEntry.sourcePath
    PosixPath('bach/bwv66.6.mxl')

    The metadata property contains its :class:`~music21.metadata.RichMetadata` object:

    >>> metadataEntry.metadata
    <music21.metadata.RichMetadata id=0x...>

    Note that the id is not necessarily the current memory location.

    And the metadata entry can be parsed:

    >>> metadataEntry.parse()
    <music21.stream.Score ...>
    '''

    ### INITIALIZER ###

    def __init__(self,
                 sourcePath=None,
                 number=None,
                 metadataPayload=None,
                 corpusName=None,
                 ):
        self._sourcePath = str(sourcePath)
        self._number = number
        self._metadataPayload = metadataPayload
        self._corpusName = corpusName

    ### SPECIAL METHODS ###

    def __getnewargs__(self):
        return (
            self.sourcePath,
            self.metadata,
            self.number,
            )

    def _reprInternal(self):
        return repr(self.corpusPath)

    def __fspath__(self):
        '''
        for Py3.6 to allow MetadataEntries to be used where file paths are being employed

        Returns self.sourcePath() as a string

        >>> mde1 = metadata.bundles.MetadataEntry(sourcePath='/tmp/myFile.xml')
        >>> mde1.__fspath__()
        '/tmp/myFile.xml'
        '''
        return self._sourcePath

    ### PUBLIC METHODS ###

    def parse(self):
        from music21 import corpus
        if self.number is not None:
            return corpus.parse(self.sourcePath, number=self.number)
        else:
            return corpus.parse(self.sourcePath)

    def show(self, showFormat=None):
        score = self.parse()
        score.show(showFormat)

    def search(self, query=None, field=None, **kwargs):
        # runs search on the RichMetadata object
        return self.metadata.search(query, field, **kwargs)

    ### PUBLIC PROPERTIES ###

    @property
    def corpusPath(self):
        return MetadataBundle.corpusPathToKey(self.sourcePath, self.number)

    @property
    def metadata(self):
        '''
        Returns the Metadata object that is stored in the bundle.
        '''
        return self._metadataPayload

    @property
    def number(self):
        return self._number

    @property
    def sourcePath(self):
        return pathlib.Path(self._sourcePath)

    @property
    def corpusName(self):
        return self._corpusName


# -----------------------------------------------------------------------------


class MetadataBundle(prebase.ProtoM21Object):
    r'''
    An object that provides access to, searches within, and stores and loads
    multiple Metadata objects.

    >>> from music21 import corpus, metadata
    >>> coreBundle = corpus.corpora.CoreCorpus().metadataBundle
    >>> coreBundle
    <music21.metadata.bundles.MetadataBundle 'core': {151... entries}>

    >>> searchResults = coreBundle.search('bach', field='composer')
    >>> searchResults
    <music21.metadata.bundles.MetadataBundle {363 entries}>

    >>> resultsEntries = searchResults.search('3/4')
    >>> resultsEntries
    <music21.metadata.bundles.MetadataBundle {40 entries}>


    Results are ordered by their source path:

    >>> resultsEntries[0]
    <music21.metadata.bundles.MetadataEntry 'bach_bwv11_6_mxl'>

    To get a score out of the entry, call .parse()

    >>> resultsEntries[0].parse()
    <music21.stream.Score ...>

    Or pass it into converter:

    >>> converter.parse(resultsEntries[0])
    <music21.stream.Score ...>


    A metadata bundle can be instantiated in three ways, (1) from a ``Corpus`` instance,
    or (2) a string indicating which corpus name to draw from, and then calling
    .read() or (3) by calling
    .metadataBundle on a corpus object.  This
    calls `.read()` automatically:


    Method 1:

    >>> coreCorpus = corpus.corpora.CoreCorpus()
    >>> coreBundle = metadata.bundles.MetadataBundle(coreCorpus)
    >>> localCorpus = corpus.corpora.LocalCorpus()
    >>> localBundle = metadata.bundles.MetadataBundle(localCorpus)

    Method 2:

    >>> coreBundle = metadata.bundles.MetadataBundle('core')
    >>> localBundle = metadata.bundles.MetadataBundle('local')

    After calling these you'll need to call ``read()``:

    >>> coreBundle
    <music21.metadata.bundles.MetadataBundle 'core': {0 entries}>
    >>> coreBundle.read()
    <music21.metadata.bundles.MetadataBundle 'core': {151... entries}>
    >>> coreBundle
    <music21.metadata.bundles.MetadataBundle 'core': {151... entries}>

    Method 3:

    >>> coreBundle = corpus.corpora.CoreCorpus().metadataBundle
    >>> localBundle = corpus.corpora.LocalCorpus().metadataBundle

    >>> coreBundle
    <music21.metadata.bundles.MetadataBundle 'core': {151... entries}>



    Additionally, any two metadata bundles can be operated on together as
    though they were sets, allowing us to build up more complex searches:

    >>> coreBundle = corpus.corpora.CoreCorpus().metadataBundle
    >>> bachBundle = coreBundle.search(
    ...     'bach',
    ...     field='composer',
    ...     )
    >>> bachBundle
    <music21.metadata.bundles.MetadataBundle {363 entries}>
    >>> tripleMeterBundle = coreBundle.search('3/4')
    >>> tripleMeterBundle
    <music21.metadata.bundles.MetadataBundle {1876 entries}>
    >>> bachBundle.intersection(tripleMeterBundle)
    <music21.metadata.bundles.MetadataBundle {40 entries}>

    Finally, a metadata bundle need not be associated with any corpus at all,
    and can be populated ad hoc:

    >>> anonymousBundle = metadata.bundles.MetadataBundle()
    >>> mdb = corpus.corpora.CoreCorpus().search('monteverdi')[:4]
    >>> paths = [common.getCorpusFilePath() / x.sourcePath for x in mdb]
    >>> failedPaths = anonymousBundle.addFromPaths(
    ...     paths, useMultiprocessing=False)
    >>> failedPaths
    []
    >>> anonymousBundle
    <music21.metadata.bundles.MetadataBundle {4 entries}>
    '''

    ### INITIALIZER ###

    def __init__(self, expr=None):
        from music21 import corpus
        self._metadataEntries = OrderedDict()
        if not isinstance(expr, (str, corpus.corpora.Corpus, type(None))):
            raise MetadataBundleException('Need to take a string, corpus, or None as expression')

        self._corpus = None

        if isinstance(expr, corpus.corpora.Corpus):
            self._name = expr.name
            self.corpus = expr
        else:
            self._name = expr
            self.corpus = None

    ### SPECIAL METHODS ###

    def __and__(self, metadataBundle):
        r'''
        Compute the set-wise `and` of two metadata bundles:

        >>> from music21 import metadata
        >>> coreBundle = corpus.corpora.CoreCorpus().metadataBundle
        >>> bachBundle = coreBundle.search(
        ...     'bach',
        ...     field='composer',
        ...     )
        >>> bachBundle
        <music21.metadata.bundles.MetadataBundle {363 entries}>
        >>> tripleMeterBundle = coreBundle.search('3/4')
        >>> tripleMeterBundle
        <music21.metadata.bundles.MetadataBundle {1876 entries}>
        >>> bachBundle & tripleMeterBundle
        <music21.metadata.bundles.MetadataBundle {40 entries}>

        Returns a new metadata bundle.
        '''
        return self._apply_set_operation(
            metadataBundle,
            '__and__',
            )

    def __eq__(self, other):
        '''
        True if `expr` is of the same type, and contains an identical set of
        entries, otherwise false:

        >>> from music21 import metadata
        >>> coreBundle = corpus.corpora.CoreCorpus().metadataBundle
        >>> bachBundle = coreBundle.search(
        ...     'bach',
        ...     field='composer',
        ...     )
        >>> corelliBundle = coreBundle.search(
        ...     'corelli',
        ...     field='composer',
        ...     )
        >>> bachBundle == corelliBundle
        False
        >>> bachBundle == coreBundle.search(
        ...     'bach',
        ...     field='composer',
        ...     )
        True
        >>> bachBundle == 'foo'
        False

        '''
        if hasattr(other, '_metadataEntries'):
            if self._metadataEntries == other._metadataEntries:
                return True
        return False

    def __ge__(self, metadataBundle):
        '''
        True when one metadata bundle is either a superset or an identical set
        to another bundle:

        >>> from music21 import metadata
        >>> coreBundle = corpus.corpora.CoreCorpus().metadataBundle
        >>> bachBundle = coreBundle.search(
        ...     'bach',
        ...     field='composer',
        ...     )
        >>> corelliBundle = coreBundle.search(
        ...     'corelli',
        ...     field='composer',
        ...     )
        >>> bachBundle >= bachBundle
        True
        >>> bachBundle >= corelliBundle
        False
        >>> bachBundle >= coreBundle
        False
        >>> corelliBundle >= bachBundle
        False
        >>> corelliBundle >= corelliBundle
        True
        >>> corelliBundle >= coreBundle
        False
        >>> coreBundle >= bachBundle
        True
        >>> coreBundle >= corelliBundle
        True
        >>> coreBundle >= coreBundle
        True

        Returns boolean.
        '''
        return self._apply_set_predicate(metadataBundle, '__ge__')

    def __getitem__(self, i):
        return list(self._metadataEntries.values())[i]

    def __gt__(self, metadataBundle):
        '''
        True when one metadata bundle is either a subset or an identical set to
        another bundle:

        >>> from music21 import metadata
        >>> coreBundle = corpus.corpora.CoreCorpus().metadataBundle
        >>> bachBundle = coreBundle.search(
        ...     'bach',
        ...     field='composer',
        ...     )
        >>> corelliBundle = coreBundle.search(
        ...     'corelli',
        ...     field='composer',
        ...     )
        >>> bachBundle > bachBundle
        False
        >>> bachBundle > corelliBundle
        False
        >>> bachBundle > coreBundle
        False
        >>> corelliBundle > bachBundle
        False
        >>> corelliBundle > corelliBundle
        False
        >>> corelliBundle > coreBundle
        False
        >>> coreBundle > bachBundle
        True
        >>> coreBundle > corelliBundle
        True
        >>> coreBundle > coreBundle
        False


        Returns boolean.
        '''
        return self._apply_set_predicate(metadataBundle, '__gt__')

    def __le__(self, metadataBundle):
        '''
        True when one metadata bundle is either a subset or an identical set to
        another bundle:

        >>> from music21 import metadata
        >>> coreBundle = corpus.corpora.CoreCorpus().metadataBundle
        >>> bachBundle = coreBundle.search(
        ...     'bach',
        ...     field='composer',
        ...     )
        >>> corelliBundle = coreBundle.search(
        ...     'corelli',
        ...     field='composer',
        ...     )

        >>> bachBundle <= bachBundle
        True
        >>> bachBundle <= corelliBundle
        False
        >>> bachBundle <= coreBundle
        True
        >>> corelliBundle <= bachBundle
        False
        >>> corelliBundle <= corelliBundle
        True
        >>> corelliBundle <= coreBundle
        True
        >>> coreBundle <= bachBundle
        False
        >>> coreBundle <= corelliBundle
        False
        >>> coreBundle <= coreBundle
        True

        Returns boolean.
        '''
        return self._apply_set_predicate(metadataBundle, '__le__')

    def __len__(self):
        return len(self._metadataEntries)

    def __lt__(self, metadataBundle):
        '''
        True when one metadata bundle is a subset of another bundle:

        >>> from music21 import metadata
        >>> coreBundle = corpus.corpora.CoreCorpus().metadataBundle
        >>> bachBundle = coreBundle.search(
        ...     'bach',
        ...     field='composer',
        ...     )
        >>> corelliBundle = coreBundle.search(
        ...     'corelli',
        ...     field='composer',
        ...     )
        >>> bachBundle < bachBundle
        False
        >>> bachBundle < corelliBundle
        False
        >>> bachBundle < coreBundle
        True
        >>> corelliBundle < bachBundle
        False
        >>> corelliBundle < corelliBundle
        False
        >>> corelliBundle < coreBundle
        True
        >>> coreBundle < bachBundle
        False
        >>> coreBundle < corelliBundle
        False
        >>> coreBundle < coreBundle
        False

        Return boolean.
        '''
        return self._apply_set_predicate(metadataBundle, '__lt__')

    def __or__(self, metadataBundle):
        r'''
        Compute the set-wise `or` of two metadata bundles:

        >>> from music21 import metadata
        >>> coreBundle = corpus.corpora.CoreCorpus().metadataBundle
        >>> bachBundle = coreBundle.search(
        ...     'bach',
        ...     field='composer',
        ...     )
        >>> bachBundle
        <music21.metadata.bundles.MetadataBundle {363 entries}>
        >>> corelliBundle = coreBundle.search(
        ...     'corelli',
        ...     field='composer',
        ...     )
        >>> corelliBundle
        <music21.metadata.bundles.MetadataBundle {1 entry}>
        >>> bachBundle | corelliBundle
        <music21.metadata.bundles.MetadataBundle {364 entries}>

        Returns a new metadata bundle.
        '''
        return self._apply_set_operation(
            metadataBundle,
            '__or__',
            )

    def _reprInternal(self):
        if len(self) == 1:
            status = '{1 entry}'
        else:
            status = '{' + str(len(self)) + ' entries}'

        if self.name is not None:
            status = f'{self.name!r}: {status}'
        return status

    def __sub__(self, metadataBundle):
        r'''
        Compute the set-wise `subtraction` of two metadata bundles:

        >>> from music21 import metadata
        >>> coreBundle = corpus.corpora.CoreCorpus().metadataBundle
        >>> bachBundle = coreBundle.search(
        ...     'bach',
        ...     field='composer',
        ...     )
        >>> bachBundle
        <music21.metadata.bundles.MetadataBundle {363 entries}>
        >>> tripleMeterBundle = coreBundle.search('3/4')
        >>> tripleMeterBundle
        <music21.metadata.bundles.MetadataBundle {1876 entries}>
        >>> bachBundle - tripleMeterBundle
        <music21.metadata.bundles.MetadataBundle {323 entries}>

        Returns a new metadata bundle.

        >>> bachBundle - bachBundle
        <music21.metadata.bundles.MetadataBundle {0 entries}>
        '''
        return self._apply_set_operation(
            metadataBundle,
            '__sub__',
            )

    def __xor__(self, metadataBundle):
        r'''
        Compute the set-wise `exclusive or` of two metadata bundles:

        >>> from music21 import metadata
        >>> coreBundle = corpus.corpora.CoreCorpus().metadataBundle
        >>> bachBundle = coreBundle.search(
        ...     'bach',
        ...     field='composer',
        ...     )
        >>> bachBundle
        <music21.metadata.bundles.MetadataBundle {363 entries}>

        >>> tripleMeterBundle = coreBundle.search('3/4')
        >>> tripleMeterBundle
        <music21.metadata.bundles.MetadataBundle {1876 entries}>
        >>> bachBundle ^ tripleMeterBundle
        <music21.metadata.bundles.MetadataBundle {2159 entries}>

        Returns a new metadata bundle.
        '''
        return self._apply_set_operation(
            metadataBundle,
            '__xor__',
            )

    ### PRIVATE METHODS ###

    def _apply_set_operation(self, metadataBundle, operator):
        if not isinstance(metadataBundle, type(self)):
            raise MetadataBundleException('metadataBundle must be a MetadataBundle')
        selfKeys = set(self._metadataEntries.keys())
        otherKeys = set(metadataBundle._metadataEntries.keys())
        resultKeys = getattr(selfKeys, operator)(otherKeys)
        resultBundle = type(self)()
        for key in resultKeys:
            if key in self._metadataEntries:
                metadataEntry = self._metadataEntries[key]
            else:
                metadataEntry = metadataBundle._metadataEntries[key]
            resultBundle._metadataEntries[key] = metadataEntry

        mdbItems = list(resultBundle._metadataEntries.items())
        resultBundle._metadataEntries = OrderedDict(sorted(mdbItems,
                                                           key=lambda mde: mde[1].sourcePath))
        return resultBundle

    def _apply_set_predicate(self, metadataBundle, predicate):
        '''
        Applies a predicate such as '__or__' to self and another metadataBundle.
        '''
        if not isinstance(metadataBundle, type(self)):
            raise MetadataBundleException('metadataBundle must be a MetadataBundle')
        selfKeys = set(self._metadataEntries.keys())
        otherKeys = set(metadataBundle._metadataEntries.keys())
        return getattr(selfKeys, predicate)(otherKeys)

    ### PUBLIC PROPERTIES ###

    ### PUBLIC PROPERTIES ###

    @property
    def corpus(self):
        r'''
        The `corpus.corpora.Corpus` object associated with the metadata
        bundle's name.

        >>> from music21 import metadata
        >>> coreBundle = corpus.corpora.CoreCorpus().metadataBundle
        >>> coreBundle
        <music21.metadata.bundles.MetadataBundle 'core': {151... entries}>
        >>> coreBundle.corpus
        <music21.corpus.corpora.CoreCorpus>
        '''
        if self._corpus is not None:
            cObj = common.unwrapWeakref(self._corpus)
            if cObj is not None:
                return cObj

        if self.name is None:
            return None

        from music21.corpus import manager
        return manager.fromName(self.name)

    @corpus.setter
    def corpus(self, newCorpus):
        self._corpus = common.wrapWeakref(newCorpus)


    @property
    def filePath(self):
        r'''
        The filesystem name of the cached metadata bundle, if the metadata
        bundle's name is not None.

        >>> ccPath = corpus.corpora.CoreCorpus().metadataBundle.filePath
        >>> ccPath.name
        'core.p.gz'
        >>> '_metadataCache' in ccPath.parts
        True

        >>> localPath = corpus.corpora.LocalCorpus().metadataBundle.filePath
        >>> localPath.name
        'local.p.gz'

        Local corpora metadata is stored in the scratch dir, not the
        corpus directory

        >>> '_metadataCache' in localPath.parts
        False

        >>> funkCorpus = corpus.corpora.LocalCorpus('funk')
        >>> funkPath = funkCorpus.metadataBundle.filePath
        >>> funkPath.name
        'local-funk.p.gz'
        '''
        c = self.corpus
        if c is None:
            return None
        else:
            cfp = c.cacheFilePath
            if not isinstance(cfp, pathlib.Path):
                return pathlib.Path(cfp)
            else:
                return cfp

    @property
    def name(self):
        r'''
        The name of the metadata bundle.

        Can be 'core', 'local', '{name}' where name is the name
        of a named local corpus or None.

        The names 'core' and 'local' refer to the core and local
        corpora respectively: (virtual corpus is currently offline)

        >>> from music21 import metadata
        >>> metadata.bundles.MetadataBundle().name is None
        True
        >>> corpus.corpora.CoreCorpus().metadataBundle.name
        'core'

        >>> funkCorpus = corpus.corpora.LocalCorpus('funk')
        >>> funkCorpus.metadataBundle.name
        'funk'

        Return string or None.
        '''
        return self._name

    ### PUBLIC METHODS ###

    def addFromPaths(
        self,
        paths,
        parseUsingCorpus=False,
        useMultiprocessing=True,
        storeOnDisk=True,
        verbose=False
        ):
        '''
        Parse and store metadata from numerous files.

        If any files cannot be loaded, their file paths will be collected in a
        list that is returned.

        Returns a list of file paths with errors and stores the extracted
        metadata in `self._metadataEntries`.

        >>> from music21 import corpus, metadata
        >>> metadataBundle = metadata.bundles.MetadataBundle()
        >>> p = corpus.corpora.CoreCorpus().getWorkList('bach/bwv66.6')
        >>> metadataBundle.addFromPaths(
        ...     p,
        ...     parseUsingCorpus=False,
        ...     useMultiprocessing=False,
        ...     storeOnDisk=False, #_DOCS_HIDE
        ...     )
        []
        >>> len(metadataBundle._metadataEntries)
        1

        Set Verbose to True to get updates even if debug is off.
        '''
        from music21 import metadata
        jobs = []
        accumulatedResults = []
        accumulatedErrors = []
        if self.filePath is not None and self.filePath.exists():
            metadataBundleModificationTime = self.filePath.stat().st_ctime
        else:
            metadataBundleModificationTime = time.time()

        message = 'MetadataBundle Modification Time: {0}'.format(
                metadataBundleModificationTime)

        if verbose is True:
            environLocal.warn(message)
        else:
            environLocal.printDebug(message)

        currentJobNumber = 0
        skippedJobsCount = 0
        for path in paths:
            key = self.corpusPathToKey(path)
            if key in self._metadataEntries:
                pathModificationTime = path.stat().st_ctime
                if pathModificationTime < metadataBundleModificationTime:
                    skippedJobsCount += 1
                    continue
            currentJobNumber += 1
            corpusName = self.name
            if corpusName is None:
                corpusName = 'core'  # TODO: remove this after rebuilding

            if corpusName.startswith('local-'):
                corpusName = corpusName[6:]

            job = metadata.caching.MetadataCachingJob(
                path,
                jobNumber=currentJobNumber,
                parseUsingCorpus=parseUsingCorpus,
                corpusName=corpusName,
                )
            jobs.append(job)
        currentIteration = 0
        message = 'Skipped {0} sources already in cache.'.format(
            skippedJobsCount)
        if verbose is True:
            environLocal.warn(message)
        else:
            environLocal.printDebug(message)


        if useMultiprocessing:
            jobProcessor = metadata.caching.JobProcessor.process_parallel
        else:
            jobProcessor = metadata.caching.JobProcessor.process_serial
        for result in jobProcessor(jobs):
            message = metadata.caching.JobProcessor._report(
                len(jobs),
                result['remainingJobs'],
                result['filePath'],
                len(accumulatedErrors),
                )
            if verbose is True:
                environLocal.warn(message)
            else:
                environLocal.printDebug(message)


            currentIteration += 1
            accumulatedResults.extend(result['metadataEntries'])
            accumulatedErrors.extend(result['errors'])
            for metadataEntry in result['metadataEntries']:
                self._metadataEntries[metadataEntry.corpusPath] = metadataEntry
            if (currentIteration % 50) and (storeOnDisk is True) == 0:
                self.write()
        self.validate()
        if storeOnDisk is True:
            self.write()
        return accumulatedErrors

    def clear(self):
        r'''
        Clear all keys in a metadata bundle:

        >>> from music21 import metadata
        >>> coreBundle = corpus.corpora.CoreCorpus().metadataBundle
        >>> bachBundle = coreBundle.search(
        ...     'bach',
        ...     field='composer',
        ...     )
        >>> bachBundle
        <music21.metadata.bundles.MetadataBundle {363 entries}>

        >>> bachBundle.clear()
        >>> bachBundle
        <music21.metadata.bundles.MetadataBundle {0 entries}>

        Returns None.
        '''
        self._metadataEntries.clear()

    @staticmethod
    def corpusPathToKey(filePath, number=None):
        r'''
        Given a file path or corpus path, return the metadata key:

        >>> from music21 import metadata
        >>> mb = metadata.bundles.MetadataBundle()
        >>> key = mb.corpusPathToKey('bach/bwv1007/prelude')
        >>> key.endswith('bach_bwv1007_prelude')
        True

        >>> key = mb.corpusPathToKey('corelli/opus3no1/1grave.xml')
        >>> key.endswith('corelli_opus3no1_1grave_xml')
        True
        '''
        if isinstance(filePath, pathlib.Path):
            try:
                filePath = filePath.relative_to(common.getSourceFilePath() / 'corpus')
            except ValueError:
                pass

            parts = filePath.parts
            if parts[0] == '/' and len(parts) > 1:
                parts = parts[1:]

            corpusPath = '_'.join(parts)
        else:
            if 'corpus' in filePath:
                # get filePath after corpus
                corpusPath = filePath.split('corpus')[-1]
            else:
                corpusPath = filePath

            if corpusPath.startswith(os.sep):
                corpusPath = corpusPath[1:]
            corpusPath = corpusPath.replace('/', '_')
            corpusPath = corpusPath.replace(os.sep, '_')

        corpusPath = corpusPath.replace('.', '_')
        # append name to metadata path
        if number is not None:
            return '{0}_{1}'.format(corpusPath, number)
        return corpusPath

    def delete(self):
        r'''
        Delete the filesystem cache of a named metadata bundle.

        Does not delete the in-memory metadata bundle.

        Return none.
        '''
        if self.filePath is not None:
            if self.filePath.exists():
                self.filePath.unlink()
        return self

    def difference(self, metadataBundle):
        r'''
        Compute the set-wise difference of two metadata bundles:

        >>> from music21 import metadata
        >>> coreBundle = corpus.corpora.CoreCorpus().metadataBundle

        >>> bachBundle = coreBundle.search(
        ...     'bach',
        ...     field='composer',
        ...     )
        >>> bachBundle
        <music21.metadata.bundles.MetadataBundle {363 entries}>

        >>> tripleMeterBundle = coreBundle.search('3/4')
        >>> tripleMeterBundle
        <music21.metadata.bundles.MetadataBundle {1876 entries}>

        >>> bachBundle.difference(tripleMeterBundle)
        <music21.metadata.bundles.MetadataBundle {323 entries}>

        Returns a new metadata bundle.
        '''
        return self._apply_set_operation(
            metadataBundle,
            'difference',
            )

    def intersection(self, metadataBundle):
        r'''
        Compute the set-wise intersection of two metadata bundles:

        >>> from music21 import metadata
        >>> coreBundle = corpus.corpora.CoreCorpus().metadataBundle

        >>> bachBundle = coreBundle.search(
        ...     'bach',
        ...     field='composer',
        ...     )
        >>> bachBundle
        <music21.metadata.bundles.MetadataBundle {363 entries}>

        >>> tripleMeterBundle = coreBundle.search('3/4')
        >>> tripleMeterBundle
        <music21.metadata.bundles.MetadataBundle {1876 entries}>

        >>> bachBundle.intersection(tripleMeterBundle)
        <music21.metadata.bundles.MetadataBundle {40 entries}>

        Returns a new MetadataBundle.
        '''
        return self._apply_set_operation(
            metadataBundle,
            'intersection',
            )

    def isdisjoint(self, metadataBundle):
        r'''
        True if the set of keys in one metadata bundle are disjoint with
        the set of keys in another:

        >>> from music21 import metadata
        >>> coreBundle = corpus.corpora.CoreCorpus().metadataBundle

        >>> bachBundle = coreBundle.search(
        ...     'bach',
        ...     field='composer',
        ...     )
        >>> bachBundle
        <music21.metadata.bundles.MetadataBundle {363 entries}>

        >>> corelliBundle = coreBundle.search(
        ...     'corelli',
        ...     field='composer',
        ...     )
        >>> corelliBundle
        <music21.metadata.bundles.MetadataBundle {1 entry}>

        >>> bachBundle.isdisjoint(corelliBundle)
        True

        >>> tripleMeterBundle = coreBundle.search('3/4')
        >>> tripleMeterBundle
        <music21.metadata.bundles.MetadataBundle {1876 entries}>

        >>> bachBundle.isdisjoint(tripleMeterBundle)
        False

        Returns boolean.
        '''
        return self._apply_set_predicate(metadataBundle, 'isdisjoint')

    def issubset(self, metadataBundle):
        r'''
        True if the set of keys in one metadata bundle are a subset of
        the keys in another:

        >>> from music21 import metadata
        >>> coreBundle = corpus.corpora.CoreCorpus().metadataBundle

        >>> bachBundle = coreBundle.search(
        ...     'bach',
        ...     field='composer',
        ...     )
        >>> bachBundle
        <music21.metadata.bundles.MetadataBundle {363 entries}>

        >>> tripleMeterBachBundle = bachBundle.search('3/4')
        >>> tripleMeterBachBundle
        <music21.metadata.bundles.MetadataBundle {40 entries}>

        >>> tripleMeterBachBundle.issubset(bachBundle)
        True

        >>> bachBundle.issubset(tripleMeterBachBundle)
        False

        Returns boolean.
        '''
        return self._apply_set_predicate(metadataBundle, 'issubset')

    def issuperset(self, metadataBundle):
        r'''
        True if the set of keys in one metadata bundle are a superset of
        the keys in another:

        >>> from music21 import metadata
        >>> coreBundle = corpus.corpora.CoreCorpus().metadataBundle

        >>> bachBundle = coreBundle.search(
        ...     'bach',
        ...     field='composer',
        ...     )
        >>> bachBundle
        <music21.metadata.bundles.MetadataBundle {363 entries}>

        >>> tripleMeterBachBundle = bachBundle.search('3/4')
        >>> tripleMeterBachBundle
        <music21.metadata.bundles.MetadataBundle {40 entries}>

        >>> tripleMeterBachBundle.issuperset(bachBundle)
        False

        >>> bachBundle.issuperset(tripleMeterBachBundle)
        True

        Returns boolean.
        '''
        return self._apply_set_predicate(metadataBundle, 'issuperset')

    @staticmethod
    def listSearchFields():
        r'''
        List all available search field names:

        >>> for field in metadata.bundles.MetadataBundle.listSearchFields():
        ...     field
        ...
        'actNumber'
        'alternativeTitle'
        'ambitus'
        'associatedWork'
        'collectionDesignation'
        'commission'
        'composer'
        'copyright'
        'countryOfComposition'
        'date'
        'dedication'
        'groupTitle'
        'keySignatureFirst'
        'keySignatures'
        'localeOfComposition'
        'movementName'
        'movementNumber'
        'noteCount'
        'number'
        'numberOfParts'
        'opusNumber'
        'parentTitle'
        'pitchHighest'
        'pitchLowest'
        'popularTitle'
        'quarterLength'
        'sceneNumber'
        'sourcePath'
        'tempoFirst'
        'tempos'
        'textLanguage'
        'textOriginalLanguage'
        'timeSignatureFirst'
        'timeSignatures'
        'title'
        'volume'
        '''
        from music21 import metadata
        return tuple(sorted(metadata.RichMetadata.searchAttributes))

    def read(self, filePath=None):
        r'''
        Load cached metadata from the file path suggested by the name of this
        MetadataBundle ('core', 'local', or a name).

        If a specific filepath is given with the `filePath` keyword, attempt to
        load cached metadata from the file at that location.

        If `filePath` is None, and `self.filePath` is also None, do nothing.

        >>> #_DOCS_SHOW coreBundle = metadata.bundles.MetadataBundle('core').read()

        If a metadata is unnamed, and no file path is specified, an exception
        will be thrown:

        >>> anonymousBundle = metadata.bundles.MetadataBundle().read()
        Traceback (most recent call last):
        music21.exceptions21.MetadataException: Unnamed MetadataBundles have
            no default file path to read from.

        '''
        timer = common.Timer()
        timer.start()
        if filePath is None:
            filePath = self.filePath
        if filePath is None and self.name is None:
            raise exceptions21.MetadataException(
                'Unnamed MetadataBundles have no default file path to read '
                'from.')
        if not isinstance(filePath, pathlib.Path):
            filePath = pathlib.Path(filePath)

        if not filePath.exists():
            environLocal.printDebug('no metadata found for: {0!r}; '
                'try building cache with corpus.cacheMetadata({1!r})'.format(
                    self.name, self.name))
            return self


        with gzip.open(str(filePath), 'rb') as pickledFile:
            try:
                uncompressed = pickledFile.read()
                newMdb = pickle.loads(uncompressed)
            except Exception as e:  # pylint: disable=broad-except
                # pickle exceptions cannot be caught directly
                # because they might come from pickle or _pickle and the latter cannot
                # be caught.
                raise MetadataBundleException('Cannot load file ' + str(filePath)) from e


        self._metadataEntries = newMdb._metadataEntries

        environLocal.printDebug([
            'MetadataBundle: loading time:',
            self.name,
            timer(),
            'md items:',
            len(self._metadataEntries)
            ])
        return self

    def search(self, query=None, field=None, fileExtensions=None, **kwargs):
        r'''
        Perform search, on all stored metadata, permit regular expression
        matching.

        >>> workList = corpus.corpora.CoreCorpus().getWorkList('ciconia')
        >>> metadataBundle = metadata.bundles.MetadataBundle()
        >>> failedPaths = metadataBundle.addFromPaths(
        ...     workList,
        ...     parseUsingCorpus=False,
        ...     useMultiprocessing=False,
        ...     storeOnDisk=False, #_DOCS_HIDE
        ...     )
        >>> failedPaths
        []

        >>> searchResult = metadataBundle.search(
        ...     'cicon',
        ...     field='composer'
        ...     )
        >>> searchResult
        <music21.metadata.bundles.MetadataBundle {1 entry}>
        >>> len(searchResult)
        1
        >>> searchResult[0]
        <music21.metadata.bundles.MetadataEntry 'ciconia_quod_jactatur_xml'>
        >>> searchResult = metadataBundle.search(
        ...     'cicon',
        ...     field='composer',
        ...     fileExtensions=('.krn',),
        ...     )
        >>> len(searchResult) # no files in this format
        0

        >>> searchResult = metadataBundle.search(
        ...     'cicon',
        ...     field='composer',
        ...     fileExtensions=('.xml'),
        ...     )
        >>> len(searchResult)
        1

        Searches can also use keyword args:

        >>> metadataBundle.search(composer='cicon')
        <music21.metadata.bundles.MetadataBundle {1 entry}>
        '''
        if fileExtensions is not None and not common.isIterable(fileExtensions):
            fileExtensions = [fileExtensions]

        newMetadataBundle = MetadataBundle()
        if query is None and field is None:
            if not kwargs:
                raise MetadataBundleException('Query cannot be empty')
            field, query = kwargs.popitem()

        for key in self._metadataEntries:
            metadataEntry = self._metadataEntries[key]
            # ignore stub entries
            if metadataEntry.metadata is None:
                continue
            sp = metadataEntry.sourcePath
            if not isinstance(sp, pathlib.Path):
                sp = pathlib.Path(sp)

            if metadataEntry.search(query, field)[0]:
                include = False
                if fileExtensions is not None:
                    for fileExtension in fileExtensions:
                        if fileExtension and fileExtension[0] != '.':
                            fileExtension = '.' + fileExtension

                        if sp.suffix == fileExtension:
                            include = True
                            break
                        elif (fileExtension.endswith('xml')
                                and sp.suffix in ('.mxl', '.mx')):
                            include = True
                            break
                else:
                    include = True
                if include and key not in newMetadataBundle._metadataEntries:
                    newMetadataBundle._metadataEntries[key] = metadataEntry
        newMetadataBundle._metadataEntries = OrderedDict(
                                sorted(list(newMetadataBundle._metadataEntries.items()),
                                                        key=lambda mde: mde[1].sourcePath))

        if kwargs:
            return newMetadataBundle.search(**kwargs)

        return newMetadataBundle

    def symmetric_difference(self, metadataBundle):
        r'''
        Compute the set-wise symmetric difference of two metadata bundles:

        >>> from music21 import metadata
        >>> coreBundle = corpus.corpora.CoreCorpus().metadataBundle
        >>> bachBundle = coreBundle.search(
        ...     'bach',
        ...     field='composer',
        ...     )
        >>> bachBundle
        <music21.metadata.bundles.MetadataBundle {363 entries}>
        >>> tripleMeterBundle = coreBundle.search('3/4')
        >>> tripleMeterBundle
        <music21.metadata.bundles.MetadataBundle {1876 entries}>
        >>> bachBundle.symmetric_difference(tripleMeterBundle)
        <music21.metadata.bundles.MetadataBundle {2159 entries}>

        Returns a new MetadataBundle.
        '''
        return self._apply_set_operation(
            metadataBundle,
            'symmetric_difference',
            )

    def union(self, metadataBundle):
        r'''
        Compute the set-wise union of two metadata bundles:

        >>> coreBundle = corpus.corpora.CoreCorpus().metadataBundle
        >>> bachBundle = coreBundle.search(
        ...     'bach',
        ...     field='composer',
        ...     )
        >>> bachBundle
        <music21.metadata.bundles.MetadataBundle {363 entries}>
        >>> beethovenBundle = coreBundle.search(
        ...     'beethoven',
        ...     field='composer',
        ...     )
        >>> beethovenBundle
        <music21.metadata.bundles.MetadataBundle {20 entries}>

        >>> bachBundle.union(beethovenBundle)
        <music21.metadata.bundles.MetadataBundle {383 entries}>

        Returns a new MetadataBundle.
        '''
        return self._apply_set_operation(
            metadataBundle,
            'union',
            )

    def validate(self):
        r'''
        Validate each metadata entry in a metadata bundle.

        If the entry represents a non-virtual corpus asset, test that its
        source path is locatable on disk.  If not, remove the metadata entry
        from the metadata bundle.
        '''
        timer = common.Timer()
        timer.start()
        environLocal.printDebug(['MetadataBundle: validating...'])
        invalidatedKeys = []
        validatedPaths = set()
        for key, metadataEntry in self._metadataEntries.items():
            # MetadataEntries for core corpus items use a relative path as
            # their source path, always starting with 'music21/corpus'.
            sourcePath = metadataEntry.sourcePath
            if sourcePath in validatedPaths:
                continue

            if isinstance(sourcePath, str) and sourcePath.startswith('http:'):
                validatedPaths.add(metadataEntry.sourcePath)
                continue
            elif isinstance(sourcePath, str):
                sourcePath = pathlib.Path(sourcePath)

            if not sourcePath.is_absolute():
                sourcePath = common.getCorpusFilePath() / sourcePath

            if not sourcePath.exists():
                invalidatedKeys.append(key)

            validatedPaths.add(metadataEntry.sourcePath)
        for key in invalidatedKeys:
            del(self._metadataEntries[key])
        message = 'MetadataBundle: finished validating in {0} seconds.'.format(
            timer)
        environLocal.printDebug(message)
        return len(invalidatedKeys)

    def write(self, filePath=None):
        r'''
        Write the metadata bundle to disk as a pickle file.

        If `filePath` is None, use `self.filePath`.

        Returns the metadata bundle.

        >>> from music21 import metadata
        >>> bachBundle = corpus.corpora.CoreCorpus().metadataBundle.search(
        ...     'bach',
        ...     'composer',
        ...     )
        >>> bachBundle.filePath is None
        True

        >>> import os
        >>> import tempfile
        >>> tempFilePath = tempfile.mkstemp()[1]
        >>> bachBundle.write(filePath=tempFilePath)
        <music21.metadata.bundles.MetadataBundle {363 entries}>
        >>> os.remove(tempFilePath)
        '''
        filePath = filePath or self.filePath
        if self.filePath is not None:
            filePath = self.filePath
            environLocal.printDebug(['MetadataBundle: writing:', filePath])
            storedCorpusClient = self._corpus  # no weakrefs allowed...
            self._corpus = None
            uncompressed = pickle.dumps(self, protocol=3)
            # 3 is a safe protocol for some time to come.

            with gzip.open(str(filePath), 'wb') as outFp:
                outFp.write(uncompressed)
            self._corpus = storedCorpusClient

        return self


# -----------------------------------------------------------------------------


class Test(unittest.TestCase):

    def runTest(self):
        pass

    def testOneFromCorpus(self):
        from music21.corpus.corpora import CoreCorpus
        cc = CoreCorpus()
        coreBundle = cc.metadataBundle
        metadataEntry = coreBundle.search('bwv66.6')[0]
        self.assertEqual(repr(metadataEntry),
                         "<music21.metadata.bundles.MetadataEntry 'bach_bwv66_6_mxl'>")

    def testFileExtensions(self):
        from music21.corpus.corpora import CoreCorpus
        cc = CoreCorpus()
        workList = cc.getWorkList('ciconia')
        mdb = MetadataBundle()
        failedPaths = mdb.addFromPaths(
            workList,
            parseUsingCorpus=False,
            useMultiprocessing=False,
            storeOnDisk=False,
        )
        self.assertFalse(failedPaths)
        searchResult = mdb.search(
            'cicon',
            field='composer'
        )
        self.assertEqual(len(searchResult), 1)
        self.assertEqual(repr(searchResult[0]),
                         "<music21.metadata.bundles.MetadataEntry 'ciconia_quod_jactatur_xml'>")
        searchResult = mdb.search(
            'cicon',
            field='composer',
            fileExtensions=('.krn',),
        )
        self.assertEqual(len(searchResult), 0)
        searchResult = mdb.search(
            'cicon',
            field='composer',
            fileExtensions=('.xml',),
        )
        self.assertEqual(len(searchResult), 1)

# -----------------------------------------------------------------------------


_DOC_ORDER = (
    MetadataBundle,
    )

__all__ = [
    'MetadataEntry',
    'MetadataBundle',
    ]

if __name__ == '__main__':
    import music21
    music21.mainTest(Test)  # , runTest='testFileExtensions')


# -----------------------------------------------------------------------------<|MERGE_RESOLUTION|>--- conflicted
+++ resolved
@@ -7,13 +7,8 @@
 #               Michael Scott Cuthbert
 #               Josiah Oberholtzer
 #
-<<<<<<< HEAD
-# Copyright:    Copyright © 2010, 2012-14, '17 Michael Scott Cuthbert and the music21
-#               Project
-=======
 # Copyright:    Copyright © 2010, 2012-14, '17, '19
 #               Michael Scott Cuthbert and the music21 Project
->>>>>>> 5daea84a
 # License:      BSD, see license.txt
 # -----------------------------------------------------------------------------
 import gzip
