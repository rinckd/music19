# -*- coding: utf-8 -*-
# ------------------------------------------------------------------------------
# Name:         musicxml/m21ToXml.py
# Purpose:      Translate from music21 objects to musicxml representation
#
# Authors:      Christopher Ariza
#               Michael Scott Cuthbert
#
# Copyright:    Copyright © 2010-2012, 2015-19 Michael Scott Cuthbert and the music21 Project
# License:      BSD, see license.txt
# ------------------------------------------------------------------------------
'''
Converters for music21 objects to musicxml using ElementTree
'''
from collections import OrderedDict
import copy
import datetime
import fractions
import io
import math
import unittest
import warnings
<<<<<<< HEAD
import xml.etree.ElementTree as ET
from xml.etree.ElementTree import Element, SubElement, ElementTree
from typing import Dict, List, Optional, Union
=======
from xml.etree.ElementTree import (
    Element, SubElement, ElementTree, Comment, fromstring as et_fromstring
)
from typing import List, Optional, Union
>>>>>>> e8a73036

# external dependencies
import webcolors

# modules that import this include converter.py.
# thus, cannot import these here
from music21 import base
from music21 import common
from music21 import defaults
from music21 import exceptions21

from music21 import articulations
from music21 import bar
from music21 import clef
from music21 import chord
from music21 import duration
from music21 import harmony
from music21 import instrument
from music21 import metadata
from music21 import note
from music21 import meter
from music21 import pitch
from music21 import spanner
from music21 import stream
from music21 import style
from music21 import tempo
from music21.stream.iterator import OffsetIterator

from music21.musicxml import helpers
from music21.musicxml.partStaffExporter import PartStaffExporterMixin
from music21.musicxml import xmlObjects
from music21.musicxml.xmlObjects import MusicXMLExportException
from music21.musicxml.xmlObjects import MusicXMLWarning

from music21 import environment
_MOD = "musicxml.m21ToXml"
environLocal = environment.Environment(_MOD)

# ------------------------------------------------------------------------------

def typeToMusicXMLType(value):
    '''Convert a music21 type to a MusicXML type.

    >>> musicxml.m21ToXml.typeToMusicXMLType('longa')
    'long'
    >>> musicxml.m21ToXml.typeToMusicXMLType('quarter')
    'quarter'
    >>> musicxml.m21ToXml.typeToMusicXMLType('inexpressible')
    Traceback (most recent call last):
    music21.musicxml.xmlObjects.MusicXMLExportException:
    Cannot convert inexpressible durations to MusicXML.
    >>> musicxml.m21ToXml.typeToMusicXMLType('zero')
    Traceback (most recent call last):
    music21.musicxml.xmlObjects.MusicXMLExportException:
    Cannot convert durations without types to MusicXML.
    '''
    # MusicXML uses long instead of longa
    if value == 'longa':
        return 'long'
    elif value == '2048th':
        raise MusicXMLExportException('Cannot convert "2048th" duration to MusicXML (too short).')
    elif value == 'inexpressible':
        raise MusicXMLExportException('Cannot convert inexpressible durations to MusicXML.')
    elif value == 'zero':
        raise MusicXMLExportException('Cannot convert durations without types to MusicXML.')
    else:
        return value


def normalizeColor(color):
    '''
    Normalize a css3 name to hex or leave it alone...

    >>> musicxml.m21ToXml.normalizeColor('')
    ''
    >>> musicxml.m21ToXml.normalizeColor('red')
    '#FF0000'
    >>> musicxml.m21ToXml.normalizeColor('#00ff00')
    '#00FF00'
    '''
    if color in (None, ''):
        return color
    if '#' not in color:
        return webcolors.name_to_hex(color).upper()
    else:
        return color.upper()


def getMetadataFromContext(s):
    # noinspection PyShadowingNames
    '''
    Get metadata from site or context, so that a Part
    can be shown and have the rich metadata of its Score

    >>> s = stream.Stream()
    >>> s2 = s.transpose(4)
    >>> md = metadata.Metadata()
    >>> md.title = 'emptiness'
    >>> s.metadata = md
    >>> s2.metadata is None
    True
    >>> musicxml.m21ToXml.getMetadataFromContext(s2).title
    'emptiness'
    >>> musicxml.m21ToXml.getMetadataFromContext(s).title
    'emptiness'
    >>> p = stream.Part()
    >>> s2.insert(0, p)
    >>> musicxml.m21ToXml.getMetadataFromContext(p).title
    'emptiness'
    '''
    # get metadata from context.
    md = s.metadata
    if md is not None:
        return md

    for contextSite in s.contextSites():
        if contextSite.site.metadata is not None:
            return contextSite.site.metadata
    return None


def _setTagTextFromAttribute(
    m21El,
    xmlEl: Element,
    tag: str,
    attributeName: Optional[str] = None,
    *,
    transform=None,
    forceEmpty=False
):
    '''
    If m21El has an attribute called attributeName, create a new SubElement
    for xmlEl and set its text to the value of the m21El attribute.

    Pass a function or lambda function as transform to transform the
    value before setting it.  String transformation is assumed.

    Returns the SubElement

    Will not create an empty element unless forceEmpty is True


    >>> from xml.etree.ElementTree import Element
    >>> e = Element('accidental')

    >>> seta = musicxml.m21ToXml._setTagTextFromAttribute
    >>> acc = pitch.Accidental()
    >>> acc.alter = -2.0

    >>> subEl = seta(acc, e, 'alter')
    >>> subEl.text
    '-2.0'
    >>> subEl in e
    True

    >>> XB = musicxml.m21ToXml.XMLExporterBase()
    >>> XB.dump(e)
    <accidental>
      <alter>-2.0</alter>
    </accidental>

    add a transform

    >>> subEl = seta(acc, e, 'alter', transform=int)
    >>> subEl.text
    '-2'

    '''
    if attributeName is None:
        attributeName = common.hyphenToCamelCase(tag)

    try:
        value = getattr(m21El, attributeName)
    except AttributeError:
        return None

    if transform is not None:
        value = transform(value)

    if value in (None, '') and forceEmpty is not True:
        return None

    subElement = SubElement(xmlEl, tag)

    if value is not None:
        subElement.text = str(value)

    return subElement


def _setAttributeFromAttribute(m21El, xmlEl, xmlAttributeName, attributeName=None, transform=None):
    '''
    If m21El has a at least one element of tag==tag with some text. If
    it does, set the attribute either with the same name (with "foo-bar" changed to
    "fooBar") or with attributeName to the text contents.

    Pass a function or lambda function as transform to transform the value before setting it

    >>> from xml.etree.ElementTree import fromstring as El
    >>> e = El('<page-layout/>')

    >>> setb = musicxml.m21ToXml._setAttributeFromAttribute
    >>> pl = layout.PageLayout()
    >>> pl.pageNumber = 4
    >>> pl.isNew = True

    >>> setb(pl, e, 'page-number')
    >>> e.get('page-number')
    '4'

    >>> XB = musicxml.m21ToXml.XMLExporterBase()
    >>> XB.dump(e)
    <page-layout page-number="4" />

    >>> setb(pl, e, 'new-page', 'isNew')
    >>> e.get('new-page')
    'True'


    Transform the isNew value to 'yes'.

    >>> convBool = musicxml.xmlObjects.booleanToYesNo
    >>> setb(pl, e, 'new-page', 'isNew', transform=convBool)
    >>> e.get('new-page')
    'yes'
    '''
    if attributeName is None:
        attributeName = common.hyphenToCamelCase(xmlAttributeName)

    value = getattr(m21El, attributeName, None)
    if value is None:
        return

    if transform is not None:
        value = transform(value)

    xmlEl.set(xmlAttributeName, str(value))


def _synchronizeIds(element: Element, m21Object: Optional[base.Music21Object]) -> None:
    # noinspection PyTypeChecker
    '''
    MusicXML 3.1 defines the id attribute (entity: %optional-unique-id)
    on many elements which is perfect for getting from .id on
    a music21 element.

    >>> from xml.etree.ElementTree import fromstring as El
    >>> e = El('<fermata />')
    >>> f = expressions.Fermata()
    >>> f.id = 'fermata1'
    >>> musicxml.m21ToXml._synchronizeIds(e, f)
    >>> e.get('id')
    'fermata1'

    Does not set attr: id if el.id is not valid or default:

    >>> e = El('<fermata />')
    >>> f = expressions.Fermata()
    >>> musicxml.m21ToXml._synchronizeIds(e, f)
    >>> e.get('id', None) is None
    True
    >>> f.id = '123456'  # invalid for MusicXML id
    >>> musicxml.m21ToXml._synchronizeIds(e, f)
    >>> e.get('id', None) is None
    True

    None can be passed in instead of a m21object.

    >>> e = El('<fermata />')
    >>> musicxml.m21ToXml._synchronizeIds(e, None)
    >>> e.get('id', 'no idea')
    'no idea'
    '''
    # had to suppress type-checking because of spurious error on
    #    e.get('id', 'no idea')
    if m21Object is None or not hasattr(m21Object, 'id'):
        return
    if not xmlObjects.isValidXSDID(m21Object.id):
        return
    element.set('id', m21Object.id)


class GeneralObjectExporter:
    '''
    Packs any `Music21Object` into a well-formed score and exports
    a bytes object MusicXML representation.
    '''
    classMapping = OrderedDict([
        ('Score', 'fromScore'),
        ('Part', 'fromPart'),
        ('Measure', 'fromMeasure'),
        ('Voice', 'fromVoice'),
        ('Stream', 'fromStream'),
        # ## individual parts
        ('GeneralNote', 'fromGeneralNote'),
        ('Pitch', 'fromPitch'),
        ('Duration', 'fromDuration'),  # not an m21 object
        ('Dynamic', 'fromDynamic'),
        ('DiatonicScale', 'fromDiatonicScale'),
        ('Scale', 'fromScale'),
        ('Music21Object', 'fromMusic21Object'),
    ])

    def __init__(self, obj=None):
        self.generalObj = obj
        self.makeNotation: bool = True

    def parse(self, obj=None):
        r'''
        Return a bytes object representation of anything from a
        Score to a single pitch.

        When :attr:`makeNotation` is True (default), wraps `obj` in a well-formed
        `Score`, makes a copy, and runs :meth:`~music21.stream.base.Stream.makeNotation`
        on each of the parts. To skip copying and making notation, set `.makeNotation`
        on this instance to False.

        >>> p = pitch.Pitch('D#4')
        >>> GEX = musicxml.m21ToXml.GeneralObjectExporter(p)
        >>> out = GEX.parse()  # out is bytes
        >>> outStr = out.decode('utf-8')  # now is string
        >>> print(outStr.strip())
        <?xml version="1.0" encoding="utf-8"?>
        <!DOCTYPE score-partwise
          PUBLIC "-//Recordare//DTD MusicXML ... Partwise//EN"
          "http://www.musicxml.org/dtds/partwise.dtd">
        <score-partwise version="...">
          <movement-title>Music21 Fragment</movement-title>
          <identification>
            <creator type="composer">Music21</creator>
            <encoding>
              <encoding-date>...</encoding-date>
              <software>music21 v...</software>
            </encoding>
          </identification>
          <defaults>
            <scaling>
              <millimeters>7</millimeters>
              <tenths>40</tenths>
            </scaling>
          </defaults>
          <part-list>
            <score-part id="...">
              <part-name />
            </score-part>
          </part-list>
          <!--=========================== Part 1 ===========================-->
          <part id="...">
            <!--========================= Measure 1 ==========================-->
            <measure number="1">
              <attributes>
                <divisions>10080</divisions>
                <time>
                  <beats>1</beats>
                  <beat-type>4</beat-type>
                </time>
                <clef>
                  <sign>G</sign>
                  <line>2</line>
                </clef>
              </attributes>
              <note>
                <pitch>
                  <step>D</step>
                  <alter>1</alter>
                  <octave>4</octave>
                </pitch>
                <duration>10080</duration>
                <type>quarter</type>
                <accidental>sharp</accidental>
              </note>
            </measure>
          </part>
        </score-partwise>
        '''
        if obj is None:
            obj = self.generalObj
        if self.makeNotation:
            outObj = self.fromGeneralObject(obj)
            return self.parseWellformedObject(outObj)
        else:
            if not isinstance(obj, stream.Score):
                raise MusicXMLExportException('Can only export Scores with makeNotation=False')
            return self.parseWellformedObject(obj)

    def parseWellformedObject(self, sc) -> bytes:
        '''
        Parse an object that has already gone through the
        `.fromGeneralObject` conversion, which has produced a copy with
        :meth:`~music21.stream.Score.makeNotation` run on it
        (unless :attr:`makeNotation` is False).

        Returns bytes.
        '''
        scoreExporter = ScoreExporter(sc, makeNotation=self.makeNotation)
        scoreExporter.parse()
        return scoreExporter.asBytes()

    def fromGeneralObject(self, obj):
        '''
        Converts any Music21Object (or a duration or a pitch) to something that
        can be passed to ScoreExporter()

        >>> GEX = musicxml.m21ToXml.GeneralObjectExporter()
        >>> s = GEX.fromGeneralObject(duration.Duration(3.0))
        >>> s
        <music21.stream.Score 0x...>
        >>> s.show('t')
        {0.0} <music21.stream.Part 0x...>
            {0.0} <music21.stream.Measure 1 offset=0.0>
                {0.0} <music21.clef.TrebleClef>
                {0.0} <music21.meter.TimeSignature 6/8>
                {0.0} <music21.note.Note C>
                {3.0} <music21.bar.Barline type=final>
        >>> s.flat.notes[0].duration
        <music21.duration.Duration 3.0>
        '''
        classes = obj.classes
        outObj = None
        for cM, methName in self.classMapping.items():
            if cM in classes:
                meth = getattr(self, methName)
                outObj = meth(obj)
                break
        if outObj is None:
            raise MusicXMLExportException(
                'Cannot translate the object '
                + f'{self.generalObj} to a complete musicXML document; put it in a Stream first!'
            )
        return outObj

    def fromScore(self, sc):
        '''
        Copies the input score and runs :meth:`~music21.stream.Score.makeNotation` on the copy.
        '''
        scOut = sc.makeNotation(inPlace=False)
        if not scOut.isWellFormedNotation():
            warnings.warn(f'{scOut} is not well-formed; see isWellFormedNotation()',
                category=MusicXMLWarning)
        # scOut.makeImmutable()
        return scOut

    def fromPart(self, p):
        '''
        From a part, put it in a new score.
        '''
        if p.isFlat:
            p = p.makeMeasures()
        # p.makeImmutable()  # impossible, we haven't made notation yet.
        s = stream.Score()
        s.insert(0, p)
        s.metadata = copy.deepcopy(getMetadataFromContext(p))
        return self.fromScore(s)

    def fromMeasure(self, m):
        '''
        Translate a music21 Measure into a
        complete MusicXML string representation.

        Note: this method is called for complete MusicXML
        representation of a Measure, not for partial
        solutions in Part or Stream production.
        '''
        mCopy = m.makeNotation()
        if not m.recurse().getElementsByClass('Clef').getElementsByOffset(0.0):
            mCopy.clef = clef.bestClef(mCopy, recurse=True)
        p = stream.Part()
        p.append(mCopy)
        p.metadata = copy.deepcopy(getMetadataFromContext(m))
        return self.fromPart(p)

    def fromVoice(self, v):
        m = stream.Measure(number=1)
        m.insert(0, v)
        return self.fromMeasure(m)

    def fromStream(self, st):
        if st.isFlat:
            st2 = stream.Part()
            st2.mergeAttributes(st)
            st2.elements = copy.deepcopy(st)
            if not st.getElementsByClass('Clef').getElementsByOffset(0.0):
                st2.clef = clef.bestClef(st2)
            st2.makeNotation(inPlace=True)
            st2.metadata = copy.deepcopy(getMetadataFromContext(st))
            return self.fromPart(st2)

        elif st.hasPartLikeStreams():
            st2 = stream.Score()
            st2.mergeAttributes(st)
            st2.elements = copy.deepcopy(st)
            st2.makeNotation(inPlace=True)
            st2.metadata = copy.deepcopy(getMetadataFromContext(st))
            return self.fromScore(st2)

        elif st.getElementsByClass('Stream').first().isFlat:  # like a part w/ measures...
            st2 = stream.Part()
            st2.mergeAttributes(st)
            st2.elements = copy.deepcopy(st)
            if not st.getElementsByClass('Clef').getElementsByOffset(0.0):
                bestClef = True
            else:
                bestClef = False
            st2.makeNotation(inPlace=True, bestClef=bestClef)
            st2.metadata = copy.deepcopy(getMetadataFromContext(st))
            return self.fromPart(st2)

        else:
            # probably a problem? or a voice...
            if not st.getElementsByClass('Clef').getElementsByOffset(0.0):
                bestClef = True
            else:
                bestClef = False
            st2 = st.makeNotation(inPlace=False, bestClef=bestClef)
            return self.fromScore(st)

    def fromDuration(self, d):
        '''
        Translate a music21 :class:`~music21.duration.Duration` into
        a complete MusicXML representation.

        Rarely rarely used.  Only if you call .show() on a duration object
        '''
        # make a copy, as we this process will change tuple types
        # not needed, since fromGeneralNote does it too.  but so
        # rarely used, it doesn't matter, and the extra safety is nice.
        dCopy = copy.deepcopy(d)
        n = note.Note()
        n.duration = dCopy
        # call the musicxml property on Stream
        return self.fromGeneralNote(n)

    def fromDynamic(self, dynamicObject):
        '''
        Provide a complete MusicXML string from a single dynamic by
        putting it into a Stream first.

        '''
        dCopy = copy.deepcopy(dynamicObject)
        out = stream.Stream()
        out.append(dCopy)
        # call the musicxml property on Stream
        return self.fromStream(out)

    def fromScale(self, scaleObject):
        # noinspection PyShadowingNames
        '''
        Generate the pitches from this scale
        and put it into a stream.Measure, then call
        fromMeasure on it.

        >>> cMaj = scale.MajorScale('C')
        >>> GEX = musicxml.m21ToXml.GeneralObjectExporter()
        >>> m = GEX.fromScale(cMaj)
        >>> m
        <music21.stream.Score 0x11d4f17b8>

        >>> m.show('text')
        {0.0} <music21.stream.Part 0x116a04b38>
            {0.0} <music21.stream.Measure 1 offset=0.0>
                {0.0} <music21.clef.TrebleClef>
                {0.0} <music21.meter.TimeSignature 10/4>
                {0.0} <music21.note.Note C>
                {4.0} <music21.note.Note D>
                {5.0} <music21.note.Note E>
                {6.0} <music21.note.Note F>
                {7.0} <music21.note.Note G>
                {8.0} <music21.note.Note A>
                {9.0} <music21.note.Note B>
        '''
        m = stream.Measure(number=1)
        for i in range(1, scaleObject.abstract.getDegreeMaxUnique() + 1):
            p = scaleObject.pitchFromDegree(i)
            n = note.Note()
            n.pitch = p
            if i == 1:
                n.addLyric(scaleObject.name)

            if p.name == scaleObject.getTonic().name:
                n.quarterLength = 4  # set longer
            else:
                n.quarterLength = 1
            m.append(n)
        m.timeSignature = m.bestTimeSignature()
        return self.fromMeasure(m)

    def fromDiatonicScale(self, diatonicScaleObject):
        # noinspection PyShadowingNames
        '''
        Return a complete musicxml of the DiatonicScale

        Overrides the general scale behavior to highlight
        the tonic and dominant.

        >>> cMaj = scale.MajorScale('C')
        >>> GEX = musicxml.m21ToXml.GeneralObjectExporter()
        >>> m = GEX.fromDiatonicScale(cMaj)
        >>> m
        <music21.stream.Score 0x11d4f17b8>

        >>> m.show('text')
        {0.0} <music21.stream.Part 0x116a04b38>
            {0.0} <music21.stream.Measure 1 offset=0.0>
                {0.0} <music21.clef.TrebleClef>
                {0.0} <music21.meter.TimeSignature 11/4>
                {0.0} <music21.note.Note C>
                {4.0} <music21.note.Note D>
                {5.0} <music21.note.Note E>
                {6.0} <music21.note.Note F>
                {7.0} <music21.note.Note G>
                {9.0} <music21.note.Note A>
                {10.0} <music21.note.Note B>
        '''
        m = stream.Measure(number=1)
        for i in range(1, diatonicScaleObject.abstract.getDegreeMaxUnique() + 1):
            p = diatonicScaleObject.pitchFromDegree(i)
            n = note.Note()
            n.pitch = p
            if i == 1:
                n.addLyric(diatonicScaleObject.name)

            if p.name == diatonicScaleObject.getTonic().name:
                n.quarterLength = 4  # set longer
            elif p.name == diatonicScaleObject.getDominant().name:
                n.quarterLength = 2  # set longer
            else:
                n.quarterLength = 1
            m.append(n)
        m.timeSignature = m.bestTimeSignature()
        return self.fromMeasure(m)

    def fromMusic21Object(self, obj):
        '''
        return a single TimeSignature as a musicxml document
        '''
        # return a complete musicxml representation
        objCopy = copy.deepcopy(obj)
        # m = stream.Measure()
        # m.timeSignature = tsCopy
        # m.append(note.Rest())
        out = stream.Measure(number=1)
        out.append(objCopy)
        return self.fromMeasure(out)

    def fromGeneralNote(self, n):
        # noinspection PyShadowingNames
        '''
        Translate a music21 :class:`~music21.note.Note` into an object
        ready to be parsed.

        An attempt is made to find the best TimeSignature for quarterLengths
        <= 6:

        >>> n = note.Note('c3')
        >>> n.quarterLength = 3
        >>> GEX = musicxml.m21ToXml.GeneralObjectExporter()
        >>> sc = GEX.fromGeneralNote(n)
        >>> sc.show('t')
        {0.0} <music21.stream.Part 0x1046afa90>
            {0.0} <music21.stream.Measure 1 offset=0.0>
                {0.0} <music21.clef.BassClef>
                {0.0} <music21.meter.TimeSignature 6/8>
                {0.0} <music21.note.Note C>
                {3.0} <music21.bar.Barline type=final>

        But longer notes will be broken into tied components placed in
        4/4 measures:

        >>> long_note = note.Note('e5', quarterLength=40)
        >>> GEX = musicxml.m21ToXml.GeneralObjectExporter()
        >>> sc = GEX.fromGeneralNote(long_note)
        >>> sc[meter.TimeSignature].first()
        <music21.meter.TimeSignature 4/4>
        >>> len(sc[stream.Measure])
        10
        '''
        # make a copy, as this process will change tuple types
        # this method is called infrequently (only displaying a single note)
        nCopy = copy.deepcopy(n)
        new_part = stream.Part(nCopy)
        if 0 < n.quarterLength <= 6.0:
            new_part.insert(0, meter.bestTimeSignature(new_part))
        stream.makeNotation.makeMeasures(
            new_part, inPlace=True, refStreamOrTimeRange=[0, nCopy.quarterLength])
        stream.makeNotation.makeTupletBrackets(new_part, inPlace=True)
        return self.fromPart(new_part)

    def fromPitch(self, p: pitch.Pitch):
        # noinspection PyShadowingNames
        '''
        Translate a music21 :class:`~music21.pitch.Pitch` into an object
        ready to be parsed.

        >>> p = pitch.Pitch('c#3')
        >>> GEX = musicxml.m21ToXml.GeneralObjectExporter()
        >>> sc = GEX.fromPitch(p)
        >>> sc.show('t')
        {0.0} <music21.stream.Part 0x1046afa90>
            {0.0} <music21.stream.Measure 1 offset=0.0>
                {0.0} <music21.clef.BassClef>
                {0.0} <music21.meter.TimeSignature 1/4>
                {0.0} <music21.note.Note C#>
        '''
        n = note.Note()
        n.pitch = copy.deepcopy(p)
        out = stream.Measure(number=1)
        out.append(n)
        # call the musicxml property on Stream
        return self.fromMeasure(out)


class XMLExporterBase:
    '''
    contains functions that could be called
    at multiple levels of exporting (Score, Part, Measure).
    '''
    def __init__(self):
        self.xmlRoot = None

    def asBytes(self, noCopy=True) -> bytes:
        '''
        returns the xmlRoot as a bytes object. If noCopy is True
        (default), modifies the file for pretty-printing in place.  Otherwise,
        make a copy.
        '''
        sio = io.BytesIO()
        sio.write(self.xmlHeader())
        rootObj = self.xmlRoot
        rootObj_string = helpers.dumpString(rootObj, noCopy=noCopy)
        sio.write(rootObj_string.encode('utf-8'))
        v = sio.getvalue()
        sio.close()
        return v

    def addDividerComment(self, comment: str = '') -> None:
        '''
        Add a divider to xmlRoot.

        >>> from xml.etree.ElementTree import Element
        >>> e1 = Element('accidental')
        >>> e2 = Element('accidental')

        >>> XB = musicxml.m21ToXml.ScoreExporter()
        >>> XB.xmlRoot.append(e1)
        >>> XB.addDividerComment('second accidental below')
        >>> XB.xmlRoot.append(e2)
        >>> XB.dump(XB.xmlRoot)
        <score-partwise version="...">
          <accidental />
          <!--================== second accidental below ===================-->
          <accidental />
          </score-partwise>
        '''
        commentLength = min(len(comment), 60)
        spacerLengthLow = math.floor((60 - commentLength) / 2)
        spacerLengthHigh = math.ceil((60 - commentLength) / 2)

        commentText = ('=' * spacerLengthLow) + ' ' + comment + ' ' + ('=' * spacerLengthHigh)

        divider = Comment(commentText)
        self.xmlRoot.append(divider)

    # ------------------------------------------------------------------------------
    @staticmethod
    def dump(obj):
        return helpers.dump(obj)

    def xmlHeader(self) -> bytes:
        return (b'''<?xml version="1.0" encoding="utf-8"?>\n<!DOCTYPE score-partwise  '''
                + b'''PUBLIC "-//Recordare//DTD MusicXML '''
                + defaults.musicxmlVersion.encode('utf-8')
                + b''' Partwise//EN" '''
                + b'''"http://www.musicxml.org/dtds/partwise.dtd">\n''')

    # style attributes

    def setStyleAttributes(self, mxObject, m21Object, musicXMLNames, m21Names=None):
        '''
        Sets any attribute from .style, doing some conversions.

        m21Object can also be a style.Style object itself.
        '''
        if isinstance(m21Object, style.Style):
            stObj = m21Object
        elif m21Object.hasStyleInformation is False:
            return
        else:
            stObj = m21Object.style

        if not common.isIterable(musicXMLNames):
            musicXMLNames = (musicXMLNames,)

        if m21Names is None:
            m21Names = (common.hyphenToCamelCase(x) for x in musicXMLNames)
        elif not common.isIterable(m21Names):
            m21Names = (m21Names,)

        for xmlName, m21Name in zip(musicXMLNames, m21Names):
            try:
                m21Value = getattr(stObj, m21Name)
            except AttributeError:
                continue

            if m21Name in xmlObjects.STYLE_ATTRIBUTES_STR_NONE_TO_NONE and m21Value is None:
                m21Value = 'none'
            if m21Name in xmlObjects.STYLE_ATTRIBUTES_YES_NO_TO_BOOL:
                m21Value = xmlObjects.booleanToYesNo(m21Value)

            if m21Value is None:
                continue

            try:
                m21Value = str(m21Value)
            except ValueError:
                continue

            mxObject.set(xmlName, m21Value)

    def setTextFormatting(self, mxObject, m21Object):
        '''
        sets the justification, print-style-align group, and
        text-decoration, text-rotation,
        letter-spacing, line-height, lang, text-direction, and
        enclosure, on an
        m21Object, which must have style.TextStyle as its Style class,
        and then calls setPrintStyleAlign

        conforms to attr-group %text-formatting in the MusicXML DTD
        '''
        musicXMLNames = ('justify', 'text-decoration', 'text-rotation', 'letter-spacing',
                         'line-height', 'lang', 'text-direction', 'enclosure')
        m21Names = ('justify', 'textDecoration', 'textRotation', 'letterSpacing',
                    'lineHeight', 'language', 'textDirection', 'enclosure')
        self.setStyleAttributes(mxObject, m21Object, musicXMLNames, m21Names)
        self.setPrintStyleAlign(mxObject, m21Object)

    def setPrintStyleAlign(self, mxObject, m21Object):
        '''
        runs setPrintStyle and then sets horizontalAlign and verticalAlign, on an
        m21Object, which must have style.TextStyle as its Style class.

        conforms to attr-group %print-style-align in the MusicXML DTD
        '''
        self.setPrintStyle(mxObject, m21Object)
        self.setStyleAttributes(mxObject,
                                m21Object,
                                ('valign', 'halign'),
                                ('alignVertical', 'alignHorizontal'))

    def setPrintStyle(self, mxObject, m21Object):
        '''
        get position, font, and color information from the mxObject
        into the m21Object, which must have style.TextStyle as its Style class.

        conforms to attr-group %print-style in the MusicXML DTD
        '''
        self.setPosition(mxObject, m21Object)
        self.setFont(mxObject, m21Object)
        self.setColor(mxObject, m21Object)

    def setPrintObject(self, mxObject, m21Object):
        '''
        sets print-object to 'no' if m21Object.style.hideObjectOnPrint is True
        or if m21Object is a StyleObject and has .hideObjectOnPrint set to True.
        '''
        if isinstance(m21Object, style.Style):
            st = m21Object
        elif m21Object.hasStyleInformation:
            st = m21Object.style
        else:
            return

        if st.hideObjectOnPrint:
            mxObject.set('print-object', 'no')

    def setColor(self, mxObject, m21Object):
        '''
        Sets mxObject['color'] to a normalized version of m21Object.style.color
        '''
        self.setStyleAttributes(mxObject, m21Object, 'color', 'color')
        if 'color' in mxObject.attrib:  # set
            mxObject.attrib['color'] = normalizeColor(mxObject.attrib['color'])

    def setFont(self, mxObject, m21Object):
        '''
        sets font-family, font-style, font-size, and font-weight as
        fontFamily (list), fontStyle, fontSize and fontWeight from
        an object into a TextStyle object

        conforms to attr-group %font in the MusicXML DTD

        >>> from xml.etree.ElementTree import fromstring as El
        >>> XB = musicxml.m21ToXml.XMLExporterBase()
        >>> mxObj = El('<text>hi</text>')
        >>> te = expressions.TextExpression('hi!')
        >>> te.style.fontFamily = ['Courier', 'monospaced']
        >>> te.style.fontStyle = 'italic'
        >>> te.style.fontSize = 24.0
        >>> XB.setFont(mxObj, te)
        >>> XB.dump(mxObj)
        <text font-family="Courier,monospaced" font-size="24" font-style="italic">hi</text>

        >>> XB = musicxml.m21ToXml.XMLExporterBase()
        >>> mxObj = El('<text>hi</text>')
        >>> te = expressions.TextExpression('hi!')
        >>> te.style.fontStyle = 'bold'
        >>> XB.setFont(mxObj, te)
        >>> XB.dump(mxObj)
        <text font-weight="bold">hi</text>

        >>> te.style.fontStyle = 'bolditalic'
        >>> XB.setFont(mxObj, te)
        >>> XB.dump(mxObj)
        <text font-style="italic" font-weight="bold">hi</text>
        '''
        musicXMLNames = ('font-style', 'font-size', 'font-weight')
        m21Names = ('fontStyle', 'fontSize', 'fontWeight')
        self.setStyleAttributes(mxObject, m21Object, musicXMLNames, m21Names)
        if isinstance(m21Object, style.Style):
            st = m21Object
        elif m21Object.hasStyleInformation:
            st = m21Object.style
        else:
            return

        if hasattr(st, 'fontStyle'):
            # mxml does not support bold or bolditalic as font-style value
            if st.fontStyle == 'bold':
                mxObject.set('font-weight', 'bold')
                mxObject.attrib.pop('font-style', None)
            elif st.fontStyle == 'bolditalic':
                mxObject.set('font-weight', 'bold')
                mxObject.set('font-style', 'italic')

        if hasattr(st, 'fontFamily') and st.fontFamily:
            if common.isIterable(st.fontFamily):
                mxObject.set('font-family', ','.join(st.fontFamily))
            else:
                mxObject.set('font-family', st.fontFamily)

    def setPosition(self, mxObject, m21Object):
        '''
        set positioning information for an mxObject from
        default-x, default-y, relative-x, relative-y from
        the .style attribute's absoluteX, relativeX, etc. attributes.

        '''
        musicXMLNames = ('default-x', 'default-y', 'relative-x', 'relative-y')
        m21Names = ('absoluteX', 'absoluteY', 'relativeX', 'relativeY')
        self.setStyleAttributes(mxObject, m21Object, musicXMLNames, m21Names)

    def setEditorial(self, mxObject, m21Object):
        '''
        >>> from xml.etree.ElementTree import fromstring as El
        >>> XB = musicxml.m21ToXml.XMLExporterBase()
        >>> mxObj = El('<note />')
        >>> n = note.Note('C-5')

        Most common case: does nothing

        >>> XB.setEditorial(mxObj, n)
        >>> XB.dump(mxObj)
        <note />

        >>> fn = editorial.Comment('flat is obvious error for sharp')
        >>> fn.levelInformation = 2
        >>> fn.isFootnote = True
        >>> n.editorial.footnotes.append(fn)
        >>> XB.setEditorial(mxObj, n)
        >>> XB.dump(mxObj)
        <note>
          <footnote>flat is obvious error for sharp</footnote>
          <level reference="no">2</level>
        </note>

        Placing information in `.editorial.comments` only puts out the level:

        >>> mxObj = El('<note />')
        >>> n = note.Note('C-5')
        >>> com = editorial.Comment('flat is obvious error for sharp')
        >>> com.levelInformation = 'hello'
        >>> com.isReference = True
        >>> n.editorial.comments.append(com)
        >>> XB.setEditorial(mxObj, n)
        >>> XB.dump(mxObj)
        <note>
          <level reference="yes">hello</level>
        </note>
        '''
        if m21Object.hasEditorialInformation is False:
            return
        # MusicXML allows only one footnote or level, so we take the first...

        e = m21Object.editorial
        if 'footnotes' not in e and 'comments' not in e:
            return

        makeFootnote = False
        if e.footnotes:
            c = e.footnotes[0]
            makeFootnote = True
        elif e.comments:
            c = e.comments[0]
        else:
            return

        if makeFootnote:
            mxFn = SubElement(mxObject, 'footnote')
            self.setTextFormatting(mxFn, c)
            if c.text is not None:
                mxFn.text = c.text
        if c.levelInformation is not None:
            mxLevel = SubElement(mxObject, 'level')
            mxLevel.text = str(c.levelInformation)
            mxLevel.set('reference', xmlObjects.booleanToYesNo(c.isReference))
            # TODO: attr: parentheses
            # TODO: attr: bracket
            # TODO: attr: size

    ###################

    def pageLayoutToXmlPrint(self, pageLayout, mxPrintIn=None):
        # noinspection PyShadowingNames
        '''
        Given a PageLayout object, set object data for <print>

        >>> pl = layout.PageLayout()
        >>> pl.pageHeight = 4000
        >>> pl.isNew = True
        >>> pl.rightMargin = 30.25
        >>> pl.leftMargin = 20
        >>> pl.pageNumber = 5

        >>> XPBase = musicxml.m21ToXml.XMLExporterBase()
        >>> mxPrint = XPBase.pageLayoutToXmlPrint(pl)
        >>> XPBase.dump(mxPrint)
        <print new-page="yes" page-number="5">
          <page-layout>
            <page-height>4000</page-height>
            <page-margins>
              <left-margin>20</left-margin>
              <right-margin>30.25</right-margin>
            </page-margins>
          </page-layout>
        </print>


        >>> MP = musicxml.xmlToM21.MeasureParser()
        >>> pl2 = MP.xmlPrintToPageLayout(mxPrint)
        >>> pl2.isNew
        True
        >>> pl2.rightMargin
        30.25
        >>> pl2.leftMargin
        20
        >>> pl2.pageNumber
        5
        >>> pl2.pageHeight
        4000
        '''
        if mxPrintIn is None:
            mxPrint = Element('print')
        else:
            mxPrint = mxPrintIn

        setb = _setAttributeFromAttribute
        setb(pageLayout, mxPrint, 'new-page', 'isNew', transform=xmlObjects.booleanToYesNo)
        setb(pageLayout, mxPrint, 'page-number')

        mxPageLayout = self.pageLayoutToXmlPageLayout(pageLayout)
        if mxPageLayout:
            mxPrint.append(mxPageLayout)

        if mxPrintIn is None:
            return mxPrint

    def pageLayoutToXmlPageLayout(self, pageLayout, mxPageLayoutIn=None):
        '''
        get a <page-layout> element from a PageLayout

        Called out from pageLayoutToXmlPrint because it
        is also used in the <defaults> tag
        '''
        if mxPageLayoutIn is None:
            mxPageLayout = Element('page-layout')
        else:
            mxPageLayout = mxPageLayoutIn

        seta = _setTagTextFromAttribute

        seta(pageLayout, mxPageLayout, 'page-height')
        seta(pageLayout, mxPageLayout, 'page-width')

        # TODO -- record even, odd, both margins
        mxPageMargins = Element('page-margins')
        for direction in ('left', 'right', 'top', 'bottom'):
            seta(pageLayout, mxPageMargins, direction + '-margin')
        if mxPageMargins:
            mxPageLayout.append(mxPageMargins)

        if mxPageLayoutIn is None:
            return mxPageLayout

    def systemLayoutToXmlPrint(self, systemLayout, mxPrintIn=None):
        # noinspection PyShadowingNames
        '''
        Given a SystemLayout tag, set a <print> tag

        >>> sl = layout.SystemLayout()
        >>> sl.distance = 55
        >>> sl.isNew = True
        >>> sl.rightMargin = 30.25
        >>> sl.leftMargin = 20

        >>> XPBase = musicxml.m21ToXml.XMLExporterBase()
        >>> mxPrint = XPBase.systemLayoutToXmlPrint(sl)
        >>> XPBase.dump(mxPrint)
        <print new-system="yes">
          <system-layout>
            <system-margins>
              <left-margin>20</left-margin>
              <right-margin>30.25</right-margin>
            </system-margins>
            <system-distance>55</system-distance>
          </system-layout>
        </print>


        Test return conversion

        >>> MP = musicxml.xmlToM21.MeasureParser()
        >>> sl2 = MP.xmlPrintToSystemLayout(mxPrint)
        >>> sl2.isNew
        True
        >>> sl2.rightMargin
        30.25
        >>> sl2.leftMargin
        20
        >>> sl2.distance
        55
        '''
        if mxPrintIn is None:
            mxPrint = Element('print')
        else:
            mxPrint = mxPrintIn

        setb = _setAttributeFromAttribute
        setb(systemLayout, mxPrint, 'new-system', 'isNew', transform=xmlObjects.booleanToYesNo)

        mxSystemLayout = Element('system-layout')
        self.systemLayoutToXmlSystemLayout(systemLayout, mxSystemLayout)
        if mxSystemLayout:
            mxPrint.append(mxSystemLayout)

        if mxPrintIn is None:
            return mxPrint

    def systemLayoutToXmlSystemLayout(self, systemLayout, mxSystemLayoutIn=None):
        '''
        get given a SystemLayout object configure <system-layout> or <print>

        Called out from xmlPrintToSystemLayout because it
        is also used in the <defaults> tag

        >>> sl = layout.SystemLayout()
        >>> sl.distance = 40.0
        >>> sl.topDistance = 70.0
        >>> XPBase = musicxml.m21ToXml.XMLExporterBase()
        >>> mxSl = XPBase.systemLayoutToXmlSystemLayout(sl)
        >>> XPBase.dump(mxSl)
        <system-layout>
          <system-distance>40.0</system-distance>
          <top-system-distance>70.0</top-system-distance>
        </system-layout>

        >>> sl = layout.SystemLayout()
        >>> sl.leftMargin = 30.0
        >>> mxSl = XPBase.systemLayoutToXmlSystemLayout(sl)
        >>> XPBase.dump(mxSl)
        <system-layout>
          <system-margins>
            <left-margin>30.0</left-margin>
          </system-margins>
        </system-layout>
        '''
        if mxSystemLayoutIn is None:
            mxSystemLayout = Element('system-layout')
        else:
            mxSystemLayout = mxSystemLayoutIn

        seta = _setTagTextFromAttribute

        # TODO -- record even, odd, both margins
        mxSystemMargins = Element('system-margins')
        for direction in ('top', 'bottom', 'left', 'right'):
            seta(systemLayout, mxSystemMargins, direction + '-margin')

        if mxSystemMargins:
            mxSystemLayout.append(mxSystemMargins)

        seta(systemLayout, mxSystemLayout, 'system-distance', 'distance')
        seta(systemLayout, mxSystemLayout, 'top-system-distance', 'topDistance')

        # TODO: system-dividers

        if mxSystemLayoutIn is None:
            return mxSystemLayout

    def staffLayoutToXmlStaffLayout(self, staffLayout, mxStaffLayoutIn=None):
        '''
        get a <staff-layout> tag from a StaffLayout object

        In music21, the <staff-layout> and <staff-details> are
        intertwined in a StaffLayout object.

        >>> sl = layout.StaffLayout()
        >>> sl.distance = 40.0
        >>> sl.staffNumber = 1
        >>> XPBase = musicxml.m21ToXml.XMLExporterBase()
        >>> mxSl = XPBase.staffLayoutToXmlStaffLayout(sl)
        >>> XPBase.dump(mxSl)
        <staff-layout number="1">
          <staff-distance>40.0</staff-distance>
        </staff-layout>

        '''
        if mxStaffLayoutIn is None:
            mxStaffLayout = Element('staff-layout')
        else:
            mxStaffLayout = mxStaffLayoutIn
        seta = _setTagTextFromAttribute
        setb = _setAttributeFromAttribute

        seta(staffLayout, mxStaffLayout, 'staff-distance', 'distance')
        # ET.dump(mxStaffLayout)
        setb(staffLayout, mxStaffLayout, 'number', 'staffNumber')

        if mxStaffLayoutIn is None:
            return mxStaffLayout

    def accidentalToMx(self, a):
        # noinspection PyShadowingNames
        '''
        Convert a pitch.Accidental object to a Element of tag accidental

        >>> a = pitch.Accidental()
        >>> a.set('half-sharp')
        >>> a.alter == 0.5
        True

        >>> XB = musicxml.m21ToXml.XMLExporterBase()
        >>> a2m = XB.accidentalToMx
        >>> XB.dump(a2m(a))
        <accidental>quarter-sharp</accidental>

        >>> a.set('double-flat')
        >>> XB.dump(a2m(a))
        <accidental>flat-flat</accidental>


        >>> a.set('one-and-a-half-sharp')
        >>> XB.dump(a2m(a))
        <accidental>three-quarters-sharp</accidental>

        >>> a.set('half-flat')
        >>> XB.dump(a2m(a))
        <accidental>quarter-flat</accidental>

        >>> a.set('one-and-a-half-flat')
        >>> XB.dump(a2m(a))
        <accidental>three-quarters-flat</accidental>

        >>> a.set('sharp')
        >>> a.displayStyle = 'parentheses'
        >>> XB.dump(a2m(a))
        <accidental parentheses="yes">sharp</accidental>

        >>> a.displayStyle = 'bracket'
        >>> XB.dump(a2m(a))
        <accidental bracket="yes">sharp</accidental>

        >>> a.displayStyle = 'both'
        >>> XB.dump(a2m(a))
        <accidental bracket="yes" parentheses="yes">sharp</accidental>

        >>> a = pitch.Accidental('flat')
        >>> a.style.relativeX = -2
        >>> XB.dump(a2m(a))
        <accidental relative-x="-2">flat</accidental>

        >>> a = pitch.Accidental()
        >>> a.name = 'double-sharp-down'  # musicxml 3.1
        >>> XB.dump(a2m(a))
        <accidental>double-sharp-down</accidental>

        >>> a.name = 'funnyAccidental'  # unknown
        >>> XB.dump(a2m(a))
        <accidental>other</accidental>
        '''
        otherMusicXMLAccidentals = (
            # v. 3.1
            'double-sharp-down', 'double-sharp-up',
            'flat-flat-down', 'flat-flat-up',
            'arrow-down', 'arrow-up',
            'other',

            # v. 3.0
            'sharp-down', 'sharp-up',
            'natural-down', 'natural-up',
            'flat-down', 'flat-up',
            'slash-quarter-sharp', 'slash-sharp',
            'slash-flat', 'double-slash-flat',
            'sharp-1', 'sharp-2',
            'sharp-3', 'sharp-5',
            'flat-1', 'flat-2',
            'flat-3', 'flat-4',
            'sori', 'koron',
        )

        if a.name == 'half-sharp':
            mxName = 'quarter-sharp'
        elif a.name == 'one-and-a-half-sharp':
            mxName = 'three-quarters-sharp'
        elif a.name == 'half-flat':
            mxName = 'quarter-flat'
        elif a.name == 'one-and-a-half-flat':
            mxName = 'three-quarters-flat'
        elif a.name == 'double-flat':
            mxName = 'flat-flat'
        else:  # all others are the same
            mxName = a.name
            if (mxName not in pitch.accidentalNameToModifier
                    and mxName not in otherMusicXMLAccidentals):
                mxName = 'other'

        mxAccidental = Element('accidental')
        # need to remove display in this case and return None
        #         if self.displayStatus == False:
        #             pass
        mxAccidental.text = mxName
        if a.displayStyle in ('parentheses', 'both'):
            mxAccidental.set('parentheses', 'yes')
        if a.displayStyle in ('bracket', 'both'):
            mxAccidental.set('bracket', 'yes')

        self.setPrintStyle(mxAccidental, a)
        return mxAccidental


# ---------

class ScoreExporter(XMLExporterBase, PartStaffExporterMixin):
    '''
    Convert a Score (or outer stream with .parts) into
    a musicxml Element.
    '''

    def __init__(self, score: Optional[stream.Score] = None, makeNotation: bool = True):
        super().__init__()
        if score is None:
            # should not be done this way.
            self.stream = stream.Score()
        else:
            self.stream = score

        self.xmlRoot = Element('score-partwise', version=defaults.musicxmlVersion)
        self.mxIdentification = None

        self.scoreMetadata = None

        self.spannerBundle = None
        self.meterStream = None
        self.scoreLayouts = None
        self.firstScoreLayout = None
        self.textBoxes = None
        self.highestTime = 0.0

        self.refStreamOrTimeRange = [0.0, self.highestTime]

        self.partExporterList: List['PartExporter'] = []

        self.groupsToJoin: List['StaffGroup'] = []
        # key = id(stream) (NB: not stream.id); value = .instrumentStream
        self.instrumentsByStream: Dict[int, stream.Stream] = {}

        self.instrumentList = []
        self.instrumentIdList = []
        self.midiChannelList = []

        self.parts = []

        self.makeNotation: bool = makeNotation

    def parse(self):
        '''
        the main function to call.

        If self.stream is empty, call self.emptyObject().  Otherwise,
        convert sounding to written pitch,
        set scorePreliminaries(), call parsePartlikeScore or parseFlatScore, then postPartProcess(),
        clean up circular references for garbage collection, and returns the <score-partwise>
        object.

        >>> b = corpus.parse('bwv66.6')
        >>> SX = musicxml.m21ToXml.ScoreExporter(b)
        >>> mxScore = SX.parse()
        >>> SX.dump(mxScore)
        <score-partwise version="...">...</score-partwise>
        '''
        s = self.stream
        if not s:
            return self.emptyObject()

        if s.atSoundingPitch is True:
            # A copy was already made or elected NOT to be made.
            s.toWrittenPitch(inPlace=True)

        self.scorePreliminaries()

        if s.hasPartLikeStreams():
            # Pre-populate partExporterList so that joinable groups can be identified
            # before attempting to identify and count instruments
            self._populatePartExporterList()
            self.groupsToJoin = self.joinableGroups()
            self.parsePartlikeScore()
        else:
            self.parseFlatScore()

        self.postPartProcess()

        # clean up for circular references.
        self.partExporterList.clear()

        return self.xmlRoot

    def emptyObject(self):
        '''
        Creates a cheeky "This Page Intentionally Left Blank" for a blank score

        >>> emptySX = musicxml.m21ToXml.ScoreExporter()
        >>> mxScore = emptySX.parse()  # will call emptyObject
        >>> emptySX.dump(mxScore)
        <score-partwise version="...">
          <work>
            <work-title>This Page Intentionally Left Blank</work-title>
          </work>
          ...
              <note>
                <rest />
                <duration>40320</duration>
                <type>whole</type>
              </note>
            </measure>
          </part>
        </score-partwise>
        '''
        out = stream.Stream()
        p = stream.Part()
        m = stream.Measure()
        r = note.Rest(quarterLength=4)
        m.append(r)
        p.append(m)
        out.append(p)
        # return the processing of this Stream
        md = metadata.Metadata(title='This Page Intentionally Left Blank')
        out.insert(0, md)
        # recursive call to this non-empty stream
        self.stream = out
        return self.parse()

    def scorePreliminaries(self):
        '''
        Populate the exporter object with
        `meterStream`, `scoreLayouts`, `spannerBundle`, and `textBoxes`

        >>> emptySX = musicxml.m21ToXml.ScoreExporter()
        >>> emptySX.scorePreliminaries()  # will call emptyObject
        >>> len(emptySX.textBoxes)
        0
        >>> emptySX.spannerBundle
        <music21.spanner.SpannerBundle of size 0>

        '''
        self.setScoreLayouts()
        self.setMeterStream()
        self.setPartsAndRefStream()
        # get all text boxes
        self.textBoxes = self.stream.flat.getElementsByClass('TextBox')

        # we need independent sub-stream elements to shift in presentation
        self.highestTime = 0.0  # redundant, but set here.

        if self.spannerBundle is None:
            self.spannerBundle = self.stream.spannerBundle

    def setPartsAndRefStream(self):
        '''
        Transfers the offset of the inner stream to elements and sets self.highestTime

        >>> b = corpus.parse('bwv66.6')
        >>> SX = musicxml.m21ToXml.ScoreExporter(b)
        >>> SX.highestTime
        0.0
        >>> SX.setPartsAndRefStream()
        >>> SX.highestTime
        36.0
        >>> SX.refStreamOrTimeRange
        [0.0, 36.0]
        >>> len(SX.parts)
        4

        >>> b.insert(stream.Score())
        >>> SX = musicxml.m21ToXml.ScoreExporter(b)
        >>> SX.setPartsAndRefStream()
        Traceback (most recent call last):
        music21.musicxml.xmlObjects.MusicXMLExportException:
        Exporting scores nested inside scores is not supported
        '''
        s = self.stream
        # environLocal.printDebug('streamToMx(): interpreting multipart')
        streamOfStreams = s.getElementsByClass('Stream')
        for innerStream in streamOfStreams:
            # may need to copy element here
            # apply this stream's offset to elements
            # but retain offsets if inner stream is a Measure
            # https://github.com/cuthbertLab/music21/issues/580
            if isinstance(innerStream, stream.Measure):
                ht = innerStream.offset + innerStream.highestTime
            elif isinstance(innerStream, (stream.Score, stream.Opus)):
                raise MusicXMLExportException(
                    'Exporting scores nested inside scores is not supported')
            else:
                innerStream.transferOffsetToElements()
                ht = innerStream.highestTime
            if ht > self.highestTime:
                self.highestTime = ht
        self.refStreamOrTimeRange = [0.0, self.highestTime]
        self.parts = streamOfStreams

    def setMeterStream(self):
        '''
        sets `self.meterStream` or uses a default.

        Used in makeNotation in Part later.

        >>> b = corpus.parse('bwv66.6')
        >>> SX = musicxml.m21ToXml.ScoreExporter(b)
        >>> SX.setMeterStream()
        >>> SX.meterStream
        <music21.stream.Score 0x...>
        >>> len(SX.meterStream)
        4
        >>> SX.meterStream[0]
        <music21.meter.TimeSignature 4/4>
        '''
        s = self.stream
        # search context probably should always be True here
        # to search container first, we need a non-flat version
        # searching a flattened version, we will get contained and non-container
        # this meter  stream is passed to makeNotation()
        meterStream = s.getTimeSignatures(searchContext=False,
                                          sortByCreationTime=False, returnDefault=False)
        # environLocal.printDebug(['setMeterStream: post meterStream search',
        #                meterStream, meterStream[0]])
        if not meterStream:
            # note: this will return a default if no meters are found
            meterStream = s.flat.getTimeSignatures(searchContext=False,
                                                   sortByCreationTime=True, returnDefault=True)
        self.meterStream = meterStream

    def setScoreLayouts(self):
        '''
        sets `self.scoreLayouts` and `self.firstScoreLayout`

        >>> b = corpus.parse('schoenberg/opus19', 2)
        >>> SX = musicxml.m21ToXml.ScoreExporter(b)
        >>> SX.setScoreLayouts()
        >>> SX.scoreLayouts
        <music21.stream.Score 0x...>
        >>> len(SX.scoreLayouts)
        1
        >>> SX.firstScoreLayout
        <music21.layout.ScoreLayout>
        '''
        s = self.stream
        scoreLayouts = s.getElementsByClass('ScoreLayout').stream()
        if scoreLayouts:
            scoreLayout = scoreLayouts[0]
        else:
            scoreLayout = None
        self.scoreLayouts = scoreLayouts
        self.firstScoreLayout = scoreLayout

    def _populatePartExporterList(self):
        if self.makeNotation:
            # hide any rests created at this late stage, because we are
            # merely trying to fill up MusicXML display, not impose things on users
            for p in self.parts:
                p.makeRests(refStreamOrTimeRange=self.refStreamOrTimeRange,
                            inPlace=True,
                            hideRests=True,
                            timeRangeFromBarDuration=True,
                            )

        count = 0
        sp = list(self.parts)
        for innerStream in sp:
            count += 1
            # This guards against making an error in a future refactor
            # Raises if editing while iterating instead of casting to list above
            if count > len(sp):  # pragma: no cover
                raise MusicXMLExportException('infinite stream encountered')

            pp = PartExporter(innerStream, parent=self)
            pp.spannerBundle = self.spannerBundle
            self.partExporterList.append(pp)

    def parsePartlikeScore(self):
        '''
        Called by .parse() if the score has individual parts.

        Calls makeRests() for the part (if `ScoreExporter.makeNotation` is True),
        then creates a `PartExporter` for each part, and runs .parse() on that part.
        Appends the PartExporter to `self.partExporterList`
        and runs .parse() on that part. Appends the PartExporter to self.

        Hide rests created at this late stage.

        >>> v = stream.Voice(note.Note())
        >>> m = stream.Measure([meter.TimeSignature(), v])
        >>> GEX = musicxml.m21ToXml.GeneralObjectExporter(m)
        >>> out = GEX.parse()  # out is bytes
        >>> outStr = out.decode('utf-8')  # now is string
        >>> '<note print-object="no" print-spacing="yes">' in outStr
        True
        '''
        if not self.partExporterList:
            self._populatePartExporterList()
        for part_ex in self.partExporterList:
            part_ex.parse()

    def parseFlatScore(self):
        '''
        creates a single PartExporter for this Stream and parses it.

        Note that the Score does not need to be totally flat, it just cannot have Parts inside it;
        measures are fine.

        >>> c = converter.parse('tinyNotation: 3/4 c2. d e')
        >>> SX = musicxml.m21ToXml.ScoreExporter(c)
        >>> SX.parseFlatScore()
        >>> len(SX.partExporterList)
        1
        >>> SX.partExporterList[0]
        <music21.musicxml.m21ToXml.PartExporter object at 0x...>
        >>> SX.dump(SX.partExporterList[0].xmlRoot)
        <part id="...">
          <!--========================= Measure 1 ==========================-->
          <measure number="1">...</measure>
        </part>
        >>> del SX.partExporterList[:]  # for garbage collection
        '''
        s = self.stream
        pp = PartExporter(s, parent=self)
        pp.parse()
        self.partExporterList.append(pp)

    def postPartProcess(self):
        '''
        calls .joinPartStaffs() from the
        :class:`~music21.musicxml.partStaffExporter.PartStaffExporterMixin`,
        then calls .setScoreHeader(),
        then appends each PartExporter's xmlRoot from
        self.partExporterList to self.xmlRoot.

        Called automatically by .parse().
        '''
        self.joinPartStaffs()
        self.setScoreHeader()
        for i, pex in enumerate(self.partExporterList):
            self.addDividerComment('Part ' + str(i + 1))
            self.xmlRoot.append(pex.xmlRoot)

    def setScoreHeader(self):
        '''
        Sets the group score-header in <score-partwise>.  Note that score-header is not
        a separate tag, but just a way of grouping things from the tag.

        runs `setTitles()`, `setIdentification()`, `setDefaults()`, changes textBoxes
        to `<credit>` and does the major task of setting up the part-list with `setPartList()`.

        '''
        s = self.stream
        # create score and part list
        # set some score header information from metadata
        self.scoreMetadata = getMetadataFromContext(s)

        self.setTitles()
        self.setIdentification()
        self.setDefaults()
        # add text boxes as Credits
        for tb in self.textBoxes:  # a stream of text boxes
            self.xmlRoot.append(self.textBoxToXmlCredit(tb))

        # the hard one...
        self.setPartList()

    def textBoxToXmlCredit(self, textBox):
        # noinspection PyShadowingNames
        '''
        Convert a music21 TextBox to a MusicXML Credit.

        >>> tb = text.TextBox('testing')
        >>> tb.style.absoluteY = 400
        >>> tb.style.absoluteX = 300
        >>> tb.page = 3
        >>> SX = musicxml.m21ToXml.ScoreExporter()
        >>> mxCredit = SX.textBoxToXmlCredit(tb)
        >>> SX.dump(mxCredit)
        <credit page="3">
          <credit-words default-x="300" default-y="400"
               halign="center" valign="top">testing</credit-words>
        </credit>

        Default of page 1:

        >>> tb = text.TextBox('testing')
        >>> tb.page
        1
        >>> mxCredit = SX.textBoxToXmlCredit(tb)
        >>> SX.dump(mxCredit)
        <credit page="1">...</credit>
        '''
        # use line carriages to separate messages
        mxCredit = Element('credit')
        # TODO: credit-type
        # TODO: link
        # TODO: bookmark
        # TODO: credit-image

        if textBox.page is not None:
            mxCredit.set('page', str(textBox.page))
        else:
            mxCredit.set('page', '1')

        # add all credit words to components
        count = 0

        for line in textBox.content.split('\n'):
            mxCreditWords = Element('credit-words')
            mxCreditWords.text = line
            # TODO: link/bookmark in credit-words
            if count == 0:  # on first, configure properties
                self.setPrintStyleAlign(mxCreditWords, textBox)
                if textBox.hasStyleInformation and textBox.style.justify is not None:
                    mxCreditWords.set('justify', textBox.style.justify)
            mxCredit.append(mxCreditWords)
            count += 1
        return mxCredit

    def setDefaults(self):
        # noinspection PyShadowingNames
        '''
        Returns a default object from self.firstScoreLayout or a very simple one if none exists.

        Simple:

        >>> SX = musicxml.m21ToXml.ScoreExporter()
        >>> mxDefaults = SX.setDefaults()
        >>> SX.dump(mxDefaults)
        <defaults>
          <scaling>
            <millimeters>7</millimeters>
            <tenths>40</tenths>
          </scaling>
        </defaults>

        These numbers come from the `defaults` module:

        >>> defaults.scalingMillimeters
        7
        >>> defaults.scalingTenths
        40

        More complex:

        >>> s = corpus.parse('schoenberg/opus19', 2)
        >>> SX = musicxml.m21ToXml.ScoreExporter(s)
        >>> SX.setScoreLayouts()  # necessary to call before .setDefaults()
        >>> mxDefaults = SX.setDefaults()
        >>> mxDefaults.tag
        'defaults'
        >>> mxScaling = mxDefaults.find('scaling')
        >>> SX.dump(mxScaling)
        <scaling>
          <millimeters>6.1472</millimeters>
          <tenths>40</tenths>
        </scaling>

        >>> mxPageLayout = mxDefaults.find('page-layout')
        >>> SX.dump(mxPageLayout)
        <page-layout>
          <page-height>1818</page-height>
          <page-width>1405</page-width>
          <page-margins>
            <left-margin>83</left-margin>
            <right-margin>83</right-margin>
            <top-margin>103</top-margin>
            <bottom-margin>103</bottom-margin>
          </page-margins>
        </page-layout>

        >>> mxSystemLayout = mxDefaults.find('system-layout')
        >>> SX.dump(mxSystemLayout)
        <system-layout>
          <system-margins>
            <left-margin>0</left-margin>
            <right-margin>0</right-margin>
          </system-margins>
          <system-distance>121</system-distance>
          <top-system-distance>70</top-system-distance>
        </system-layout>

        >>> mxStaffLayoutList = mxDefaults.findall('staff-layout')
        >>> len(mxStaffLayoutList)
        1
        >>> SX.dump(mxStaffLayoutList[0])
        <staff-layout>
          <staff-distance>98</staff-distance>
        </staff-layout>
        '''

        # get score defaults if any:
        if self.firstScoreLayout is None:
            from music21 import layout
            scoreLayout = layout.ScoreLayout()
            scoreLayout.scalingMillimeters = defaults.scalingMillimeters
            scoreLayout.scalingTenths = defaults.scalingTenths
        else:
            scoreLayout = self.firstScoreLayout

        mxDefaults = SubElement(self.xmlRoot, 'defaults')
        if scoreLayout.scalingMillimeters is not None or scoreLayout.scalingTenths is not None:
            mxScaling = SubElement(mxDefaults, 'scaling')
            mxMillimeters = SubElement(mxScaling, 'millimeters')
            mxMillimeters.text = str(scoreLayout.scalingMillimeters)
            mxTenths = SubElement(mxScaling, 'tenths')
            mxTenths.text = str(scoreLayout.scalingTenths)

        if scoreLayout.pageLayout is not None:
            mxPageLayout = self.pageLayoutToXmlPageLayout(scoreLayout.pageLayout)
            mxDefaults.append(mxPageLayout)

        if scoreLayout.systemLayout is not None:
            mxSystemLayout = self.systemLayoutToXmlSystemLayout(scoreLayout.systemLayout)
            mxDefaults.append(mxSystemLayout)

        for staffLayout in scoreLayout.staffLayoutList:
            mxStaffLayout = self.staffLayoutToXmlStaffLayout(staffLayout)
            mxDefaults.append(mxStaffLayout)

        self.addStyleToXmlDefaults(mxDefaults)
        return mxDefaults  # mostly for testing...

    def addStyleToXmlDefaults(self, mxDefaults):
        # noinspection PyShadowingNames
        '''
        Optionally add an <appearance> tag (using `styleToXmlAppearance`)
        and <music-font>, <word-font>, zero or more <lyric-font> tags,
        and zero or more <lyric-language> tags to mxDefaults

        Demonstrating round tripping:

        >>> import xml.etree.ElementTree as ET
        >>> defaults = ET.fromstring('<defaults>'
        ...          + '<music-font font-family="Maestro, Opus" font-weight="bold" />'
        ...          + '<word-font font-family="Garamond" font-style="italic" />'
        ...          + '<lyric-font name="verse" font-size="12" />'
        ...          + '<lyric-font name="chorus" font-size="14" />'
        ...          + '<lyric-language name="verse" xml:lang="fr" />'
        ...          + '<lyric-language name="chorus" xml:lang="en" />'
        ...          + '</defaults>')

        >>> MI = musicxml.xmlToM21.MusicXMLImporter()
        >>> MI.styleFromXmlDefaults(defaults)
        >>> SX = musicxml.m21ToXml.ScoreExporter(MI.stream)
        >>> mxDefaults = ET.Element('defaults')
        >>> SX.addStyleToXmlDefaults(mxDefaults)
        >>> SX.dump(mxDefaults)
        <defaults>
            <music-font font-family="Maestro,Opus" font-weight="bold" />
            <word-font font-family="Garamond" font-style="italic" />
            <lyric-font font-size="12" name="verse" />
            <lyric-font font-size="14" name="chorus" />
            <lyric-language name="verse" xml:lang="fr" />
            <lyric-language name="chorus" xml:lang="en" />
        </defaults>
        '''
        if not self.stream.hasStyleInformation:
            return

        mxAppearance = self.styleToXmlAppearance()
        if mxAppearance is not None:
            mxDefaults.append(mxAppearance)

        st = self.stream.style
        if st.musicFont is not None:
            mxMusicFont = SubElement(mxDefaults, 'music-font')
            self.setFont(mxMusicFont, st.musicFont)

        if st.wordFont is not None:
            mxWordFont = SubElement(mxDefaults, 'word-font')
            self.setFont(mxWordFont, st.wordFont)

        for lyricName, lyricFont in st.lyricFonts:
            mxLyricFont = SubElement(mxDefaults, 'lyric-font')
            if lyricFont is not None:
                self.setFont(mxLyricFont, lyricFont)
            if lyricName is not None:
                mxLyricFont.set('name', lyricName)

        for lyricType, lyricLang in st.lyricLanguages:
            mxLyricLanguage = SubElement(mxDefaults, 'lyric-language')
            if lyricType is not None:
                mxLyricLanguage.set('name', lyricType)
            if lyricLang is not None:
                mxLyricLanguage.set('xml:lang', lyricLang)

    def styleToXmlAppearance(self):
        # noinspection PyShadowingNames
        '''
        Populates the <appearance> tag of the <defaults> with
        information from the stream's .style information.

        >>> s = stream.Score()
        >>> s.style.lineWidths.append(('beam', 5.0))
        >>> s.style.noteSizes.append(('cue', 75))
        >>> s.style.distances.append(('hyphen', 0.1))
        >>> s.style.otherAppearances.append(('flags', 'wavy'))
        >>> SX = musicxml.m21ToXml.ScoreExporter(s)
        >>> mxAppearance = SX.styleToXmlAppearance()
        >>> SX.dump(mxAppearance)
        <appearance>
          <line-width type="beam">5.0</line-width>
          <note-size type="cue">75</note-size>
          <distance type="hyphen">0.1</distance>
          <other-appearance type="flags">wavy</other-appearance>
        </appearance>
        '''
        st = self.stream.style

        if (not st.lineWidths
                and not st.noteSizes
                and not st.distances
                and not st.otherAppearances):
            return None  # appearance tag cannot be empty

        mxAppearance = Element('appearance')
        for thisProperty, tag in [('lineWidths', 'line-width'),
                                  ('noteSizes', 'note-size'),
                                  ('distances', 'distance'),
                                  ('otherAppearances', 'other-appearance')]:
            propertyList = getattr(st, thisProperty)
            for propertyType, propertyValue in propertyList:
                mxProperty = SubElement(mxAppearance, tag)
                mxProperty.set('type', propertyType)
                mxProperty.text = str(propertyValue)

        return mxAppearance

    def setPartList(self):
        # noinspection PyShadowingNames
        '''
        Returns a <part-list> and appends it to self.xmlRoot.

        This is harder than it looks because MusicXML and music21's idea of where to store
        staff-groups are quite different.

        We find each stream in self.partExporterList, then look at the StaffGroup spanners in
        self.spannerBundle.  If the part is the first element in a StaffGroup then we add a
        <staff-group> object with 'start' as the starting point (and same for multiple StaffGroups)
        this is in `staffGroupToXmlPartGroup(sg)`.
        then we add the <score-part> descriptor of the part and its instruments, etc. (currently
        just one!), then we iterate again through all StaffGroups and if this part is the last
        element in a StaffGroup we add a <staff-group> descriptor with type="stop".

        This Bach example has four parts and one staff-group bracket linking them:

        >>> b = corpus.parse('bwv66.6')
        >>> SX = musicxml.m21ToXml.ScoreExporter(b)

        Needs some strange setup to make this work in a demo.  `.parse()` takes care of all this.

        >>> SX.scorePreliminaries()
        >>> SX.parsePartlikeScore()

        >>> mxPartList = SX.setPartList()
        >>> SX.dump(mxPartList)
        <part-list>
          <part-group number="1" type="start">...
          <score-part id="P1">...
          <score-part id="P2">...
          <score-part id="P3">...
          <score-part id="P4">...
          <part-group number="1" type="stop" />
        </part-list>

        Multi-staff parts (such as piano staves), should NOT receive `<part-group>` tags,
        since they are joined by `<staff>` tags:

        >>> cpe = corpus.parse('cpebach')
        >>> SX = musicxml.m21ToXml.ScoreExporter(cpe)
        >>> SX.scorePreliminaries()
        >>> SX.parsePartlikeScore()
        >>> SX.joinPartStaffs()

        >>> mxPartList = SX.setPartList()
        >>> SX.dump(mxPartList)
        <part-list>
          <score-part id="P1">...
          </score-part>
        </part-list>
        '''

        spannerBundle = self.spannerBundle

        mxPartList = SubElement(self.xmlRoot, 'part-list')
        # mxComponents is just a list
        # returns a spanner bundle
        staffGroups = spannerBundle.getByClass('StaffGroup')
        # environLocal.printDebug(['got staff groups', staffGroups])

        # first, find which parts are start/end of partGroups
        partGroupIndexRef = {}  # have id be key
        partGroupIndex = 1  # start by 1 by convention
        for pex in self.partExporterList:
            p = pex.stream
            # check for first
            for sg in staffGroups:
                if sg in self.groupsToJoin:
                    continue
                if sg.isFirst(p):
                    mxPartGroup = self.staffGroupToXmlPartGroup(sg)
                    mxPartGroup.set('number', str(partGroupIndex))
                    # assign the spanner in the dictionary
                    partGroupIndexRef[partGroupIndex] = sg
                    partGroupIndex += 1  # increment for next usage
                    mxPartList.append(mxPartGroup)
            # add score part
            mxScorePart = pex.getXmlScorePart()
            mxPartList.append(mxScorePart)
            # check for last
            activeIndex = None
            for sg in staffGroups:
                if sg in self.groupsToJoin:
                    continue
                # Handle last part in the StaffGroup
                if sg.isLast(p):
                    # find the spanner in the dictionary already-assigned
                    for key, value in partGroupIndexRef.items():
                        if value is sg:
                            activeIndex = key
                            break
                    mxPartGroup = Element('part-group')
                    mxPartGroup.set('type', 'stop')
                    if activeIndex is not None:
                        mxPartGroup.set('number', str(activeIndex))
                    mxPartList.append(mxPartGroup)

        return mxPartList

    def staffGroupToXmlPartGroup(self, staffGroup):
        # noinspection PyShadowingNames
        '''
        Create and configure an mxPartGroup object for the 'start' tag
        from a staff group spanner. Note that this object
        is not completely formed by this procedure. (number isn't done...)

        >>> b = corpus.parse('bwv66.6')
        >>> SX = musicxml.m21ToXml.ScoreExporter(b)
        >>> firstStaffGroup = b.spannerBundle.getByClass('StaffGroup')[0]
        >>> mxPartGroup = SX.staffGroupToXmlPartGroup(firstStaffGroup)
        >>> SX.dump(mxPartGroup)
        <part-group type="start">
          <group-symbol>bracket</group-symbol>
          <group-barline>yes</group-barline>
        </part-group>

        At this point, you should set the number of the mxPartGroup, since it is required:

        >>> mxPartGroup.set('number', str(1))


        What can we do with it?

        >>> firstStaffGroup.name = 'Voices'
        >>> firstStaffGroup.abbreviation = 'Ch.'
        >>> firstStaffGroup.symbol = 'brace' # 'none', 'brace', 'line', 'bracket', 'square'
        >>> firstStaffGroup.barTogether = False  # True, False, or 'Mensurstrich'
        >>> mxPartGroup = SX.staffGroupToXmlPartGroup(firstStaffGroup)
        >>> SX.dump(mxPartGroup)
        <part-group type="start">
          <group-name>Voices</group-name>
          <group-abbreviation>Ch.</group-abbreviation>
          <group-symbol>brace</group-symbol>
          <group-barline>no</group-barline>
        </part-group>

        Now we avoid printing the name of the group:

        >>> firstStaffGroup.style.hideObjectOnPrint = True
        >>> mxPartGroup = SX.staffGroupToXmlPartGroup(firstStaffGroup)
        >>> SX.dump(mxPartGroup)
        <part-group type="start">
          <group-name>Voices</group-name>
          <group-name-display print-object="no" />
          <group-abbreviation>Ch.</group-abbreviation>
          <group-symbol>brace</group-symbol>
          <group-barline>no</group-barline>
        </part-group>
        '''
        mxPartGroup = Element('part-group')
        mxPartGroup.set('type', 'start')
        seta = _setTagTextFromAttribute
        seta(staffGroup, mxPartGroup, 'group-name', 'name')
        if staffGroup.style.hideObjectOnPrint:
            mxGroupNameDisplay = SubElement(mxPartGroup, 'group-name-display')
            mxGroupNameDisplay.set('print-object', 'no')
        seta(staffGroup, mxPartGroup, 'group-abbreviation', 'abbreviation')
        mxGroupSymbol = seta(staffGroup, mxPartGroup, 'group-symbol', 'symbol')
        if mxGroupSymbol is not None:
            self.setColor(mxGroupSymbol, staffGroup)
            self.setPosition(mxGroupSymbol, staffGroup)

        mxGroupBarline = SubElement(mxPartGroup, 'group-barline')
        if staffGroup.barTogether is True:
            mxGroupBarline.text = 'yes'
        elif staffGroup.barTogether is False:
            mxGroupBarline.text = 'no'
        elif staffGroup.barTogether == 'Mensurstrich':
            mxGroupBarline.text = 'Mensurstrich'
        # TODO: group-time
        self.setEditorial(mxPartGroup, staffGroup)

        # environLocal.printDebug(['configureMxPartGroupFromStaffGroup: mxPartGroup', mxPartGroup])
        return mxPartGroup

    def setIdentification(self):
        # noinspection SpellCheckingInspection, PyShadowingNames
        '''
        Returns an identification object from self.scoreMetadata.  And appends to the score...

        For defaults:

        >>> SX = musicxml.m21ToXml.ScoreExporter()
        >>> mxIdentification = SX.setIdentification()
        >>> SX.dump(mxIdentification)
        <identification>
          <creator type="composer">Music21</creator>
          <encoding>
            <encoding-date>20...-...-...</encoding-date>
            <software>music21 v...</software>
          </encoding>
        </identification>

        More realistic:

        >>> md = metadata.Metadata()
        >>> md.composer = 'Francesca Caccini'
        >>> c = metadata.Contributor(role='arranger', name='Aliyah Shanti')
        >>> md.addContributor(c)

        need a fresh ScoreExporter ...otherwise appends to existing mxIdentification


        >>> SX = musicxml.m21ToXml.ScoreExporter()
        >>> SX.scoreMetadata = md
        >>> mxIdentification = SX.setIdentification()
        >>> SX.dump(mxIdentification)
        <identification>
          <creator type="composer">Francesca Caccini</creator>
          <creator type="arranger">Aliyah Shanti</creator>
          <encoding>
            <encoding-date>...</encoding-date>
            <software>music21 v...</software>
          </encoding>
        </identification>

        '''
        if self.mxIdentification is not None:
            mxId = self.mxIdentification
        else:
            mxId = SubElement(self.xmlRoot, 'identification')
            self.mxIdentification = mxId

        # creators
        foundOne = False
        if self.scoreMetadata is not None:
            for c in self.scoreMetadata.contributors:
                mxCreator = self.contributorToXmlCreator(c)
                mxId.append(mxCreator)
                foundOne = True

        if foundOne is False:
            mxCreator = SubElement(mxId, 'creator')
            mxCreator.set('type', 'composer')
            mxCreator.text = defaults.author

        if self.scoreMetadata is not None and self.scoreMetadata.copyright is not None:
            c = self.scoreMetadata.copyright
            mxRights = SubElement(mxId, 'rights')
            if c.role is not None:
                mxRights.set('type', c.role)
            mxRights.text = str(c)

        # Encoding does its own append...
        self.setEncoding()
        # TODO: source
        # TODO: relation
        self.metadataToMiscellaneous()

        return mxId

    def metadataToMiscellaneous(self, md=None):
        # noinspection PyShadowingNames
        '''
        Returns an mxMiscellaneous of information from metadata object md or
        from self.scoreMetadata if md is None.  If the mxMiscellaneous object
        has any miscellaneous-fields, then it is appended to self.mxIdentification
        if it exists.

        >>> SX = musicxml.m21ToXml.ScoreExporter()
        >>> md = metadata.Metadata()
        >>> md.date = metadata.primitives.DateRelative('1689', 'onOrBefore')
        >>> md.localeOfComposition = 'Rome'

        >>> mxMisc = SX.metadataToMiscellaneous(md)
        >>> SX.dump(mxMisc)
        <miscellaneous>
          <miscellaneous-field name="date">1689/--/-- or earlier</miscellaneous-field>
          <miscellaneous-field name="localeOfComposition">Rome</miscellaneous-field>
        </miscellaneous>
        '''
        if md is None and self.scoreMetadata is None:
            return None
        elif md is None:
            md = self.scoreMetadata

        mxMiscellaneous = Element('miscellaneous')

        foundOne = False
        for name, value in md.all(skipContributors=True):
            if name in ('movementName', 'movementNumber', 'title', 'copyright'):
                continue
            mxMiscField = SubElement(mxMiscellaneous, 'miscellaneous-field')
            mxMiscField.set('name', name)
            mxMiscField.text = value
            foundOne = True

        if self.mxIdentification is not None and foundOne:
            self.mxIdentification.append(mxMiscellaneous)

        # for testing:
        return mxMiscellaneous

    def setEncoding(self):
        # noinspection PyShadowingNames
        '''
        Returns an encoding object that might have information about <supports> also.
        and appends to mxIdentification (if any)

        Will use the date of generation as encoding-date.

        >>> SX = musicxml.m21ToXml.ScoreExporter()
        >>> mxEncoding = SX.setEncoding()
        >>> SX.dump(mxEncoding)
        <encoding>
          <encoding-date>20...-...-...</encoding-date>
          <software>music21 v...</software>
        </encoding>

        Encoding-date is in YYYY-MM-DD format.
        '''
        if self.mxIdentification is not None:
            mxEncoding = SubElement(self.mxIdentification, 'encoding')
        else:
            mxEncoding = Element('encoding')

        mxEncodingDate = SubElement(mxEncoding, 'encoding-date')
        mxEncodingDate.text = str(datetime.date.today())  # right format...
        # TODO: encoder

        if self.scoreMetadata is not None:
            for software in self.scoreMetadata.software:
                mxSoftware = SubElement(mxEncoding, 'software')
                mxSoftware.text = software

        else:
            mxSoftware = SubElement(mxEncoding, 'software')
            mxSoftware.text = defaults.software

        # TODO: encoding-description
        mxSupportsList = self.getSupports()
        for mxSupports in mxSupportsList:
            mxEncoding.append(mxSupports)

        return mxEncoding  # for testing...

    def getSupports(self):
        '''
        return a list of <supports> tags  for what this supports.  Does not append

        Currently just supports new-system and new-page if s.definesExplicitSystemBreaks
        and s.definesExplicitPageBreaks is True.

        >>> SX = musicxml.m21ToXml.ScoreExporter()
        >>> SX.getSupports()
        []
        >>> SX.stream.definesExplicitSystemBreaks = True
        >>> SX.getSupports()
        [<Element 'supports' at 0x...>]
        >>> SX.dump(SX.getSupports()[0])
        <supports attribute="new-system" element="print" type="yes" value="yes" />

        >>> SX.stream.definesExplicitPageBreaks = True
        >>> SX.dump(SX.getSupports()[1])
        <supports attribute="new-page" element="print" type="yes" value="yes" />

        '''
        # pylint: disable=redefined-builtin
        def getSupport(attribute, type, value, element):  # @ReservedAssignment
            su = Element('supports')
            su.set('attribute', attribute)
            su.set('type', type)
            su.set('value', value)
            su.set('element', element)
            return su

        supportsList = []
        s = self.stream
        if s.definesExplicitSystemBreaks is True:
            supportsList.append(getSupport('new-system', 'yes', 'yes', 'print'))

        if s.definesExplicitPageBreaks is True:
            supportsList.append(getSupport('new-page', 'yes', 'yes', 'print'))

        return supportsList

    def setTitles(self):
        '''
        puts work (with work-title), movement-number, movement-title into the self.xmlRoot
        '''
        mdObj = self.scoreMetadata
        if self.scoreMetadata is None:
            mdObj = metadata.Metadata()
        mxScoreHeader = self.xmlRoot
        mxWork = Element('work')
        # TODO: work-number
        if mdObj.title not in (None, ''):
            # environLocal.printDebug(['metadataToMx, got title', mdObj.title])
            mxWorkTitle = SubElement(mxWork, 'work-title')
            mxWorkTitle.text = str(mdObj.title)

        if mxWork:
            mxScoreHeader.append(mxWork)

        if mdObj.movementNumber not in (None, ''):
            mxMovementNumber = SubElement(mxScoreHeader, 'movement-number')
            mxMovementNumber.text = str(mdObj.movementNumber)

        # musicxml often defaults to show only movement title
        # if no movement title is found, get the .title attr
        mxMovementTitle = SubElement(mxScoreHeader, 'movement-title')
        if mdObj.movementName not in (None, ''):
            mxMovementTitle.text = str(mdObj.movementName)
        else:  # it is none
            if mdObj.title is not None:
                mxMovementTitle.text = str(mdObj.title)
            else:
                mxMovementTitle.text = defaults.title

    def contributorToXmlCreator(self, c):
        # noinspection SpellCheckingInspection, PyShadowingNames
        '''
        Return a <creator> tag from a :class:`~music21.metadata.Contributor` object.

        >>> md = metadata.Metadata()
        >>> md.composer = 'Oliveros, Pauline'
        >>> contrib = md.contributors[0]
        >>> contrib
        <music21.metadata.primitives.Contributor composer:Oliveros, Pauline>

        >>> SX = musicxml.m21ToXml.ScoreExporter()
        >>> mxCreator = SX.contributorToXmlCreator(contrib)
        >>> SX.dump(mxCreator)
        <creator type="composer">Oliveros, Pauline</creator>
        '''
        mxCreator = Element('creator')
        if c.role is not None:
            mxCreator.set('type', str(c.role))
        if c.name is not None:
            mxCreator.text = c.name
        return mxCreator

# ------------------------------------------------------------------------------


class PartExporter(XMLExporterBase):
    '''
    Object to convert one Part stream to a <part> tag on .parse()
    '''

    def __init__(self, partObj: Union[stream.Part, stream.Score, None] = None, parent=None):
        super().__init__()
        # partObj can be a Score IF it has no parts within it.  But better to
        # always have it be a Part

        if partObj is None:
            partObj = stream.Part()
        self.stream: Union[stream.Part, stream.Score] = partObj
        self.parent = parent  # ScoreExporter
        self.xmlRoot = Element('part')

        if parent is None:
            self.meterStream = stream.Stream()
            self.refStreamOrTimeRange = [0.0, 0.0]
            self.midiChannelList = []
            self.makeNotation = True
        else:
            self.meterStream = parent.meterStream
            self.refStreamOrTimeRange = parent.refStreamOrTimeRange
            self.midiChannelList = parent.midiChannelList  # shared list
            self.makeNotation = parent.makeNotation

        self.instrumentStream = None
        self.firstInstrumentObject = None

        # keep track of this so that we only put out new attributes when something
        # has changed
        self.lastDivisions = None

        self.spannerBundle = partObj.spannerBundle

    def parse(self):
        '''
        Set up instruments, convert sounding pitch to written pitch,
        create a partId (if no good one exists) and set it on
        <part>, fixes up the notation
        (:meth:`fixupNotationFlat` or :meth:`fixupNotationMeasured`),
        setIdLocals() on spanner bundle. Run parse() on each measure's MeasureExporter and
        append the output to the <part> object.

        In other words, one-stop shopping.

        :attr:`makeNotation` when False, will avoid running
        :meth:`~music21.stream.base.Stream.makeNotation`
        on the Part. Generally this attribute is set on `GeneralObjectExporter`
        or `ScoreExporter` and read from there. Running with `makeNotation`
        as False will raise `MusicXMLExportException` if no measures are present.
        If `makeNotation` is False, the transposition to written pitch is still
        performed and thus will be done in place.

        >>> from music21.musicxml.m21ToXml import PartExporter
        >>> noMeasures = stream.Part(note.Note())
        >>> pex = PartExporter(noMeasures)
        >>> pex.makeNotation = False
        >>> pex.parse()
        Traceback (most recent call last):
        music21.musicxml.xmlObjects.MusicXMLExportException:
        Cannot export with makeNotation=False if there are no measures
        '''
        # A copy has already been made
        # unless makeNotation=False, but the user
        # should have called toWrittenPitch() first
        # and is explicitly asking for no further copies to be made
        if self.stream.atSoundingPitch is True:
            self.stream.toWrittenPitch(inPlace=True)

        # Split complex durations in place (fast if none found)
        self.stream = self.stream.splitAtDurations(recurse=True)[0]

        # Suppose that everything below this is a measure
        if self.makeNotation and not self.stream.getElementsByClass(stream.Measure):
            self.fixupNotationFlat()
        elif self.makeNotation:
            self.fixupNotationMeasured()
        elif not self.stream.getElementsByClass(stream.Measure):
            raise MusicXMLExportException(
                'Cannot export with makeNotation=False if there are no measures')
        # make sure that all instances of the same class have unique ids
        self.spannerBundle.setIdLocals()

        # must do after fixupNotation, since instrument instances may be created anew!
        self.instrumentSetup()

        self.xmlRoot.set('id', str(self.firstInstrumentObject.partId))

        for m in self.stream.getElementsByClass(stream.Measure):
            self.addDividerComment('Measure ' + str(m.number))
            measureExporter = MeasureExporter(m, parent=self)
            measureExporter.spannerBundle = self.spannerBundle
            try:
                mxMeasure = measureExporter.parse()
            except MusicXMLExportException as e:
                e.measureNumber = str(m.number)
                e.partName = self.stream.partName
                raise e
            self.xmlRoot.append(mxMeasure)

        return self.xmlRoot

    def instrumentSetup(self):
        '''
        Sets self.instrumentStream and self.firstInstrumentObject for the stream,
        checks for a unique midiChannel and then blocks it off from future use.

        >>> p = converter.parse('tinyNotation: 4/4 c1 d1 e1')
        >>> p.getElementsByClass('Measure')[0].insert(0, instrument.Clarinet())
        >>> p.getElementsByClass('Measure')[1].insert(0, instrument.BassClarinet())
        >>> PEX = musicxml.m21ToXml.PartExporter(p)
        >>> PEX.instrumentStream is None
        True
        >>> PEX.firstInstrumentObject is None
        True
        >>> PEX.instrumentSetup()
        >>> PEX.instrumentStream
        <music21.stream.Part 0x10ae02780>

        The "P" signifies that it is the main instrument associated with a Part.

        >>> PEX.instrumentStream.show('text')
        {0.0} <music21.instrument.Clarinet 'P...: Clarinet'>
        {4.0} <music21.instrument.BassClarinet 'Bass clarinet'>
        '''
        # Collect instruments
        if self.parent is not None and id(self.stream) in self.parent.instrumentsByStream:
            # this condition will be satisfied if this is the second or subsequent
            # PartStaff in a StaffGroup
            self.instrumentStream = self.parent.instrumentsByStream[id(self.stream)]
        else:
            # get a default instrument if not assigned
            self.instrumentStream = self.stream.getInstruments(returnDefault=True, recurse=True)
        self.firstInstrumentObject = self.instrumentStream[0]  # store first, as handled differently

        if self.parent is not None:
            instIdList = [x.partId for x in self.parent.instrumentList]
        else:
            instIdList = [self.stream.id]

        firstInstId = self.firstInstrumentObject.partId
        if firstInstId in instIdList or firstInstId is None:  # must have unique ids
            self.firstInstrumentObject.partIdRandomize()  # set new random id

        should_short_circuit = self.mergeInstrumentStreamPartStaffAware()
        if should_short_circuit:
            return

        seen_instrument_classes = set()
        for thisInstrument in self.instrumentStream:
            # fragile against two or more instruments with the same
            # Instrument subclass but different MIDI numbers or channels.
            if type(thisInstrument) in seen_instrument_classes:
                continue

            seen_instrument_classes.add(type(thisInstrument))
            if (thisInstrument.midiChannel is None
                    or thisInstrument.midiChannel in self.midiChannelList):
                try:
                    thisInstrument.autoAssignMidiChannel(usedChannels=self.midiChannelList)
                except exceptions21.InstrumentException as e:
                    environLocal.warn(str(e))

            # this is shared among all PartExporters, so long as they are created by a
            # ScoreExporter
            self.midiChannelList.append(thisInstrument.midiChannel)
            # environLocal.printDebug(['midiChannel list', self.midiChannelList])

            # Enforce uniqueness
            if (thisInstrument.instrumentId is None
                or (self.parent
                    and thisInstrument.instrumentId in self.parent.instrumentIdList)):
                thisInstrument.instrumentIdRandomize()

            # add to lists for checking on next part
            if self.parent is not None:
                self.parent.instrumentIdList.append(thisInstrument.instrumentId)
                if thisInstrument is self.firstInstrumentObject:
                    self.parent.instrumentList.append(thisInstrument)

    def mergeInstrumentStreamPartStaffAware(self) -> bool:
        '''
        Merges instrument streams from subsequent parts in a PartStaff group.

        Does nothing in the normal case of single staves.

        Returns whether or not instrument processing should short circuit,
        which is False for the general case and True for subsequent
        PartStaff objects after the first in a group.
        '''
        if self.parent is None:
            return False

        # This is a list of StaffGroups, not PartStaffs, so check if any
        if not self.parent.groupsToJoin:
            return False

        for joined_group in self.parent.groupsToJoin:
            if joined_group.isFirst(self.stream):
                # need to insert instruments from subsequent staffs
                for subsequent_staff in joined_group[1:]:
                    other_instruments = subsequent_staff.getInstruments(
                        returnDefault=True, recurse=True)
                    self.instrumentStream += other_instruments
                    instrument.deduplicate(self.instrumentStream, inPlace=True)
                    # Place a reference to this instrument stream in a place
                    # where subsequent staffs entering this method will find and use it
                    if self.parent:
                        next_id = id(subsequent_staff)
                        self.parent.instrumentsByStream[next_id] = self.instrumentStream
            elif self.stream in joined_group:
                # This stream was already (or will be) processed
                # UNLESS there is a spaghetti case where
                # this stream is second in groupB, but first in groupA,
                # but PartStaffExporterMixin guarantees that won't happen
                return True
        return False

    def fixupNotationFlat(self):
        '''
        Runs makeNotation on a flatStream, such as one lacking measures.
        '''
        part = self.stream
        part.makeMutable()  # must mutate
        # try to add measures if none defined
        # returns a new stream w/ new Measures but the same objects
        part.makeNotation(meterStream=self.meterStream,
                          refStreamOrTimeRange=self.refStreamOrTimeRange,
                          inPlace=True)
        # environLocal.printDebug(['fixupNotationFlat: post makeNotation, length',
        #                    len(measureStream)])

        # after calling measuresStream, need to update Spanners, as a deepcopy
        # has been made
        # might need to getAll b/c might need spanners
        # from a higher level container
        # allContexts = []
        # spannerContext = measureStream.flat.getContextByClass('Spanner')
        # while spannerContext:
        #    allContexts.append(spannerContext)
        #    spannerContext = spannerContext.getContextByClass('Spanner')
        #
        # spannerBundle = spanner.SpannerBundle(allContexts)
        # only getting spanners at this level
        # spannerBundle = spanner.SpannerBundle(measureStream.flat)
        self.spannerBundle = part.spannerBundle

    def fixupNotationMeasured(self):
        '''
        Checks to see if there are any attributes in the part stream and moves
        them into the first measure if necessary.

        Checks if makeAccidentals is run, and haveBeamsBeenMade is done, and
        haveTupletBracketsBeenMade is done.

        Changed in v7 -- no longer accepts `measureStream` argument.
        '''
        part = self.stream
        measures = part.getElementsByClass(stream.Measure)
        first_measure = measures.first()
        if not first_measure:
            return
        # check that first measure has any attributes in outer Stream
        # this is for non-standard Stream formations (some kern imports)
        # that place key/clef information in the containing stream
        if hasattr(first_measure, 'clef') and first_measure.clef is None:
            first_measure.makeMutable()  # must mutate
            outerClefs = part.getElementsByClass('Clef')
            if outerClefs:
                first_measure.clef = outerClefs.first()

        if hasattr(first_measure, 'keySignature') and first_measure.keySignature is None:
            first_measure.makeMutable()  # must mutate
            outerKeySignatures = part.getElementsByClass('KeySignature')
            if outerKeySignatures:
                first_measure.keySignature = outerKeySignatures.first()

        if hasattr(first_measure, 'timeSignature') and first_measure.timeSignature is None:
            first_measure.makeMutable()  # must mutate
            outerTimeSignatures = part.getElementsByClass('TimeSignature')
            if outerTimeSignatures:
                first_measure.timeSignature = outerTimeSignatures.first()

        # see if accidentals/beams/tuplets should be processed
        if not part.streamStatus.haveAccidentalsBeenMade():
            part.makeAccidentals(inPlace=True)
        if not part.streamStatus.beams:
            try:
                part.makeBeams(inPlace=True)
            except exceptions21.StreamException:  # no measures or no time sig?
                pass
        if part.streamStatus.haveTupletBracketsBeenMade() is False:
            stream.makeNotation.makeTupletBrackets(part, inPlace=True)

        if not self.spannerBundle:
            self.spannerBundle = part.spannerBundle

    def getXmlScorePart(self):
        '''
        make a <score-part> from a music21 Part object and a parsed mxPart (<part>) element.

        contains details about instruments, etc.

        called directly by the ScoreExporter as a late part of the processing.
        '''
        part = self.stream
        mxScorePart = Element('score-part')
        # TODO: identification -- specific metadata... could go here...
        mxScorePart.set('id', self.xmlRoot.get('id'))

        mxPartName = SubElement(mxScorePart, 'part-name')
        if hasattr(part, 'partName') and part.partName is not None:
            mxPartName.text = part.partName
        else:
            mxPartName.text = defaults.partName

        if part.hasStyleInformation and not part.style.printPartName:
            mxPartName.set('print-object', 'no')

        # TODO: part-name-display

        if hasattr(self.stream, 'partAbbreviation') and part.partAbbreviation is not None:
            mxPartAbbreviation = SubElement(mxScorePart, 'part-abbreviation')
            mxPartAbbreviation.text = part.partAbbreviation

            if part.hasStyleInformation and not part.style.printPartAbbreviation:
                mxPartAbbreviation.set('print-object', 'no')

        # TODO: part-abbreviation-display
        # TODO: group

        seen_instrument_classes = set()
        # The first instrument of each Class appears as a <score-instrument>
        for inst in self.instrumentStream:
            # only use the first instance of this class
            if type(inst) in seen_instrument_classes:
                continue
            if (inst.instrumentName is not None
                    or inst.instrumentAbbreviation is not None
                    or inst.midiProgram is not None):
                mxScorePart.append(self.instrumentToXmlScoreInstrument(inst))
                seen_instrument_classes.add(type(inst))

        seen_instrument_classes = set()
        # now iterate again to write <midi-instrument> tags for those
        # same instruments, tags which must follow all <score-instrument> tags.
        for inst in self.instrumentStream:
            # TODO: disambiguate instrument instance with different midi programs?
            if type(inst) in seen_instrument_classes:
                continue
            # TODO: midi-device
            if inst.midiProgram is not None:
                mxScorePart.append(self.instrumentToXmlMidiInstrument(inst))
                seen_instrument_classes.add(type(inst))

        return mxScorePart

    def instrumentToXmlScoreInstrument(self, i):
        # noinspection SpellCheckingInspection, PyShadowingNames
        '''
        Convert an :class:`~music21.instrument.Instrument` object to a
        <score-instrument> element and return it.

        >>> i = instrument.Clarinet()
        >>> i.instrumentId = 'clarinet1'
        >>> i.midiChannel = 4
        >>> PEX = musicxml.m21ToXml.PartExporter()
        >>> mxScoreInstrument = PEX.instrumentToXmlScoreInstrument(i)
        >>> PEX.dump(mxScoreInstrument)
        <score-instrument id="clarinet1">
          <instrument-name>Clarinet</instrument-name>
          <instrument-abbreviation>Cl</instrument-abbreviation>
        </score-instrument>

        >>> i.instrumentName = "Klarinette 1."
        >>> i.instrumentAbbreviation = 'Kl.1'
        >>> mxScoreInstrument = PEX.instrumentToXmlScoreInstrument(i)
        >>> PEX.dump(mxScoreInstrument)
        <score-instrument id="clarinet1">
          <instrument-name>Klarinette 1.</instrument-name>
          <instrument-abbreviation>Kl.1</instrument-abbreviation>
        </score-instrument>
        '''
        mxScoreInstrument = Element('score-instrument')
        mxScoreInstrument.set('id', str(i.instrumentId))
        mxInstrumentName = SubElement(mxScoreInstrument, 'instrument-name')
        mxInstrumentName.text = str(i.instrumentName)
        if i.instrumentAbbreviation is not None:
            mxInstrumentAbbreviation = SubElement(mxScoreInstrument, 'instrument-abbreviation')
            mxInstrumentAbbreviation.text = str(i.instrumentAbbreviation)
        # TODO: instrument-sound
        # TODO: solo / ensemble
        # TODO: virtual-instrument

        return mxScoreInstrument

    def instrumentToXmlMidiInstrument(self, i):
        # noinspection PyShadowingNames
        '''
        Convert an instrument object to a <midi-instrument> tag and return the element

        >>> i = instrument.Clarinet()
        >>> i.instrumentId = 'clarinet1'
        >>> i.midiChannel = 4
        >>> PEX = musicxml.m21ToXml.PartExporter()
        >>> mxMidiInstrument = PEX.instrumentToXmlMidiInstrument(i)
        >>> PEX.dump(mxMidiInstrument)
        <midi-instrument id="clarinet1">
          <midi-channel>5</midi-channel>
          <midi-program>72</midi-program>
        </midi-instrument>
        '''
        mxMidiInstrument = Element('midi-instrument')
        mxMidiInstrument.set('id', str(i.instrumentId))
        if i.midiChannel is None:
            i.autoAssignMidiChannel()
            # TODO: allocate channels from a higher level
        mxMidiChannel = SubElement(mxMidiInstrument, 'midi-channel')
        mxMidiChannel.text = str(i.midiChannel + 1)
        # TODO: midi-name
        # TODO: midi-bank
        mxMidiProgram = SubElement(mxMidiInstrument, 'midi-program')
        mxMidiProgram.text = str(i.midiProgram + 1)
        # TODO: midi-unpitched
        # TODO: volume
        # TODO: pan
        # TODO: elevation
        return mxMidiInstrument


# ------------------------------------------------------------------------------

class MeasureExporter(XMLExporterBase):
    classesToMethods = OrderedDict(
        [
            ('Note', 'noteToXml'),
            ('NoChord', 'noChordToXml'),
            ('ChordWithFretBoard', 'chordWithFretBoardToXml'),
            ('ChordSymbol', 'chordSymbolToXml'),
            ('ChordBase', 'chordToXml'),
            ('Unpitched', 'unpitchedToXml'),
            ('Rest', 'restToXml'),
            ('Dynamic', 'dynamicToXml'),
            ('Segno', 'segnoToXml'),
            ('Coda', 'codaToXml'),
            ('MetronomeMark', 'tempoIndicationToXml'),
            ('MetricModulation', 'tempoIndicationToXml'),
            ('TextExpression', 'textExpressionToXml'),
            ('RepeatExpression', 'textExpressionToXml'),
            ('RehearsalMark', 'rehearsalMarkToXml'),
        ]
    )

    # these need to be wrapped in an attributes tag if not at the beginning of the measure.
    wrapAttributeMethodClasses = OrderedDict(
        [('Clef', 'clefToXml'),
         ('KeySignature', 'keySignatureToXml'),
         ('TimeSignature', 'timeSignatureToXml'),
         ])

    ignoreOnParseClasses = {'LayoutBase', 'Barline'}

    def __init__(self, measureObj=None, parent=None):
        super().__init__()
        if measureObj is not None:
            self.stream = measureObj
        else:  # no point, but...
            self.stream = stream.Measure()

        self.parent = parent  # PartExporter
        self.xmlRoot = Element('measure')
        self.currentDivisions = defaults.divisionsPerQuarter

        # TODO: allow for mid-measure transposition changes.
        self.transpositionInterval = None
        self.mxTranspose = None
        self.measureOffsetStart = 0.0
        self.offsetInMeasure = 0.0
        self.currentVoiceId: Optional[int] = None
        self.nextFreeVoiceNumber = 1

        self.rbSpanners = []  # repeatBracket spanners

        if parent is None:
            self.spannerBundle = spanner.SpannerBundle()
        else:
            self.spannerBundle = parent.spannerBundle

        self.objectSpannerBundle = self.spannerBundle  # will change for each element.

    def parse(self):
        '''
        main parse call.

        deals with transposing, repeat brackets, setting measureNumber and width,
        the first mxPrint, the first <attributes> tag, the left barline, parsing all internal
        elements, setting the right barline, then returns the root <measure> tag.
        '''
        self.setTranspose()
        self.setRbSpanners()
        self.setMxAttributes()
        self.setMxPrint()
        self.setMxAttributesObjectForStartOfMeasure()
        self.setLeftBarline()
        # BIG ONE
        self.mainElementsParse()
        # continue
        self.setRightBarline()
        return self.xmlRoot

    def mainElementsParse(self):
        '''
        deals with parsing all the elements in a stream, whether it has voices or not.
        '''
        m = self.stream
        # need to handle objects in order when creating musicxml
        # we thus assume that objects are sorted here

        if not m.hasVoices():
            self.parseFlatElements(m, backupAfterwards=False)
            return

        nonVoiceMeasureItems = m.getElementsNotOfClass('Voice').stream()
        self.parseFlatElements(nonVoiceMeasureItems, backupAfterwards=True)

        allVoices = list(m.voices)
        for i, v in enumerate(allVoices):
            if i == len(allVoices) - 1:
                backupAfterwards = False
            else:
                backupAfterwards = True

            # Assumes voices are flat...
            self.parseFlatElements(v, backupAfterwards=backupAfterwards)

    def parseFlatElements(self, m, *, backupAfterwards=False):
        '''
        Deals with parsing all the elements in .elements, assuming that .elements is flat.

        m here can be a Measure or Voice, but flat...

        If m is a 'Voice' class, we use the .id element to set self.currentVoiceId and then
        send a backup tag to go back to the beginning of the measure.

        Note that if the .id is high enough to be an id(x) memory location, then a small
        voice number is used instead.
        '''
        root = self.xmlRoot
        divisions = self.currentDivisions
        self.offsetInMeasure = 0.0
        if isinstance(m, stream.Voice):
            m: stream.Voice
            if isinstance(m.id, int) and m.id < defaults.minIdNumberToConsiderMemoryLocation:
                voiceId = m.id
            elif isinstance(m.id, int):
                voiceId = self.nextFreeVoiceNumber
                self.nextFreeVoiceNumber += 1
            else:
                voiceId = m.id
        else:
            voiceId = None

        self.currentVoiceId = voiceId

        # group all objects by offsets and then do a different order than normal sort.
        # that way chord symbols and other 0-width objects appear before notes as much as
        # possible.
        for objGroup in OffsetIterator(m):
            groupOffset = m.elementOffset(objGroup[0])
            amountToMoveForward = int(round(divisions * (groupOffset
                                                             - self.offsetInMeasure)))
            if amountToMoveForward > 0:
                # gap in stream!
                mxForward = Element('forward')
                mxDuration = SubElement(mxForward, 'duration')
                mxDuration.text = str(amountToMoveForward)
                root.append(mxForward)
                self.offsetInMeasure = groupOffset

            notesForLater = []
            for obj in objGroup:
                # we do all non-note elements (including ChordSymbols)
                # first before note elements, in musicxml
                if isinstance(obj, note.GeneralNote) and not isinstance(obj, harmony.Harmony):
                    notesForLater.append(obj)
                else:
                    self.parseOneElement(obj)

            for n in notesForLater:
                self.parseOneElement(n)

        if backupAfterwards:
            # return to the beginning of the measure.
            amountToBackup = round(divisions * self.offsetInMeasure)
            if amountToBackup:
                mxBackup = Element('backup')
                mxDuration = SubElement(mxBackup, 'duration')
                mxDuration.text = str(amountToBackup)
                root.append(mxBackup)

        self.currentVoiceId = None

    def parseOneElement(self, obj):
        '''
        parse one element completely and add it to xmlRoot, updating
        offsetInMeasure, etc.
        '''
        root = self.xmlRoot
        self.objectSpannerBundle = self.spannerBundle.getBySpannedElement(obj)
        preList, postList = self.prePostObjectSpanners(obj)

        for sp in preList:  # directions that precede the element
            root.append(sp)

        classes = obj.classes
        if 'GeneralNote' in classes:
            self.offsetInMeasure += obj.duration.quarterLength

        # turn inexpressible durations into complex durations (unless unlinked)
        if obj.duration.type == 'inexpressible':
            obj.duration.quarterLength = obj.duration.quarterLength
            objList = obj.splitAtDurations()
        # make dotGroups into normal notes
        elif len(obj.duration.dotGroups) > 1:
            obj.duration.splitDotGroups(inPlace=True)
            objList = obj.splitAtDurations()
        # otherwise, splitAtDurations() was already called by parse(), no need to repeat
        else:
            objList = [obj]

        parsedObject = False
        for className, methName in self.classesToMethods.items():
            if className in classes:
                meth = getattr(self, methName)
                for o in objList:
                    meth(o)
                parsedObject = True
                break

        # these are classes that need to be wrapped in an attribute tag if
        # not at the beginning of a measure
        for className, methName in self.wrapAttributeMethodClasses.items():
            if className in classes:
                meth = getattr(self, methName)
                for o in objList:
                    self.wrapObjectInAttributes(o, meth)
                parsedObject = True
                break

        if parsedObject is False:
            for className in classes:
                if className in self.ignoreOnParseClasses:
                    parsedObject = True
                    break
            if parsedObject is False:
                environLocal.printDebug(['did not convert object', obj])

        for sp in postList:  # directions that follow the element
            root.append(sp)

    def prePostObjectSpanners(self, target):
        '''
        return two lists or empty tuples:
        (1) spanners related to the object that should appear before the object
        to the <measure> tag. (2) spanners related to the object that should appear after the
        object in the measure tag.
        '''
        def getProc(su, innerTarget):
            if len(su) == 1:  # have a one element wedge
                proc = ('first', 'last')
            else:
                if su.isFirst(innerTarget) and su.isLast(innerTarget):
                    proc = ('first', 'last')  # same element can be first and last
                elif su.isFirst(innerTarget):
                    proc = ('first',)
                elif su.isLast(innerTarget):
                    proc = ('last',)
                else:
                    proc = ()
            return proc

        spannerBundle = self.objectSpannerBundle
        if not spannerBundle:
            return (), ()

        preList = []
        postList = []

        # number, type is assumed;
        # tuple: first is the elementType,
        #        second: tuple of parameters to set,
        paramsSet = {'Ottava': ('octave-shift', ('size',)),
                     # TODO: attrGroup: dashed-formatting, print-style
                     'DynamicWedge': ('wedge', ('spread',)),
                     # TODO: niente, attrGroups: line-type, dashed-formatting, position, color
                     'Line': ('bracket', ('line-end', 'end-length'))
                     # TODO: dashes???
                     }

        for m21spannerClass, infoTuple in paramsSet.items():
            mxTag, parameterSet = infoTuple
            for thisSpanner in spannerBundle.getByClass(m21spannerClass):
                for posSub in getProc(thisSpanner, target):
                    # create new tag
                    mxElement = Element(mxTag)
                    _synchronizeIds(mxElement, thisSpanner)

                    mxElement.set('number', str(thisSpanner.idLocal))
                    if m21spannerClass == 'Line':
                        mxElement.set('line-type', str(thisSpanner.lineType))

                    if posSub == 'first':
                        spannerParams = self._spannerStartParameters(m21spannerClass, thisSpanner)
                    elif posSub == 'last':
                        spannerParams = self._spannerEndParameters(m21spannerClass, thisSpanner)
                    else:
                        spannerParams = {}

                    if 'type' in spannerParams:
                        mxElement.set('type', str(spannerParams['type']))

                    for attrName in parameterSet:
                        if attrName in spannerParams and spannerParams[attrName] is not None:
                            mxElement.set(attrName, str(spannerParams[attrName]))

                    mxDirection = Element('direction')
                    _synchronizeIds(mxDirection, thisSpanner)

                    # Not all spanners have placements
                    if hasattr(thisSpanner, 'placement') and thisSpanner.placement is not None:
                        mxDirection.set('placement', str(thisSpanner.placement))
                    mxDirectionType = SubElement(mxDirection, 'direction-type')
                    mxDirectionType.append(mxElement)
                    # Not todo: ID: direction-type has no direct music21 equivalent.

                    if posSub == 'first':
                        preList.append(mxDirection)
                    else:
                        postList.append(mxDirection)

        return preList, postList

    @staticmethod
    def _spannerStartParameters(spannerClass, sp):
        '''
        Return a dict of the parameters for the start of this spanner required by MusicXML output.

        >>> ssp = musicxml.m21ToXml.MeasureExporter._spannerStartParameters

        >>> ottava = spanner.Ottava(type='8va')
        >>> st = ssp('Ottava', ottava)
        >>> st['type']  # this is the opposite of what you might expect...
        'down'
        >>> st['size']
        8

        >>> cresc = dynamics.Crescendo()
        >>> st = ssp('DynamicWedge', cresc)
        >>> st['type']
        'crescendo'
        >>> st['spread']
        0

        >>> diminuendo = dynamics.Diminuendo()
        >>> st = ssp('DynamicWedge', diminuendo)
        >>> st['type']
        'diminuendo'
        >>> st['spread']
        15
        '''
        post = {'type': 'start'}
        if spannerClass == 'Ottava':
            post['size'] = sp.shiftMagnitude()
            post['type'] = sp.shiftDirection(reverse=True)  # up or down
        elif spannerClass == 'Line':
            post['line-end'] = sp.startTick
            post['end-length'] = sp.startHeight
        elif spannerClass == 'DynamicWedge':
            post['type'] = sp.type
            if sp.type == 'crescendo':
                post['spread'] = 0
                if sp.niente:
                    post['niente'] = 'yes'
            else:
                post['spread'] = sp.spread

        return post

    @staticmethod
    def _spannerEndParameters(spannerClass, sp):
        '''
        Return a dict of the parameters for the end of this spanner required by MusicXML output.

        >>> ottava = spanner.Ottava(type='8va')
        >>> en = musicxml.m21ToXml.MeasureExporter._spannerEndParameters('Ottava', ottava)
        >>> en['type']
        'stop'
        >>> en['size']
        8
        '''
        post = {'type': 'stop'}
        if spannerClass == 'Ottava':
            post['size'] = sp.shiftMagnitude()
        elif spannerClass == 'Line':
            post['line-end'] = sp.endTick
            post['end-length'] = sp.endHeight
        elif spannerClass == 'DynamicWedge':
            if sp.type == 'crescendo':
                post['spread'] = sp.spread
            else:
                post['spread'] = 0
                if sp.niente:
                    post['niente'] = 'yes'

        return post

    def objectAttachedSpannersToNotations(self, obj, objectSpannerBundle=None):
        '''
        return a list of <notations> from spanners related to the object that should appear
        in the notations tag (slurs, slides, etc.)

        >>> n0 = note.Note('C')
        >>> n1 = note.Note('D')
        >>> trem = expressions.TremoloSpanner([n0, n1])
        >>> m = stream.Measure()
        >>> m.insert(0, trem)
        >>> m.append(n0)
        >>> m.append(n1)
        >>> mex = musicxml.m21ToXml.MeasureExporter(m)
        >>> out = mex.objectAttachedSpannersToNotations(n0, m.spannerBundle)
        >>> out
        [<Element 'ornaments' at 0x1114d9408>]
        >>> mex.dump(out[0])
        <ornaments>
          <tremolo type="start">3</tremolo>
        </ornaments>

        >>> out = mex.objectAttachedSpannersToNotations(n1, m.spannerBundle)
        >>> mex.dump(out[0])
        <ornaments>
          <tremolo type="stop">3</tremolo>
        </ornaments>


        '''
        notations = []
        if objectSpannerBundle is not None:
            sb = objectSpannerBundle
        else:
            sb = self.objectSpannerBundle

        if not sb:
            return notations

        ornaments = []

        for su in sb.getByClass('Slur'):
            mxSlur = Element('slur')
            if su.isFirst(obj):
                mxSlur.set('type', 'start')
                self.setLineStyle(mxSlur, su)
                self.setPosition(mxSlur, su)
                self.setStyleAttributes(mxSlur,
                                        su,
                                        ('bezier-offset', 'bezier-offset2',
                                         'bezier-x', 'bezier-y',
                                         'bezier-x2', 'bezier-y2'),
                                        )
                if su.placement is not None:
                    mxSlur.set('placement', str(su.placement))
            elif su.isLast(obj):
                mxSlur.set('type', 'stop')
            else:
                continue  # do not put a notation on mid-slur notes.
            mxSlur.set('number', str(su.idLocal))
            notations.append(mxSlur)

        for su in sb.getByClass('Glissando'):
            if su.slideType == 'continuous':
                mxTag = 'slide'
            else:
                mxTag = 'glissando'

            mxGlissando = Element(mxTag)
            mxGlissando.set('number', str(su.idLocal))
            if su.lineType is not None:
                mxGlissando.set('line-type', str(su.lineType))
            # is this note first in this spanner?
            if su.isFirst(obj):
                if su.label is not None:
                    mxGlissando.text = str(su.label)
                mxGlissando.set('type', 'start')
            elif su.isLast(obj):
                mxGlissando.set('type', 'stop')
            else:
                continue  # do not put a notation on mid-gliss notes.

            _synchronizeIds(mxGlissando, su)
            # placement???
            notations.append(mxGlissando)

        # These add to Ornaments...

        for su in sb.getByClass('TremoloSpanner'):
            mxTrem = Element('tremolo')
            mxTrem.text = str(su.numberOfMarks)
            if su.isFirst(obj):
                mxTrem.set('type', 'start')
                if su.placement is not None:
                    mxTrem.set('placement', str(su.placement))
            elif su.isLast(obj):
                mxTrem.set('type', 'stop')
            else:
                # this is always an error for tremolos
                environLocal.printDebug(
                    ['spanner w/ a component that is neither a start nor an end.', su, obj])
            # Tremolos get in a separate ornaments tag...
            ornaments.append(mxTrem)

        for su in sb.getByClass('TrillExtension'):
            mxWavyLine = Element('wavy-line')
            mxWavyLine.set('number', str(su.idLocal))
            isFirstOrLast = False
            isFirstANDLast = False
            # is this note first in this spanner?
            if su.isFirst(obj):
                mxWavyLine.set('type', 'start')
                # print('Trill is first')
                isFirstOrLast = True
                if su.placement is not None:
                    mxWavyLine.set('placement', su.placement)

            # a Trill on a single Note can be both first and last!
            if su.isLast(obj):
                if isFirstOrLast is True:
                    isFirstANDLast = True
                else:
                    mxWavyLine.set('type', 'stop')
                    isFirstOrLast = True
                # print('Trill is last')

            if isFirstOrLast is False:
                continue  # do not put a wavy-line tag on mid-trill notes
            ornaments.append(mxWavyLine)
            if isFirstANDLast is True:
                # make another one...
                mxWavyLine = Element('wavy-line')
                mxWavyLine.set('number', str(su.idLocal))
                mxWavyLine.set('type', 'stop')
                ornaments.append(mxWavyLine)

        if ornaments:
            mxOrnGroup = Element('ornaments')
            for mxOrn in ornaments:
                mxOrnGroup.append(mxOrn)
            notations.append(mxOrnGroup)

        return notations

    def noteToXml(self, n: note.GeneralNote, noteIndexInChord=0, chordParent=None):
        # noinspection PyShadowingNames
        '''
        Translate a music21 :class:`~music21.note.Note` or a Rest into a
        ElementTree, note element.

        Note that, some note-attached spanners, such
        as octave shifts, produce direction (and direction types)
        in this method.

        >>> n = note.Note('D#5')
        >>> n.quarterLength = 3
        >>> n.volume.velocityScalar = 0.5
        >>> n.style.color = 'silver'

        >>> MEX = musicxml.m21ToXml.MeasureExporter()
        >>> len(MEX.xmlRoot)
        0
        >>> mxNote = MEX.noteToXml(n)
        >>> mxNote
        <Element 'note' at 0x10113cb38>
        >>> MEX.dump(mxNote)
        <note color="#C0C0C0" dynamics="70.56">
          <pitch>
            <step>D</step>
            <alter>1</alter>
            <octave>5</octave>
          </pitch>
          <duration>30240</duration>
          <type>half</type>
          <dot />
          <accidental>sharp</accidental>
          <notehead color="#C0C0C0" parentheses="no">normal</notehead>
        </note>
        >>> len(MEX.xmlRoot)
        1


        >>> r = note.Rest()
        >>> r.quarterLength = 1/3
        >>> r.duration.tuplets[0].type = 'start'
        >>> mxRest = MEX.noteToXml(r)
        >>> MEX.dump(mxRest)
        <note>
          <rest />
          <duration>3360</duration>
          <type>eighth</type>
          <time-modification>
            <actual-notes>3</actual-notes>
            <normal-notes>2</normal-notes>
            <normal-type>eighth</normal-type>
          </time-modification>
          <notations>
            <tuplet bracket="yes" number="1" placement="above" type="start">
              <tuplet-actual>
                <tuplet-number>3</tuplet-number>
                <tuplet-type>eighth</tuplet-type>
              </tuplet-actual>
              <tuplet-normal>
                <tuplet-number>2</tuplet-number>
                <tuplet-type>eighth</tuplet-type>
              </tuplet-normal>
            </tuplet>
          </notations>
        </note>
        >>> len(MEX.xmlRoot)
        2

        >>> n.notehead = 'diamond'
        >>> n.articulations.append(articulations.Pizzicato())
        >>> mxNote = MEX.noteToXml(n)
        >>> MEX.dump(mxNote)
        <note color="#C0C0C0" dynamics="70.56" pizzicato="yes">
          ...
          <notehead color="#C0C0C0" parentheses="no">diamond</notehead>
        </note>

        Notes with complex durations need to be simplified before coming here
        otherwise they create an impossible musicxml type of "complex"

        >>> nComplex = note.Note()
        >>> nComplex.duration.quarterLength = 5.0
        >>> mxComplex = MEX.noteToXml(nComplex)
        >>> MEX.dump(mxComplex)
        <note>
          <pitch>
            <step>C</step>
            <octave>4</octave>
          </pitch>
          <duration>50400</duration>
          <type>complex</type>
        </note>

        TODO: Test with spanners...

        '''
        addChordTag = (noteIndexInChord != 0)
        setb = _setAttributeFromAttribute

        mxNote = Element('note')
        chordOrN: note.GeneralNote
        if chordParent is None:
            chordOrN = n
        else:
            chordOrN = chordParent
            # Ensure color is read from `n`, since only `chordOrN` is handled below
            self.setColor(mxNote, n)

        # self.setFont(mxNote, chordOrN)
        self.setPrintStyle(mxNote, chordOrN)  # sets color
        # TODO: attr-group: printout -- replaces print-object, print-spacing below (3.1)
        # TODO: attr: print-leger -- musicxml 3.1
        if (chordOrN.isRest is False
                and chordOrN.hasVolumeInformation()
                and chordOrN.volume.velocityScalar is not None):
            vel = chordOrN.volume.velocityScalar * 100 * (127 / 90)
            mxNote.set('dynamics', f'{vel:.2f}')

        # TODO: attr: end-dynamics
        # TODO: attr: attack
        # TODO: attr: release
        # TODO: attr: time-only
        _synchronizeIds(mxNote, n)

        d = chordOrN.duration

        if d.isGrace is True:
            graceElement = SubElement(mxNote, 'grace')
            try:
                if d.slash in (True, False):
                    setb(d, graceElement, 'slash', transform=xmlObjects.booleanToYesNo)

                if d.stealTimePrevious is not None:
                    setb(d,
                         graceElement,
                         'steal-time-previous',
                         transform=xmlObjects.fractionToPercent)

                if d.stealTimeFollowing is not None:
                    setb(d,
                         graceElement,
                         'steal-time-following',
                         transform=xmlObjects.fractionToPercent)
                # TODO: make-time -- specifically not implemented for now.

            except AttributeError:
                environLocal.warn(f'Duration set as Grace while not being a GraceDuration {d}')

        # TODO: cue... / cue-grace

        self.setPrintObject(mxNote, n)
        if n.hasStyleInformation and n.style.hideObjectOnPrint is True:
            mxNote.set('print-spacing', 'yes')

        for art in chordOrN.articulations:
            if 'Pizzicato' in art.classes:
                mxNote.set('pizzicato', 'yes')

        if addChordTag:
            SubElement(mxNote, 'chord')

        if hasattr(n, 'pitch'):
            n: note.Note
            mxPitch = self.pitchToXml(n.pitch)
            mxNote.append(mxPitch)
        elif n.isRest:
            SubElement(mxNote, 'rest')

        if d.isGrace is not True:
            mxDuration = self.durationXml(d)
            mxNote.append(mxDuration)
            # divisions only
        # TODO: skip if cue:
        if n.tie is not None:
            mxTieList = self.tieToXmlTie(n.tie)
            for t in mxTieList:
                mxNote.append(t)

        self.setNoteInstrument(n, mxNote, chordParent)
        self.setEditorial(mxNote, n)
        if self.currentVoiceId is not None:
            mxVoice = SubElement(mxNote, 'voice')
            mxVoice.text = str(self.currentVoiceId)

        mxType = Element('type')
        if d.isGrace is True and d.type == 'zero':
            # Default type-less grace durations to eighths
            mxType.text = 'eighth'
        else:
            mxType.text = typeToMusicXMLType(d.type)

        self.setStyleAttributes(mxType, n, 'size', 'noteSize')
        mxNote.append(mxType)
        for unused_dotCounter in range(d.dots):
            SubElement(mxNote, 'dot')
            # TODO: dot placement...

        if (hasattr(n, 'pitch')
                and n.pitch.accidental is not None
                and n.pitch.accidental.displayStatus in (True, None)):
            mxAccidental = self.accidentalToMx(n.pitch.accidental)
            mxNote.append(mxAccidental)

        if len(d.tuplets) == 1:
            mxTimeModification = self.tupletToTimeModification(d.tuplets[0])
            mxNote.append(mxTimeModification)
        elif len(d.tuplets) > 1:
            # create a composite tuplet to use as a timeModification guide
            tupletFraction = fractions.Fraction(d.aggregateTupletMultiplier()
                                                ).limit_denominator(1000)
            tempTuplet = duration.Tuplet(tupletFraction.denominator,
                                         tupletFraction.numerator)
            # don't set durationType until this can be done properly.
            # tempTuplet.setDurationType(d.tuplets[0].durationNormal.type,
            #                            d.tuplets[0].durationNormal.dots)
            mxTimeModification = self.tupletToTimeModification(tempTuplet)
            mxNote.append(mxTimeModification)

        # stem...
        stemDirection = None
        # if we are not in a chord, or we are the first note of a chord, get stem
        # direction from the chordOrNote object
        if (addChordTag is False
                and hasattr(chordOrN, 'stemDirection')
                and chordOrN.stemDirection != 'unspecified'):
            chordOrN: note.NotRest
            stemDirection = chordOrN.stemDirection
        # or if we are in a chord, but the sub-note has its own stem direction,
        # record that.
        elif (chordOrN is not n
                and hasattr(n, 'stemDirection')
                and n.stemDirection != 'unspecified'):
            n: note.NotRest
            stemDirection = n.stemDirection

        if stemDirection is not None:
            mxStem = SubElement(mxNote, 'stem')
            sdText = stemDirection
            if sdText == 'noStem':
                sdText = 'none'
            mxStem.text = sdText
            if chordOrN.hasStyleInformation and chordOrN.style.stemStyle is not None:
                self.setColor(mxStem, chordOrN.style.stemStyle)
                self.setPosition(mxStem, chordOrN.style.stemStyle)

        # end Stem

        # notehead
        self.dealWithNotehead(mxNote, n, chordParent)

        # TODO: notehead-text

        # beam
        if addChordTag is False:
            if hasattr(chordOrN, 'beams') and chordOrN.beams is not None:
                chordOrN: note.NotRest
                nBeamsList = self.beamsToXml(chordOrN.beams)
                for mxB in nBeamsList:
                    mxNote.append(mxB)

        mxNotationsList = self.noteToNotations(n, noteIndexInChord, chordParent)

        # add tuplets if it's a note or the first <note> of a chord.
        if addChordTag is False:
            for i, tup in enumerate(d.tuplets):
                tupTagList = self.tupletToXmlTuplet(tup, i + 1)
                mxNotationsList.extend(tupTagList)

        if mxNotationsList:
            mxNotations = SubElement(mxNote, 'notations')
            for mxN in mxNotationsList:
                mxNotations.append(mxN)

        # lyric
        if addChordTag is False:
            for lyricObj in chordOrN.lyrics:
                if lyricObj.text is None:
                    continue  # happens sometimes...
                mxLyric = self.lyricToXml(lyricObj)
                mxNote.append(mxLyric)
        # TODO: play
        self.xmlRoot.append(mxNote)
        return mxNote

    def setNoteInstrument(self,
                          n: note.NotRest,
                          mxNote: Element,
                          chordParent: Optional[chord.Chord]):
        # instrument tags are necessary when there is more than one
        # instrument anywhere in the same musicxml <part>
        if self.parent is None:
            return

        if len(self.parent.instrumentStream) <= 1:
            return

        if n.isRest:
            return

        searchingObject = chordParent if chordParent else n
        closest_inst = searchingObject.getInstrument()
        if closest_inst is None:  # pragma: no cover
            # unexpected; just for safety
            return

        instance_to_use = None
        for inst in self.parent.instrumentStream:
            if inst.classSet == closest_inst.classSet:
                instance_to_use = inst
                break

        if instance_to_use is None:
            # exempt coverage, because this is only for safety/unreachable
            raise MusicXMLExportException(
                f'Could not find instrument instance for note {n} in instrumentStream'
            )  # pragma: no cover
        mxInstrument = SubElement(mxNote, 'instrument')
        mxInstrument.set('id', instance_to_use.instrumentId)

    def restToXml(self, r: note.Rest):
        # noinspection PyShadowingNames
        '''
        Convert a Rest object to a <note> with a <rest> tag underneath it.

        >>> MEX = musicxml.m21ToXml.MeasureExporter()
        >>> r = note.Rest(quarterLength=2.0)

        Give the rest some context:

        >>> m = stream.Measure()
        >>> m.timeSignature = meter.TimeSignature('4/4')
        >>> m.append(r)
        >>> mxNoteRest = MEX.restToXml(r)
        >>> MEX.dump(mxNoteRest)
        <note>
          <rest />
          <duration>20160</duration>
          <type>half</type>
        </note>

        Now it is a full measure:

        >>> m.timeSignature = meter.TimeSignature('2/4')
        >>> mxNoteRest = MEX.restToXml(r)
        >>> MEX.dump(mxNoteRest)
        <note>
          <rest measure="yes" />
          <duration>20160</duration>
        </note>

        Unless we specify that it should not be converted to a full measure:

        >>> r.fullMeasure = False
        >>> mxNoteRest = MEX.restToXml(r)
        >>> MEX.dump(mxNoteRest)
        <note>
          <rest />
          <duration>20160</duration>
          <type>half</type>
        </note>

        With True or "always" it will be converted to full measure even if
        it does not match:

        >>> m.timeSignature = meter.TimeSignature('4/4')
        >>> r.duration.dots = 1
        >>> r.fullMeasure = True
        >>> mxNoteRest = MEX.restToXml(r)
        >>> MEX.dump(mxNoteRest)
        <note>
          <rest measure="yes" />
          <duration>30240</duration>
        </note>


        display-step and display-octave should work:

        >>> r = note.Rest()
        >>> r.stepShift = 1
        >>> mxNoteRest = MEX.restToXml(r)
        >>> MEX.dump(mxNoteRest)
        <note>
          <rest>
            <display-step>C</display-step>
            <display-octave>5</display-octave>
          </rest>
          <duration>10080</duration>
          <type>quarter</type>
        </note>

        Clef context matters:

        >>> m = stream.Measure()
        >>> m.clef = clef.BassClef()
        >>> m.append(r)
        >>> mxNoteRest = MEX.restToXml(r)
        >>> MEX.dump(mxNoteRest)
        <note>
          <rest>
            <display-step>E</display-step>
            <display-octave>3</display-octave>
          </rest>
          <duration>10080</duration>
          <type>quarter</type>
        </note>
        '''
        mxNote = self.noteToXml(r)
        mxRestTag = mxNote.find('rest')
        if mxRestTag is None:
            raise MusicXMLExportException('Something went wrong -- converted rest w/o rest tag')

        isFullMeasure = False
        if r.fullMeasure in (True, 'always'):
            isFullMeasure = True
            mxRestTag.set('measure', 'yes')
        elif r.fullMeasure == 'auto':
            tsContext = r.getContextByClass('TimeSignature')
            if tsContext and tsContext.barDuration.quarterLength == r.duration.quarterLength:
                isFullMeasure = True

        if isFullMeasure:
            mxRestTag.set('measure', 'yes')
            mxType = mxNote.find('type')
            if mxType is not None:
                mxNote.remove(mxType)
            mxDots = mxNote.findall('dot')
            for mxDot in mxDots:
                mxNote.remove(mxDot)
            # should tuplet, etc. be removed? hard to think of a full measure with one.

        if r.stepShift != 0:
            mxDisplayStep = SubElement(mxRestTag, 'display-step')
            mxDisplayOctave = SubElement(mxRestTag, 'display-octave')
            currentClef = r.getContextByClass('Clef')
            if currentClef is None or not hasattr(currentClef, 'lowestLine'):
                currentClef = clef.TrebleClef()  # this should not be common enough to
                # worry about the overhead
            midLineDNN = currentClef.lowestLine + 4
            restObjectPseudoDNN = midLineDNN + r.stepShift
            tempPitch = pitch.Pitch()
            tempPitch.diatonicNoteNum = restObjectPseudoDNN
            mxDisplayStep.text = tempPitch.step
            mxDisplayOctave.text = str(tempPitch.octave)

        return mxNote

    def chordToXml(self, c: chord.ChordBase):
        # noinspection PyShadowingNames
        '''
        Returns a list of <note> tags, all but the first with a <chord/> tag on them.
        And appends them to self.xmlRoot

        Attributes of notes are merged from different locations: first from the
        duration objects, then from the pitch objects. Finally, GeneralNote
        attributes are added.

        >>> ch = chord.Chord()
        >>> ch.quarterLength = 2
        >>> b = pitch.Pitch('A-2')
        >>> c = pitch.Pitch('D3')
        >>> d = pitch.Pitch('E4')
        >>> e = [b, c, d]
        >>> ch.pitches = e

        >>> len(ch.pitches)
        3
        >>> MEX = musicxml.m21ToXml.MeasureExporter()
        >>> len(MEX.xmlRoot)
        0
        >>> mxNoteList = MEX.chordToXml(ch)
        >>> len(mxNoteList)  # get three mxNotes
        3
        >>> len(MEX.xmlRoot)
        3

        >>> MEX.dump(mxNoteList[0])
        <note>
          <pitch>
            <step>A</step>
            <alter>-1</alter>
            <octave>2</octave>
          </pitch>
          <duration>20160</duration>
          <type>half</type>
          <accidental>flat</accidental>
        </note>

        >>> MEX.dump(mxNoteList[1])
        <note>
          <chord />
          <pitch>
            <step>D</step>
            <octave>3</octave>
          </pitch>
          <duration>20160</duration>
          <type>half</type>
        </note>

        >>> MEX.dump(mxNoteList[2])
        <note>
          <chord />
          <pitch>
            <step>E</step>
            <octave>4</octave>
          </pitch>
          <duration>20160</duration>
          <type>half</type>
        </note>


        Test that notehead translation works:

        >>> g = pitch.Pitch('g3')
        >>> h = note.Note('b4')
        >>> h.notehead = 'diamond'
        >>> h.style.color = 'gold'
        >>> ch2 = chord.Chord([g, h])
        >>> ch2.quarterLength = 2.0
        >>> mxNoteList = MEX.chordToXml(ch2)
        >>> MEX.dump(mxNoteList[1])
        <note color="#FFD700">
          <chord />
          <pitch>
            <step>B</step>
            <octave>4</octave>
          </pitch>
          <duration>20160</duration>
          <type>half</type>
          <notehead color="#FFD700" parentheses="no">diamond</notehead>
        </note>

        And unpitched chord members:

        >>> perc = percussion.PercussionChord([note.Unpitched(), note.Unpitched()])
        >>> for n in MEX.chordToXml(perc):
        ...     MEX.dump(n)
        <note>
          <unpitched>
            <display-step>B</display-step>
            <display-octave>4</display-octave>
          </unpitched>
          <duration>10080</duration>
          <type>quarter</type>
        </note>
        <note>
          <chord />
          <unpitched>
            <display-step>B</display-step>
            <display-octave>4</display-octave>
          </unpitched>
          <duration>10080</duration>
          <type>quarter</type>
        </note>

        Test articulations of chords with fingerings. Superfluous fingerings will be ignored.

        >>> testChord = chord.Chord('E4 C5')
        >>> testChord.articulations = [articulations.Fingering(1),
        ...        articulations.Accent(), articulations.Fingering(5), articulations.Fingering(3)]
        >>> for n in MEX.chordToXml(testChord):
        ...     MEX.dump(n)
        <note>
          ...
          <notations>
            <articulations>
              <accent />
            </articulations>
            <technical>
              <fingering alternate="no" substitution="no">1</fingering>
            </technical>
          </notations>
        </note>
        <note>
          <chord />
          ...
          <notations>
            <technical>
              <fingering alternate="no" substitution="no">5</fingering>
            </technical>
          </notations>
        </note>
        '''
        mxNoteList = []
        for i, n in enumerate(c):
            if 'Unpitched' in n.classSet:
                mxNoteList.append(self.unpitchedToXml(n, noteIndexInChord=i, chordParent=c))
            else:
                mxNoteList.append(self.noteToXml(n, noteIndexInChord=i, chordParent=c))
        return mxNoteList

    def durationXml(self, dur: duration.Duration):
        # noinspection PyShadowingNames
        '''
        Convert a duration.Duration object to a <duration> tag using self.currentDivisions

        >>> d = duration.Duration(1.5)
        >>> MEX = musicxml.m21ToXml.MeasureExporter()
        >>> MEX.currentDivisions = 10
        >>> mxDuration = MEX.durationXml(d)
        >>> MEX.dump(mxDuration)
        <duration>15</duration>
        '''
        mxDuration = Element('duration')
        mxDuration.text = str(int(round(self.currentDivisions * dur.quarterLength)))
        return mxDuration

    def pitchToXml(self, p: pitch.Pitch):
        # noinspection PyShadowingNames
        '''
        Convert a :class:`~music21.pitch.Pitch` to xml.
        Does not create the <accidental> tag.

        >>> p = pitch.Pitch('D#5')
        >>> MEX = musicxml.m21ToXml.MeasureExporter()
        >>> mxPitch = MEX.pitchToXml(p)
        >>> MEX.dump(mxPitch)
        <pitch>
          <step>D</step>
          <alter>1</alter>
          <octave>5</octave>
        </pitch>
        '''
        mxPitch = Element('pitch')
        _setTagTextFromAttribute(p, mxPitch, 'step')
        if p.accidental is not None:
            mxAlter = SubElement(mxPitch, 'alter')
            mxAlter.text = str(common.numToIntOrFloat(p.accidental.alter))
        _setTagTextFromAttribute(p, mxPitch, 'octave', 'implicitOctave')
        return mxPitch

    def unpitchedToXml(self,
                       up: note.Unpitched,
                       noteIndexInChord: int = 0,
                       chordParent: chord.ChordBase = None) -> Element:
        # noinspection PyShadowingNames
        '''
        Convert an :class:`~music21.note.Unpitched` to a <note>
        with an <unpitched> subelement.

        >>> up = note.Unpitched(displayName='D5')
        >>> MEX = musicxml.m21ToXml.MeasureExporter()
        >>> mxUnpitched = MEX.unpitchedToXml(up)
        >>> MEX.dump(mxUnpitched)
        <note>
          <unpitched>
            <display-step>D</display-step>
            <display-octave>5</display-octave>
          </unpitched>
          <duration>10080</duration>
          <type>quarter</type>
        </note>

        >>> graceUp = up.getGrace()
        >>> mxUnpitched = MEX.unpitchedToXml(graceUp)
        >>> MEX.dump(mxUnpitched)
        <note>
          <grace slash="yes" />
          <unpitched>
            <display-step>D</display-step>
            <display-octave>5</display-octave>
          </unpitched>
          <type>quarter</type>
        </note>
        '''
        mxNote = self.noteToXml(up, noteIndexInChord=noteIndexInChord, chordParent=chordParent)

        mxUnpitched = Element('unpitched')
        _setTagTextFromAttribute(up, mxUnpitched, 'display-step')
        _setTagTextFromAttribute(up, mxUnpitched, 'display-octave')

        helpers.insertBeforeElements(mxNote, mxUnpitched, tagList=['duration', 'type'])

        return mxNote

    def fretNoteToXml(self, fretNote) -> Element:
        '''
        Converts a FretNote Object to MusicXML readable format.

        Note that, although music21 is referring to FretNotes as FretNotes,
        musicxml refers to the
        them as frame notes. To convert between the two formats, 'Fret-Note'
        must be converted to
        'Frame-Note'

        >>> fn = tablature.FretNote(string=3, fret=1, fingering=2)
        >>> MEX = musicxml.m21ToXml.MeasureExporter()
        >>> MEXFretNote = MEX.fretNoteToXml(fn)
        >>> MEX.dump(MEXFretNote)
        <frame-note>
            <string>3</string>
            <fret>1</fret>
            <fingering>2</fingering>
        </frame-note>

        Without fingering!

        >>> fn2 = tablature.FretNote(string=5, fret=2)
        >>> MEX = musicxml.m21ToXml.MeasureExporter()
        >>> MEXOtherFretNote = MEX.fretNoteToXml(fn2)
        >>> MEX.dump(MEXOtherFretNote)
        <frame-note>
            <string>5</string>
            <fret>2</fret>
        </frame-note>
        '''
        mxFrameNote = Element('frame-note')
        _setTagTextFromAttribute(fretNote, mxFrameNote, 'string')
        _setTagTextFromAttribute(fretNote, mxFrameNote, 'fret')

        if fretNote.fingering is not None:
            _setTagTextFromAttribute(fretNote, mxFrameNote, 'fingering')

        return mxFrameNote

    def fretBoardToXml(self, fretBoard) -> Optional[Element]:
        '''
        The ChordWithFretBoard Object combines chord symbols with FretNote objects.

        >>> myFretNote1 = tablature.FretNote(1, 2, 2)
        >>> myFretNote2 = tablature.FretNote(2, 3, 3)
        >>> myFretNote3 = tablature.FretNote(3, 2, 1)
        >>> guitarChord = tablature.ChordWithFretBoard('DM', numStrings=6,
        ...                    fretNotes=[myFretNote1, myFretNote2, myFretNote3])
        >>> guitarChord.tuning = tablature.GuitarFretBoard().tuning
        >>> guitarChord.getPitches()
        [None, None, None,
         <music21.pitch.Pitch A3>, <music21.pitch.Pitch D4>, <music21.pitch.Pitch F#4>]
        >>> MEX = musicxml.m21ToXml.MeasureExporter()
        >>> MEXChordWithFret = MEX.fretBoardToXml(guitarChord)
        >>> MEX.dump(MEXChordWithFret)
        <frame>
            <frame-strings>6</frame-strings>
            <frame-frets>4</frame-frets>
            <frame-note>
                <string>3</string>
                <fret>2</fret>
                <fingering>1</fingering>
            </frame-note>
            <frame-note>
                <string>2</string>
                <fret>3</fret>
                <fingering>3</fingering>
            </frame-note>
            <frame-note>
                <string>1</string>
                <fret>2</fret>
                <fingering>2</fingering>
            </frame-note>
        </frame>
        '''
        if not fretBoard.fretNotes:
            return None

        # why isn't this the same as the function above? This seems a good deal simpler!
        mxFrame = Element('frame')
        mxFrameStrings = SubElement(mxFrame, 'frame-strings')
        mxFrameStrings.text = str(fretBoard.numStrings)
        mxFrameFrets = SubElement(mxFrame, 'frame-frets')
        mxFrameFrets.text = str(fretBoard.displayFrets)

        for thisFretNote in fretBoard.fretNotesLowestFirst():
            mxFretNote = self.fretNoteToXml(thisFretNote)
            mxFrame.append(mxFretNote)

        return mxFrame

    def chordWithFretBoardToXml(self, cwf) -> Element:
        '''
        Deals with both chords and frets.
        Generate harmony and append xml to it.
        '''
        mxHarmony = self.chordSymbolToXml(cwf)
        mxFrame = self.fretBoardToXml(cwf)

        if mxFrame is not None:
            mxHarmony.append(mxFrame)

        return mxHarmony

    def tupletToTimeModification(self, tup) -> Element:
        '''
        >>> t = duration.Tuplet(11, 8)
        >>> MEX = musicxml.m21ToXml.MeasureExporter()
        >>> mxTimeMod = MEX.tupletToTimeModification(t)
        >>> MEX.dump(mxTimeMod)
        <time-modification>
          <actual-notes>11</actual-notes>
          <normal-notes>8</normal-notes>
        </time-modification>

        >>> t.setDurationType('eighth', dots=2)
        >>> mxTimeMod = MEX.tupletToTimeModification(t)
        >>> MEX.dump(mxTimeMod)
        <time-modification>
          <actual-notes>11</actual-notes>
          <normal-notes>8</normal-notes>
          <normal-type>eighth</normal-type>
          <normal-dot />
          <normal-dot />
        </time-modification>

        '''
        mxTimeModification = Element('time-modification')
        _setTagTextFromAttribute(tup, mxTimeModification, 'actual-notes', 'numberNotesActual')
        _setTagTextFromAttribute(tup, mxTimeModification, 'normal-notes', 'numberNotesNormal')
        if tup.durationNormal is not None:
            mxNormalType = SubElement(mxTimeModification, 'normal-type')
            mxNormalType.text = typeToMusicXMLType(tup.durationNormal.type)
            if tup.durationNormal.dots > 0:
                for i in range(tup.durationNormal.dots):
                    SubElement(mxTimeModification, 'normal-dot')

        return mxTimeModification

    def dealWithNotehead(
        self,
        mxNote: Element,
        n: note.GeneralNote,
        chordParent: Optional[chord.Chord] = None
    ) -> None:
        '''
        Determine if an <notehead> element needs to be added to this <note>
        element (mxNote) and if it does then get the <notehead> element from
        noteheadToXml and add it to mxNote.

        Complicated because the chordParent might have notehead
        set, which would affect every note along the way.

        Returns nothing.  The mxNote is modified in place.
        '''
        foundANotehead = False
        if (hasattr(n, 'notehead')
            and (n.notehead != 'normal'
                 or n.noteheadParenthesis
                 or n.noteheadFill is not None
                 or (n.hasStyleInformation and n.style.color not in (None, '')))):
            n: note.NotRest
            foundANotehead = True
            mxNotehead = self.noteheadToXml(n)
            mxNote.append(mxNotehead)
        if foundANotehead is False and chordParent is not None:
            if (hasattr(chordParent, 'notehead')
                and (chordParent.notehead != 'normal'
                     or chordParent.noteheadParenthesis
                     or chordParent.noteheadFill is not None
                     or (chordParent.hasStyleInformation
                         and chordParent.style.color not in (None, '')))):
                mxNotehead = self.noteheadToXml(chordParent)
                mxNote.append(mxNotehead)

    def noteheadToXml(self, n: note.NotRest) -> Element:
        # noinspection PyShadowingNames
        '''
        Translate a music21 :class:`~music21.note.NotRest` object
        such as a Note, or Chord into a `<notehead>` tag.

        >>> n = note.Note('C#4')
        >>> n.notehead = 'diamond'
        >>> MEX = musicxml.m21ToXml.MeasureExporter()
        >>> mxN = MEX.noteheadToXml(n)
        >>> MEX.dump(mxN)
        <notehead parentheses="no">diamond</notehead>

        >>> n1 = note.Note('c3')
        >>> n1.style.color = 'red'
        >>> n1.notehead = 'diamond'
        >>> n1.noteheadParenthesis = True
        >>> n1.noteheadFill = False
        >>> mxN = MEX.noteheadToXml(n1)
        >>> MEX.dump(mxN)
        <notehead color="#FF0000" filled="no" parentheses="yes">diamond</notehead>

        >>> n1 = note.Note('c3')
        >>> n1.style.color = 'red'
        >>> n1.notehead = 'diamond'
        >>> n1.noteheadParenthesis = True
        >>> n1.noteheadFill = False
        >>> mxN = MEX.noteheadToXml(n1)
        >>> MEX.dump(mxN)
        <notehead color="#FF0000" filled="no" parentheses="yes">diamond</notehead>
        '''
        mxNotehead = Element('notehead')
        nh = n.notehead
        if nh is None:
            nh = 'none'
        mxNotehead.text = nh
        setb = _setAttributeFromAttribute
        setb(n, mxNotehead, 'filled', 'noteheadFill', transform=xmlObjects.booleanToYesNo)
        setb(n, mxNotehead, 'parentheses', 'noteheadParenthesis',
             transform=xmlObjects.booleanToYesNo)
        # TODO: font
        if n.hasStyleInformation and n.style.color not in (None, ''):
            color = normalizeColor(n.style.color)
            mxNotehead.set('color', color)
        return mxNotehead

    def noteToNotations(self, n, noteIndexInChord=0, chordParent=None):
        '''
        Take information from .expressions,
        .articulations, and spanners to
        make the <notations> tag for a note.
        '''
        mxArticulations = None
        mxTechnicalMark = None
        mxOrnaments = None
        isSingleNoteOrFirstInChord = (noteIndexInChord == 0)

        notations = []

        chordOrNote = n
        if chordParent is not None:
            # get expressions from first note of chord
            chordOrNote = chordParent

        # only apply expressions to notes or the first note of a chord...
        if isSingleNoteOrFirstInChord:
            for expObj in chordOrNote.expressions:
                mxExpression = self.expressionToXml(expObj)
                if mxExpression is None:
                    # print('Could not convert expression: ', mxExpression)
                    # TODO: should not!
                    continue
                if 'Ornament' in expObj.classes:
                    if mxOrnaments is None:
                        mxOrnaments = Element('ornaments')
                    mxOrnaments.append(mxExpression)
                    # print(mxExpression)
                else:
                    notations.append(mxExpression)

        # apply all articulations apart from fingerings only to first note of chord
        applicableArticulations = []
        fingeringNumber = 0
        for a in chordOrNote.articulations:
            if isinstance(a, articulations.Fingering):
                if fingeringNumber == noteIndexInChord:
                    applicableArticulations.append(a)
                fingeringNumber += 1
            elif isSingleNoteOrFirstInChord:
                applicableArticulations.append(a)

        for artObj in applicableArticulations:
            if isinstance(artObj, articulations.Pizzicato):
                continue
            if isinstance(artObj, articulations.StringIndication) and artObj.number < 1:
                continue
            if isinstance(artObj, articulations.TechnicalIndication):
                if mxTechnicalMark is None:
                    mxTechnicalMark = Element('technical')
                mxTechnicalMark.append(self.articulationToXmlTechnical(artObj))
            else:
                if mxArticulations is None:
                    mxArticulations = Element('articulations')
                mxArticulations.append(self.articulationToXmlArticulation(artObj))

        # TODO: attrGroup: print-object (for individual notations)
        # TODO: editorial (hard! -- requires parsing again in order...)

        # <tied>
        # for ties get for each note of chord too...
        if n.tie is not None:
            tiedList = self.tieToXmlTied(n.tie)
            notations.extend(tiedList)

        # <tuplet> handled elsewhere, because it's on the overall duration on chord...

        if isSingleNoteOrFirstInChord and chordParent is not None:
            notations.extend(self.objectAttachedSpannersToNotations(chordParent))
        elif chordParent is not None:
            pass
        else:
            notations.extend(self.objectAttachedSpannersToNotations(n))
        # TODO: slur
        # TODO: glissando
        # TODO: slide

        for x in (mxArticulations,
                  mxTechnicalMark,
                  mxOrnaments):
            if x:
                notations.append(x)

        # TODO: dynamics in notations
        # TODO: arpeggiate
        # TODO: non-arpeggiate
        # TODO: accidental-mark
        # TODO: other-notation
        return notations

    def tieToXmlTie(self, t):
        # noinspection PyShadowingNames
        '''
        returns a list of ties from a Tie object.

        A 'continue' tie requires two <tie> tags to represent.

        >>> t = tie.Tie('continue')
        >>> MEX = musicxml.m21ToXml.MeasureExporter()
        >>> tieList = MEX.tieToXmlTie(t)
        >>> for mxT in tieList:
        ...     MEX.dump(mxT)
        <tie type="stop" />
        <tie type="start" />
        '''
        mxTieList = []

        if t.type == 'continue':
            musicxmlTieType = 'stop'
        else:
            musicxmlTieType = t.type
        mxTie = Element('tie')
        mxTie.set('type', musicxmlTieType)
        mxTieList.append(mxTie)

        if t.type == 'continue':
            mxTie = Element('tie')
            mxTie.set('type', 'start')
            mxTieList.append(mxTie)

        return mxTieList

    def tieToXmlTied(self, t):
        # noinspection PyShadowingNames
        '''
        In musicxml, a tie is represented in sound
        by the tie tag (near the pitch object), and
        the <tied> tag in notations.  This
        creates the <tied> tag.

        Returns a list since a music21
        "continue" tie type needs two tags
        in musicxml.  List may be empty
        if tie.style == "hidden"

        >>> t = tie.Tie('continue')
        >>> t.id = 'tied1'

        >>> MEX = musicxml.m21ToXml.MeasureExporter()
        >>> tiedList = MEX.tieToXmlTied(t)
        >>> for mxT in tiedList:
        ...     MEX.dump(mxT)
        <tied id="tied1" type="stop" />
        <tied type="start" />

        >>> t.style = 'hidden'
        >>> tiedList = MEX.tieToXmlTied(t)
        >>> len(tiedList)
        0
        '''
        if t.style == 'hidden':
            return []

        mxTiedList = []
        if t.type == 'continue':
            musicxmlTieType = 'stop'
        else:
            musicxmlTieType = t.type

        mxTied = Element('tied')
        _synchronizeIds(mxTied, t)

        mxTied.set('type', musicxmlTieType)
        mxTiedList.append(mxTied)

        if t.type == 'continue':
            mxTied = Element('tied')
            mxTied.set('type', 'start')
            mxTiedList.append(mxTied)

        # TODO: attr: number (distinguishing ties on enharmonics)
        if t.style != 'normal' and t.type != 'stop':
            mxTied.set('line-type', t.style)
            # wavy is not supported as a tie type.

        # Tie style needs to be dealt with after changes to Tie object...

        # TODO: attrGroup: dashed-formatting
        # TODO: attrGroup: position

        if t.placement is not None:
            mxTied.set('placement', t.placement)
            orientation = None
            if t.placement == 'above':
                orientation = 'over'
            elif t.placement == 'below':
                orientation = 'under'
            # MuseScore requires 'orientation' not placement
            # should be no need for separate orientation
            # https://forums.makemusic.com/viewtopic.php?f=12&t=2179&start=0
            mxTied.set('orientation', orientation)

        # TODO: attrGroup: bezier
        # TODO: attrGroup: color

        return mxTiedList

    def tupletToXmlTuplet(self, tuplet, tupletIndex=1):
        '''
        In musicxml, a tuplet is represented by
        a timeModification and visually by the
        <notations><tuplet> tag.  This method
        creates the latter.

        Returns a list of them because a
        startStop type tuplet needs two tuplet
        brackets.

        TODO: make sure something happens if
            makeTupletBrackets is not set.

        >>> t = duration.Tuplet(11, 8)
        >>> t.type = 'start'
        >>> MEX = musicxml.m21ToXml.MeasureExporter()
        >>> mxTup = MEX.tupletToXmlTuplet(t)
        >>> len(mxTup)
        1
        >>> MEX.dump(mxTup[0])
        <tuplet bracket="yes" number="1" placement="above" type="start">
          <tuplet-actual>
            <tuplet-number>11</tuplet-number>
          </tuplet-actual>
          <tuplet-normal>
            <tuplet-number>8</tuplet-number>
          </tuplet-normal>
        </tuplet>

        >>> t.tupletActualShow = 'both'
        >>> t.tupletNormalShow = 'type'
        >>> mxTup = MEX.tupletToXmlTuplet(t)
        >>> MEX.dump(mxTup[0])
        <tuplet bracket="yes" number="1" placement="above"
            show-number="actual" show-type="both" type="start">...</tuplet>
        '''
        if tuplet.type in (None, False, ''):
            return []

        if tuplet.type not in ('start', 'stop', 'startStop'):
            raise MusicXMLExportException(
                'Cannot create music XML from a tuplet of type ' + tuplet.type)

        if tuplet.type == 'startStop':  # need two musicxml
            localType = ['start', 'stop']
        else:
            localType = [tuplet.type]  # place in list

        retList = []

        for tupletType in localType:
            # might be multiple in case of startStop
            mxTuplet = Element('tuplet')
            mxTuplet.set('type', tupletType)
            mxTuplet.set('number', str(tupletIndex))
            # only provide other parameters if this tuplet is a start
            if tupletType == 'start':
                tBracket = tuplet.bracket
                if tBracket == 'slur':
                    tBracket = True
                mxTuplet.set('bracket',
                             xmlObjects.booleanToYesNo(tBracket))
                if tuplet.placement is not None:
                    mxTuplet.set('placement', tuplet.placement)
                tas = tuplet.tupletActualShow
                tns = tuplet.tupletNormalShow
                if tas is None:
                    mxTuplet.set('show-number', 'none')
                    # cannot show normal without actual
                elif tas in ('both', 'number') and tns in ('both', 'number'):
                    mxTuplet.set('show-number', 'both')
                elif tas in ('both', 'actual'):
                    mxTuplet.set('show-number', 'actual')

                if tas in ('both', 'type') and tns in ('both', 'type'):
                    mxTuplet.set('show-type', 'both')
                elif tas in ('both', 'type'):
                    mxTuplet.set('show-type', 'actual')

                if tuplet.bracket == 'slur':
                    mxTuplet.set('line-shape', 'curved')
                # TODO: attrGroup: position

                mxTupletActual = SubElement(mxTuplet, 'tuplet-actual')
                mxTupletNumber = SubElement(mxTupletActual, 'tuplet-number')
                mxTupletNumber.text = str(tuplet.numberNotesActual)
                if tuplet.durationActual is not None:
                    actualType = typeToMusicXMLType(tuplet.durationActual.type)
                    if actualType:
                        mxTupletType = SubElement(mxTupletActual, 'tuplet-type')
                        mxTupletType.text = actualType
                    for unused_counter in range(tuplet.durationActual.dots):
                        SubElement(mxTupletActual, 'tuplet-dot')

                mxTupletNormal = SubElement(mxTuplet, 'tuplet-normal')
                mxTupletNumber = SubElement(mxTupletNormal, 'tuplet-number')
                mxTupletNumber.text = str(tuplet.numberNotesNormal)
                if tuplet.durationNormal is not None:
                    normalType = typeToMusicXMLType(tuplet.durationNormal.type)
                    if normalType:
                        mxTupletType = SubElement(mxTupletNormal, 'tuplet-type')
                        mxTupletType.text = normalType
                    for unused_counter in range(tuplet.durationNormal.dots):
                        SubElement(mxTupletNormal, 'tuplet-dot')

            retList.append(mxTuplet)
        return retList

    def expressionToXml(self, expression):
        '''
        Convert a music21 Expression (expression or ornament)
        to a musicxml tag;
        return None if no conversion is possible.

        Expressions apply only to the first note of chord.

        >>> t = expressions.InvertedTurn()
        >>> MEX = musicxml.m21ToXml.MeasureExporter()
        >>> mxExpression = MEX.expressionToXml(t)
        >>> MEX.dump(mxExpression)
        <inverted-turn placement="above" />

        Two special types...

        >>> f = expressions.Fermata()
        >>> MEX = musicxml.m21ToXml.MeasureExporter()
        >>> mxExpression = MEX.expressionToXml(f)
        >>> MEX.dump(mxExpression)
        <fermata type="inverted" />
        >>> f.shape = 'angled'
        >>> mxExpression = MEX.expressionToXml(f)
        >>> MEX.dump(mxExpression)
        <fermata type="inverted">angled</fermata>

        >>> t = expressions.Tremolo()
        >>> t.numberOfMarks = 4
        >>> MEX = musicxml.m21ToXml.MeasureExporter()
        >>> mxExpression = MEX.expressionToXml(t)
        >>> MEX.dump(mxExpression)
        <tremolo type="single">4</tremolo>
        '''
        mapping = OrderedDict([
            ('Trill', 'trill-mark'),
            # TODO: delayed-inverted-turn
            # TODO: vertical-turn
            # TODO: 'delayed-turn'
            ('InvertedTurn', 'inverted-turn'),
            # last as others are subclasses
            ('Turn', 'turn'),
            ('InvertedMordent', 'inverted-mordent'),
            ('Mordent', 'mordent'),
            ('Shake', 'shake'),
            ('Schleifer', 'schleifer'),
            # TODO: 'accidental-mark'
            ('Tremolo', 'tremolo'),  # non-spanner
            # non-ornaments...
            ('Fermata', 'fermata'),
            # keep last...
            ('Ornament', 'other-ornament'),
        ])
        mx = None
        classes = expression.classes
        for k, v in mapping.items():
            if k in classes:
                mx = Element(v)
                break
        if mx is None:
            environLocal.printDebug(['no musicxml conversion for:', expression])
            return

        self.setPrintStyle(mx, expression)
        # TODO: trill-sound
        if hasattr(expression, 'placement') and expression.placement is not None:
            mx.set('placement', expression.placement)
        if 'Fermata' in classes:
            mx.set('type', str(expression.type))
            if expression.shape in ('angled', 'square'):  # only valid shapes
                mx.text = expression.shape
            _synchronizeIds(mx, expression)

        if 'Tremolo' in classes:
            mx.set('type', 'single')
            mx.text = str(expression.numberOfMarks)

        return mx

    def articulationToXmlArticulation(self, articulationMark):
        # noinspection PyShadowingNames
        '''
        Returns a class (mxArticulationMark) that represents the
        MusicXML structure of an articulation mark.

        >>> a = articulations.Accent()
        >>> a.placement = 'below'

        >>> MEX = musicxml.m21ToXml.MeasureExporter()
        >>> mxArticulationMark = MEX.articulationToXmlArticulation(a)
        >>> MEX.dump(mxArticulationMark)
        <accent placement="below" />

        >>> a = articulations.Staccatissimo()
        >>> a.placement = 'below'

        >>> mxArticulationMark = MEX.articulationToXmlArticulation(a)
        >>> MEX.dump(mxArticulationMark)
        <staccatissimo placement="below" />


        Some style!

        >>> a = articulations.Doit()
        >>> a.style.lineShape = 'curved'
        >>> a.style.lineType = 'dashed'
        >>> a.style.dashLength = 2
        >>> a.style.spaceLength = 1
        >>> a.style.absoluteX = 5
        >>> a.style.absoluteY = 2


        >>> mxArticulationMark = MEX.articulationToXmlArticulation(a)
        >>> MEX.dump(mxArticulationMark)
        <doit dash-length="2" default-x="5" default-y="2"
            line-shape="curved" line-type="dashed" space-length="1" />
        '''
        # these articulations have extra information
        musicXMLArticulationName = None
        for c in xmlObjects.ARTICULATION_MARKS_REV:
            if isinstance(articulationMark, c):
                musicXMLArticulationName = xmlObjects.ARTICULATION_MARKS_REV[c]
                break
        if musicXMLArticulationName is None:
            musicXMLArticulationName = 'other-articulation'
            # raise MusicXMLExportException('Cannot translate %s to musicxml' % articulationMark)
        mxArticulationMark = Element(musicXMLArticulationName)
        if articulationMark.placement is not None:
            mxArticulationMark.set('placement', articulationMark.placement)
        self.setPrintStyle(mxArticulationMark, articulationMark)
        if musicXMLArticulationName == 'strong-accent':
            mxArticulationMark.set('type', articulationMark.pointDirection)
        if musicXMLArticulationName in ('doit', 'falloff', 'plop', 'scoop'):
            self.setLineStyle(mxArticulationMark, articulationMark)
        if musicXMLArticulationName == 'breath-mark' and articulationMark.symbol is not None:
            mxArticulationMark.text = articulationMark.symbol
        if (musicXMLArticulationName == 'other-articulation'
                and articulationMark.displayText is not None):
            mxArticulationMark.text = articulationMark.displayText
        # mxArticulations.append(mxArticulationMark)
        return mxArticulationMark

    def setLineStyle(self, mxObject, m21Object):
        '''
        Sets four additional elements for line elements, conforms to entity
        %line-shape, %line-type, %dashed-formatting (dash-length and space-length)
        '''
        musicXMLNames = ('line-shape', 'line-type', 'dash-length', 'space-length')
        m21Names = ('lineShape', 'lineType', 'dashLength', 'spaceLength')
        self.setStyleAttributes(mxObject, m21Object, musicXMLNames, m21Names)

    # def fretboardToXmlFrame(self, fretboardMark):
    #     '''
    #     >>> MEX = musicxml.m21ToXml.MeasureExporter()
    #     >>> fb = instruments.fretted.FretBoard(1, 2, 3)
    #
    #     configure it here...
    #
    #     >>> mxFret = MEX.fretboardToXmlTechnical(fb)
    #     >>> MEX.dump(mxFret)
    #     <frame>lots of stuff here</frame>
    #     '''
    #     pass

    def articulationToXmlTechnical(self, articulationMark):
        # noinspection PyShadowingNames, SpellCheckingInspection
        '''
        Returns a tag that represents the
        MusicXML structure of an articulation mark that is primarily a TechnicalIndication.

        >>> MEX = musicxml.m21ToXml.MeasureExporter()

        >>> a = articulations.UpBow()
        >>> a.placement = 'below'

        >>> mxTechnicalMark = MEX.articulationToXmlTechnical(a)
        >>> MEX.dump(mxTechnicalMark)
        <up-bow placement="below" />


        >>> f = articulations.Fingering(4)
        >>> f.substitution = True
        >>> mxFingering = MEX.articulationToXmlTechnical(f)
        >>> MEX.dump(mxFingering)
        <fingering alternate="no" substitution="yes">4</fingering>

        Technical marks too specific to express in musicxml just get other-technical.

        >>> g = articulations.OrganIndication()
        >>> g.displayText = 'unda maris'
        >>> mxOther = MEX.articulationToXmlTechnical(g)
        >>> MEX.dump(mxOther)
        <other-technical>unda maris</other-technical>

        Same with technical marks not yet supported.
        TODO: support HammerOn, PullOff, Bend, Hole, Arrow.

        >>> h = articulations.HammerOn()
        >>> mxOther = MEX.articulationToXmlTechnical(h)
        >>> MEX.dump(mxOther)
        <other-technical />
        '''
        # these technical have extra information
        # TODO: hammer-on
        # TODO: pull-off
        # TODO: bend
        # TODO: hole
        # TODO: arrow
        musicXMLTechnicalName = None
        for c in xmlObjects.TECHNICAL_MARKS_REV:
            if isinstance(articulationMark, c):
                musicXMLTechnicalName = xmlObjects.TECHNICAL_MARKS_REV[c]
                break
        if musicXMLTechnicalName is None:
            musicXMLTechnicalName = 'other-technical'

        # TODO: support additional technical marks listed above
        if musicXMLTechnicalName in ('hammer-on', 'pull-off', 'bend', 'hole', 'arrow'):
            musicXMLTechnicalName = 'other-technical'

        mxTechnicalMark = Element(musicXMLTechnicalName)
        if articulationMark.placement is not None:
            mxTechnicalMark.set('placement', articulationMark.placement)
        if musicXMLTechnicalName == 'fingering':
            mxTechnicalMark.text = str(articulationMark.fingerNumber)
            mxTechnicalMark.set('alternate',
                                xmlObjects.booleanToYesNo(articulationMark.alternate))
        if (musicXMLTechnicalName in ('handbell', 'other-technical')
                and articulationMark.displayText is not None):
            #     The handbell element represents notation for various
            #     techniques used in handbell and handchime music. Valid
            #     values are belltree [v 3.1], damp, echo, gyro, hand martellato,
            #     mallet lift, mallet table, martellato, martellato lift,
            #     muted martellato, pluck lift, and swing.
            mxTechnicalMark.text = articulationMark.displayText
        if musicXMLTechnicalName in ('heel', 'toe', 'fingering'):
            mxTechnicalMark.set('substitution',
                                xmlObjects.booleanToYesNo(articulationMark.substitution))
        if musicXMLTechnicalName == 'string':
            mxTechnicalMark.text = str(articulationMark.number)
        if musicXMLTechnicalName == 'fret':
            mxTechnicalMark.text = str(articulationMark.number)

        # harmonic needs to check for whether it is artificial or natural, and
        # whether it is base-pitch, sounding-pitch, or touching-pitch
        if musicXMLTechnicalName == 'harmonic':
            self.setHarmonic(mxTechnicalMark, articulationMark)

        if (musicXMLTechnicalName == 'other-technical'
                and articulationMark.displayText is not None):
            mxTechnicalMark.text = articulationMark.displayText

        self.setPrintStyle(mxTechnicalMark, articulationMark)
        # mxArticulations.append(mxArticulationMark)
        return mxTechnicalMark

    @staticmethod
    def setHarmonic(mxh, harm):
        # noinspection PyShadowingNames
        '''
        Sets the artificial or natural tag (or no tag) and
        zero or one of base-pitch, sounding-pitch, touching-pitch

        Called from articulationToXmlTechnical

        >>> MEXClass = musicxml.m21ToXml.MeasureExporter

        >>> a = articulations.StringHarmonic()
        >>> a.harmonicType = 'artificial'
        >>> a.pitchType = 'sounding'

        >>> from xml.etree.ElementTree import Element
        >>> mxh = Element('harmonic')

        >>> MEXClass.setHarmonic(mxh, a)
        >>> MEXClass.dump(mxh)
        <harmonic>
          <artificial />
          <sounding-pitch />
        </harmonic>

        :class:`~music21.articulations.Harmonic` is probably too general for most uses,
        but if you use it, you get a harmonic tag with no details:

        >>> b = articulations.Harmonic()
        >>> mxh2 = Element('harmonic')
        >>> MEXClass.setHarmonic(mxh2, b)
        >>> MEXClass.dump(mxh2)
        <harmonic />
        '''
        if not hasattr(harm, 'harmonicType'):
            return

        if harm.harmonicType == 'artificial':
            SubElement(mxh, 'artificial')
        elif harm.harmonicType == 'natural':
            SubElement(mxh, 'natural')

        if harm.pitchType == 'base':
            SubElement(mxh, 'base-pitch')
        elif harm.pitchType == 'sounding':
            SubElement(mxh, 'sounding-pitch')
        elif harm.pitchType == 'touching':
            SubElement(mxh, 'touching-pitch')

    def noChordToXml(self, cs):
        '''
        Convert a NoChord object to an mxHarmony object.

        Expected attributes of the NoChord object:

        >>> nc = harmony.NoChord()
        >>> nc.chordKind
        'none'

        >>> nc.chordKindStr
        'N.C.'

        Other values may not export:

        >>> nc.chordKindStr = ''
        >>> nc.write()
        Traceback (most recent call last):
        music21.musicxml.xmlObjects.MusicXMLExportException:
             In part (None), measure (1): NoChord object's chordKindStr must be non-empty

        >>> nc.chordKind = None
        >>> nc.write()
        Traceback (most recent call last):
        music21.musicxml.xmlObjects.MusicXMLExportException:
             In part (None), measure (1): NoChord object's chordKind must be 'none'

        '''
        if cs.writeAsChord is True:
            return self.chordToXml(cs)

        mxHarmony = Element('harmony')
        _synchronizeIds(mxHarmony, cs)

        self.setPrintObject(mxHarmony, cs)

        self.setPrintStyle(mxHarmony, cs)

        mxRoot = SubElement(mxHarmony, 'root')
        mxStep = SubElement(mxRoot, 'root-step')
        mxStep.text = 'C'
        mxStep.set('text', '')

        mxKind = SubElement(mxHarmony, 'kind')
        cKind = cs.chordKind
        if cs.chordKind != 'none':
            raise MusicXMLExportException("NoChord object's chordKind must be 'none'")
        mxKind.text = str(cKind)
        if cs.chordKindStr in (None, ''):
            raise MusicXMLExportException("NoChord object's chordKindStr must be non-empty")
        mxKind.set('text', cs.chordKindStr)

        self.setOffsetOptional(cs, mxHarmony)
        self.setEditorial(mxHarmony, cs)

        self.xmlRoot.append(mxHarmony)
        return mxHarmony

    def chordSymbolToXml(self, cs):
        # noinspection PyShadowingNames
        '''
        Convert a ChordSymbol object to an mxHarmony object.

        >>> cs = harmony.ChordSymbol()
        >>> cs.root('E-')
        >>> cs.bass('B-')
        >>> cs.inversion(2, transposeOnSet=False)
        >>> cs.chordKind = 'major'
        >>> cs.chordKindStr = 'M'
        >>> cs
        <music21.harmony.ChordSymbol E-/B->

        >>> MEX = musicxml.m21ToXml.MeasureExporter()
        >>> MEX.currentDivisions = 10

        >>> mxHarmony = MEX.chordSymbolToXml(cs)
        >>> MEX.dump(mxHarmony)
        <harmony>
          <root>
            <root-step>E</root-step>
            <root-alter>-1</root-alter>
          </root>
          <kind text="M">major</kind>
          <inversion>2</inversion>
          <bass>
            <bass-step>B</bass-step>
            <bass-alter>-1</bass-alter>
          </bass>
        </harmony>


        Now give function...

        >>> cs.romanNumeral = 'I64'
        >>> mxHarmony = MEX.chordSymbolToXml(cs)
        >>> MEX.dump(mxHarmony)
        <harmony>
          <function>I64</function>
          <kind text="M">major</kind>
          <inversion>2</inversion>
          <bass>
            <bass-step>B</bass-step>
            <bass-alter>-1</bass-alter>
          </bass>
        </harmony>

        >>> hd = harmony.ChordStepModification()
        >>> hd.modType = 'alter'
        >>> hd.interval = -1
        >>> hd.degree = 3
        >>> cs.addChordStepModification(hd)

        >>> mxHarmony = MEX.chordSymbolToXml(cs)
        >>> MEX.dump(mxHarmony)
        <harmony>
          <function>I64</function>
          <kind text="M">major</kind>
          <inversion>2</inversion>
          <bass>
            <bass-step>B</bass-step>
            <bass-alter>-1</bass-alter>
          </bass>
          <degree>
            <degree-value>3</degree-value>
            <degree-alter>-1</degree-alter>
            <degree-type>alter</degree-type>
          </degree>
        </harmony>

        Test altered chords:

        >>> f = harmony.ChordSymbol('F sus add 9')
        >>> f
        <music21.harmony.ChordSymbol F sus add 9>
        >>> mxHarmony = MEX.chordSymbolToXml(f)
        >>> MEX.dump(mxHarmony)
        <harmony>
          <root>
            <root-step>F</root-step>
          </root>
          <kind>suspended-fourth</kind>
          <degree>
            <degree-value>9</degree-value>
            <degree-alter>0</degree-alter>
            <degree-type>add</degree-type>
          </degree>
        </harmony>

        MusicXML uses "dominant" for "dominant-seventh" so check aliases back...

        >>> dom7 = harmony.ChordSymbol('C7')
        >>> dom7.chordKind
        'dominant-seventh'
        >>> mxHarmony = MEX.chordSymbolToXml(dom7)
        >>> MEX.dump(mxHarmony)
        <harmony>
          <root>
            <root-step>C</root-step>
          </root>
          <kind>dominant</kind>
        </harmony>

        set writeAsChord to not get a symbol, but the notes.  Will return a list of notes.

        >>> dom7.writeAsChord = True
        >>> harmonyList = MEX.chordSymbolToXml(dom7)
        >>> len(harmonyList)
        4
        >>> MEX.dump(harmonyList[0])
        <note>
          <pitch>
            <step>C</step>
            <octave>3</octave>
          </pitch>
          <duration>10</duration>
          <type>quarter</type>
        </note>
        '''
        if cs.writeAsChord is True:
            return self.chordToXml(cs)

        mxHarmony = Element('harmony')
        _synchronizeIds(mxHarmony, cs)

        self.setPrintObject(mxHarmony, cs)
        # TODO: attr: print-frame
        # TODO: attrGroup: placement

        self.setPrintStyle(mxHarmony, cs)

        csRoot = cs.root()
        csBass = cs.bass(find=False)
        # TODO: do not look at ._attributes...
        if cs._roman is not None:
            mxFunction = SubElement(mxHarmony, 'function')
            mxFunction.text = cs.romanNumeral.figure
        elif csRoot is not None:
            mxRoot = SubElement(mxHarmony, 'root')
            mxStep = SubElement(mxRoot, 'root-step')
            mxStep.text = str(csRoot.step)
            # not a todo, text attribute; use element.
            # TODO: attrGroup: print-style

            if csRoot.accidental is not None:
                mxAlter = SubElement(mxRoot, 'root-alter')
                mxAlter.text = str(common.numToIntOrFloat(csRoot.accidental.alter))
                # TODO: attrGroup: print-object (why here)??
                # TODO: attrGroup: print-style
                # TODO: attr: location (left, right)
        else:
            environLocal.printDebug(['need either a root or a _roman to show'])
            return

        mxKind = SubElement(mxHarmony, 'kind')
        cKind = cs.chordKind
        for xmlAlias in harmony.CHORD_ALIASES:
            if harmony.CHORD_ALIASES[xmlAlias] == cKind:
                cKind = xmlAlias

        mxKind.text = str(cKind)
        if cs.chordKindStr not in (None, ''):
            mxKind.set('text', cs.chordKindStr)
        # TODO: attr: use-symbols
        # TODO: attr: stack-degrees
        # TODO: attr: parentheses-degrees
        # TODO: attr: bracket-degrees
        # TODO: attrGroup: print-style
        # TODO: attrGroup: halign
        # TODO: attrGroup: valign
        csInv = cs.inversion()
        if csInv not in (None, 0):
            mxInversion = SubElement(mxHarmony, 'inversion')
            mxInversion.text = str(csInv)

        if csBass is not None and (csRoot is None or csRoot.name != csBass.name):
            # TODO.. reuse above from Root...
            mxBass = SubElement(mxHarmony, 'bass')
            mxStep = SubElement(mxBass, 'bass-step')
            mxStep.text = str(csBass.step)
            # not a todo, text attribute; use element.
            # TODO: attrGroup: print-style

            if csBass.accidental is not None:
                mxAlter = SubElement(mxBass, 'bass-alter')
                mxAlter.text = str(common.numToIntOrFloat(csBass.accidental.alter))
                # TODO: attrGroup: print-object (why here)??
                # TODO: attrGroup: print-style
                # TODO: attr: location (left, right)

        csm = cs.getChordStepModifications()
        for hd in csm:
            mxDegree = SubElement(mxHarmony, 'degree')
            # types should be compatible
            # TODO: print-object
            mxDegreeValue = SubElement(mxDegree, 'degree-value')
            mxDegreeValue.text = str(hd.degree)
            mxDegreeAlter = SubElement(mxDegree, 'degree-alter')
            # will return -1 for '-a1'
            mxDegreeAlter.text = str(hd.interval.chromatic.directed) if hd.interval else '0'
            # TODO: attrGroup: print-style
            # TODO: attr: plus-minus (yes, no)
            mxDegreeType = SubElement(mxDegree, 'degree-type')
            mxDegreeType.text = str(hd.modType)
            # TODO: attr: text -- alternate display
            # TODO: attrGroup: print-style

        # TODO: frame -- fretboard
        self.setOffsetOptional(cs, mxHarmony)
        self.setEditorial(mxHarmony, cs)
        # staff: see joinPartStaffs()

        self.xmlRoot.append(mxHarmony)
        return mxHarmony

    def setOffsetOptional(self, m21Obj, mxObj=None, *, setSound=True):
        '''
        If this object has an offset different from self.offsetInMeasure,
        then create and return an offset Element.

        If mxObj is not None then the offset element will be appended to it.
        '''
        if m21Obj.offset == self.offsetInMeasure:
            return None
        offsetDifferenceInQl = m21Obj.offset - self.offsetInMeasure
        offsetDifferenceInDivisions = int(offsetDifferenceInQl * self.currentDivisions)
        if mxObj is not None:
            mxOffset = SubElement(mxObj, 'offset')
        else:
            mxOffset = Element('offset')
        mxOffset.text = str(offsetDifferenceInDivisions)
        if setSound:
            mxOffset.set('sound', 'yes')  # always affects sound at location in measure.
        return mxOffset

    def placeInDirection(self, mxObj, m21Obj=None):
        '''
        places the mxObj <element> inside <direction><direction-type>
        '''
        mxDirection = Element('direction')
        mxDirectionType = SubElement(mxDirection, 'direction-type')
        mxDirectionType.append(mxObj)
        if (m21Obj is not None
                and hasattr(m21Obj, 'placement')
                and m21Obj.placement is not None):
            mxDirection.set('placement', m21Obj.placement)

        return mxDirection

    def dynamicToXml(self, d):
        # noinspection PyShadowingNames
        '''
        return a nested tag:
        <direction><direction-type><dynamic><ff>
        or whatever...

        >>> ppp = dynamics.Dynamic('ppp')
        >>> print('%.2f' % ppp.volumeScalar)
        0.15
        >>> ppp.style.relativeY = -10

        >>> MEX = musicxml.m21ToXml.MeasureExporter()
        >>> mxDirection = MEX.dynamicToXml(ppp)
        >>> MEX.dump(mxDirection)
        <direction>
          <direction-type>
            <dynamics default-x="-36" default-y="-80" relative-y="-10">
              <ppp />
            </dynamics>
          </direction-type>
          <sound dynamics="19" />
        </direction>

        appends to score.

        Now with offset not zero.

        >>> MEX = musicxml.m21ToXml.MeasureExporter()
        >>> ppp.offset = 1.0
        >>> mxDirection = MEX.dynamicToXml(ppp)
        >>> MEX.dump(mxDirection)
        <direction>
          <direction-type>
            <dynamics default-x="-36" default-y="-80" relative-y="-10">
              <ppp />
            </dynamics>
          </direction-type>
          <offset sound="yes">10080</offset>
          <sound dynamics="19" />
        </direction>

        '''
        mxDynamics = Element('dynamics')
        _synchronizeIds(mxDynamics, d)
        if d.value in xmlObjects.DYNAMIC_MARKS:
            mxThisDynamic = SubElement(mxDynamics, d.value)
        else:
            mxThisDynamic = SubElement(mxDynamics, 'other-dynamics')
            mxThisDynamic.text = str(d.value)
            # TODO: smufl

        self.setPrintStyleAlign(mxDynamics, d)
        # TODO: attrGroup: placement (but done for direction, so okay...
        # TODO: attrGroup: text-decoration
        # TODO: attrGroup: enclosure

        mxDirection = self.placeInDirection(mxDynamics, d)
        # direction todos
        self.setOffsetOptional(d, mxDirection)
        self.setEditorial(mxDirection, d)
        # TODO: voice
        # staff: see joinPartStaffs()

        # sound
        vS = d.volumeScalar
        if vS is not None:
            mxSound = SubElement(mxDirection, 'sound')
            # do not set id, since the element is the same in music21.

            dynamicVolume = int(vS * 127)
            mxSound.set('dynamics', str(dynamicVolume))

        self.xmlRoot.append(mxDirection)
        return mxDirection

    def segnoToXml(self, segno):
        '''
        returns a segno inside a direction-type inside a direction.

        appends to score

        >>> s = repeat.Segno()
        >>> MEX = musicxml.m21ToXml.MeasureExporter()
        >>> mxSegnoDir = MEX.segnoToXml(s)
        >>> MEX.dump(mxSegnoDir)
        <direction>
          <direction-type>
            <segno default-y="20" />
          </direction-type>
        </direction>

        >>> s.id = 'segno0'
        >>> s.style.alignHorizontal = 'left'
        >>> MEX = musicxml.m21ToXml.MeasureExporter()
        >>> mxSegnoDir = MEX.segnoToXml(s)
        >>> MEX.dump(mxSegnoDir)
        <direction>
          <direction-type>
            <segno default-y="20" halign="left" id="segno0" />
          </direction-type>
        </direction>

        '''
        mxSegno = Element('segno')
        _synchronizeIds(mxSegno, segno)
        self.setPrintStyleAlign(mxSegno, segno)
        mxDirection = self.placeInDirection(mxSegno, segno)
        self.xmlRoot.append(mxDirection)
        return mxDirection

    def codaToXml(self, coda):
        '''
        returns a coda inside a direction-type inside a direction IF coda.useSymbol is
        True; otherwise returns a textExpression...

        appends to score

        >>> c = repeat.Coda()
        >>> MEX = musicxml.m21ToXml.MeasureExporter()
        >>> mxCodaDir = MEX.codaToXml(c)
        >>> MEX.dump(mxCodaDir)
        <direction>
          <direction-type>
            <coda default-y="20" />
          </direction-type>
        </direction>

        turn coda.useSymbol to False to get a text expression instead

        >>> c.useSymbol = False
        >>> MEX = musicxml.m21ToXml.MeasureExporter()
        >>> mxCodaText = MEX.codaToXml(c)
        >>> MEX.dump(mxCodaText)
        <direction>
          <direction-type>
            <words default-y="20" enclosure="none"
                justify="center">Coda</words>
          </direction-type>
        </direction>
        '''
        if coda.useSymbol:
            mxCoda = Element('coda')
            _synchronizeIds(mxCoda, coda)
            self.setPrintStyleAlign(mxCoda, coda)
            mxDirection = self.placeInDirection(mxCoda, coda)
            self.xmlRoot.append(mxDirection)
            return mxDirection
        else:
            codaTe = coda.getTextExpression()
            codaTe.offset = coda.offset
            return self.textExpressionToXml(codaTe)

    def tempoIndicationToXml(self, ti):
        # noinspection PyShadowingNames
        '''
        returns a <direction> tag for a single tempo indication.

        note that TWO direction tags may be added to xmlroot, the second one
        as a textExpression.... but only the first will be returned.

        >>> mm = tempo.MetronomeMark('slow', 40, note.Note(type='half'))
        >>> mm.style.justify = 'left'

        >>> MEX = musicxml.m21ToXml.MeasureExporter()
        >>> mxDirection = MEX.tempoIndicationToXml(mm)
        >>> MEX.dump(mxDirection)
        <direction>
          <direction-type>
            <metronome parentheses="no">
              <beat-unit>half</beat-unit>
              <per-minute>40</per-minute>
            </metronome>
          </direction-type>
          <sound tempo="80" />
        </direction>

        In this case, two directions were added to xmlRoot.  Here is the other one:

        >>> MEX.dump(MEX.xmlRoot.findall('direction')[1])
        <direction>
          <direction-type>
            <words default-y="45" enclosure="none" font-weight="bold"
                justify="left">slow</words>
          </direction-type>
        </direction>


        >>> mm = tempo.MetronomeMark('slow', 40, duration.Duration(quarterLength=1.5))
        >>> mxDirection = MEX.tempoIndicationToXml(mm)
        >>> MEX.dump(mxDirection)
        <direction>
          <direction-type>
            <metronome parentheses="no">
              <beat-unit>quarter</beat-unit>
              <beat-unit-dot />
              <per-minute>40</per-minute>
            </metronome>
          </direction-type>
          <sound tempo="60" />
        </direction>

        >>> mmod1 = tempo.MetricModulation()
        >>> mmod1.oldReferent = 0.75  # quarterLength
        >>> mmod1.newReferent = 'quarter'  # type
        >>> mxDirection = MEX.tempoIndicationToXml(mmod1)
        >>> MEX.dump(mxDirection)
        <direction>
          <direction-type>
            <metronome parentheses="no">
              <beat-unit>eighth</beat-unit>
              <beat-unit-dot />
              <beat-unit>quarter</beat-unit>
            </metronome>
          </direction-type>
        </direction>

        >>> mmod1.newReferent = 'longa'  # music21 type w/ different musicxml name...
        >>> mxDirection = MEX.tempoIndicationToXml(mmod1)
        >>> MEX.dump(mxDirection)
        <direction>
          <direction-type>
            <metronome parentheses="no">
              <beat-unit>eighth</beat-unit>
              <beat-unit-dot />
              <beat-unit>long</beat-unit>
            </metronome>
          </direction-type>
        </direction>

        This is the case where only a sound tag is added and no metronome mark

        >>> mm = tempo.MetronomeMark()
        >>> mm.numberSounding = 60

        >>> MEX = musicxml.m21ToXml.MeasureExporter()
        >>> mxDirection = MEX.tempoIndicationToXml(mm)
        >>> MEX.dump(mxDirection)
        <direction>
          <direction-type>
            <words />
          </direction-type>
          <sound tempo="60" />
        </direction>
        '''
        # if writing just a sound tag, place an empty words tag in a
        # direction type and then follow with sound declaration
        # storing lists to accommodate metric modulations
        durs = []  # duration objects
        numbers = []  # tempi
        hideNumericalMetro = False  # if numbers implicit, hide metronome numbers
        hideNumber = []  # hide the number after equal, e.g., quarter=120, hide 120
        # store the last value necessary as a sounding tag in bpm
        soundingQuarterBPM = False
        if isinstance(ti, tempo.MetronomeMark):
            # will not show a number of implicit
            if ti.numberImplicit or ti.number is None:
                # environLocal.printDebug(['found numberImplicit', ti.numberImplicit])
                hideNumericalMetro = True
            else:
                durs.append(ti.referent)
                numbers.append(ti.number)
                hideNumber.append(False)
            # determine number sounding; first, get from numberSounding, then
            # number (if implicit, that is fine); get in terms of quarter bpm
            soundingQuarterBPM = ti.getQuarterBPM()

        elif isinstance(ti, tempo.MetricModulation):
            # may need to reverse order if classical style or otherwise
            # may want to show first number
            hideNumericalMetro = False  # must show for metric modulation
            for sub in (ti.oldMetronome, ti.newMetronome):
                hideNumber.append(True)  # cannot show numbers in a metric modulation
                durs.append(sub.referent)
                numbers.append(sub.number)
            # soundingQuarterBPM should be obtained from the last MetronomeMark
            soundingQuarterBPM = ti.newMetronome.getQuarterBPM()

            # environLocal.printDebug(['found metric modulation', ti, durs, numbers])

        mxMetro = Element('metronome')
        _synchronizeIds(mxMetro, ti)

        for i, d in enumerate(durs):
            # charData of BeatUnit is the type string
            mxSub = Element('beat-unit')
            mxSub.text = typeToMusicXMLType(d.type)
            mxMetro.append(mxSub)
            for unused_dotCounter in range(d.dots):
                mxMetro.append(Element('beat-unit-dot'))
            if numbers and not hideNumber[i]:
                mxPerMinute = SubElement(mxMetro, 'per-minute')  # TODO: font.
                mxPerMinute.text = str(common.numToIntOrFloat(numbers[0]))

        if ti.parentheses:
            mxMetro.set('parentheses', 'yes')  # only attribute
        else:
            mxMetro.set('parentheses', 'no')  # only attribute

        # if writing just a sound tag, place an empty words tag in a
        # direction type and then follow with sound declaration
        if durs:
            mxDirection = self.placeInDirection(mxMetro, ti)
        else:
            mxWords = Element('words')
            _synchronizeIds(mxWords, ti)

            mxDirection = self.placeInDirection(mxWords, ti)

        if soundingQuarterBPM is not None:
            mxSound = SubElement(mxDirection, 'sound')
            mxSound.set('tempo', str(common.numToIntOrFloat(soundingQuarterBPM)))

        if hideNumericalMetro is not None:
            self.xmlRoot.append(mxDirection)

        if isinstance(ti, tempo.MetronomeMark):
            if ti.getTextExpression(returnImplicit=False) is not None:
                te = ti.getTextExpression(returnImplicit=False)
                te.offset = ti.offset
                unused_mxDirectionText = self.textExpressionToXml(te)

        return mxDirection

    def rehearsalMarkToXml(self, rm):
        # noinspection PyShadowingNames
        '''
        Convert a RehearsalMark object to a MusicXML <direction> tag with a <rehearsal> tag
        inside it.

        >>> rm = expressions.RehearsalMark('II')
        >>> rm.style.enclosure = 'square'
        >>> MEX = musicxml.m21ToXml.MeasureExporter()
        >>> mxRehearsal = MEX.rehearsalMarkToXml(rm)
        >>> MEX.dump(mxRehearsal)
        <direction>
          <direction-type>
            <rehearsal enclosure="square" halign="center" valign="middle">II</rehearsal>
            </direction-type>
          </direction>
        '''
        mxRehearsal = Element('rehearsal')
        self.setTextFormatting(mxRehearsal, rm)
        mxRehearsal.text = str(rm.content)
        mxDirection = self.placeInDirection(mxRehearsal, rm)
        self.setStyleAttributes(mxDirection, rm, 'placement')

        self.xmlRoot.append(mxDirection)
        return mxDirection

    def textExpressionToXml(self, teOrRe):
        '''
        Convert a TextExpression or RepeatExpression to a MusicXML mxDirection type.
        returns a musicxml.mxObjects.Direction object
        '''
        mxWords = Element('words')
        if hasattr(teOrRe, 'content'):  # TextExpression
            te = teOrRe
            mxWords.text = str(te.content)
        elif hasattr(teOrRe, 'getText'):  # RepeatExpression
            te = teOrRe.getTextExpression()
            te.offset = teOrRe.offset
            mxWords.text = str(te.content)
        else:
            raise MusicXMLExportException('teOrRe must be a TextExpression or RepeatExpression')

        self.setTextFormatting(mxWords, te)

        mxDirection = self.placeInDirection(mxWords, te)
        self.setOffsetOptional(te, mxDirection, setSound=False)
        self.xmlRoot.append(mxDirection)
        return mxDirection

    def wrapObjectInAttributes(self, objectToWrap, methodToMx):
        # noinspection PyShadowingNames
        '''
        given a Clef, KeySignature, or TimeSignature which is in .elements and not m.clef,
        etc. insert it in self.xmlRoot as
        part of the current mxAttributes using methodToMx as a wrapper function.

        (or insert into a new mxAttributes if Clef/KeySignature/etc. is not at the beginning
        of the measure and not at the same point as an existing mxAttributes)

        >>> MEX = musicxml.m21ToXml.MeasureExporter()
        >>> MEX.offsetInMeasure = 3.0
        >>> cl = clef.BassClef()
        >>> methodToMx = MEX.clefToXml
        >>> mxAttributes = MEX.wrapObjectInAttributes(cl, methodToMx)
        >>> MEX.dump(mxAttributes)
        <attributes>
          <clef>
            <sign>F</sign>
            <line>4</line>
          </clef>
        </attributes>

        Also puts it in MEX.xmlRoot.

        If offsetInMeasure is 0.0 then nothing is done or returned:

        >>> MEX.offsetInMeasure = 0.0
        >>> nothing = MEX.wrapObjectInAttributes(cl, methodToMx)
        >>> nothing is None
        True
        '''
        if self.offsetInMeasure == 0.0:
            return

        mxAttributes = Element('attributes')

        mxObj = methodToMx(objectToWrap)
        mxAttributes.append(mxObj)

        self.xmlRoot.append(mxAttributes)

        return mxAttributes

    # -----------------------------
    # note helpers...

    def lyricToXml(self, ly: note.Lyric):
        '''
        Translate a music21 :class:`~music21.note.Lyric` object
        to a <lyric> tag.

        Lyrics have attribute list %justify, %position, %placement, %color, %print-object
        '''
        mxLyric = Element('lyric')
        if not ly.isComposite:
            _setTagTextFromAttribute(ly, mxLyric, 'syllabic')
            _setTagTextFromAttribute(ly, mxLyric, 'text', forceEmpty=True)
        else:
            # composite must have at least one component
            for i, component in enumerate(ly.components):
                if component.syllabic == 'composite':
                    # skip doubly nested lyrics -- why, oh, why would you do that!
                    continue
                if i >= 1:
                    mxElision = SubElement(mxLyric, 'elision')
                    if component.elisionBefore:
                        mxElision.text = component.elisionBefore
                _setTagTextFromAttribute(component, mxLyric, 'syllabic')
                _setTagTextFromAttribute(component, mxLyric, 'text', forceEmpty=True)

        # TODO: extend
        # TODO: laughing
        # TODO: humming
        # TODO: end-line
        # TODO: end-paragraph
        # TODO: editorial
        if ly.identifier is not None:
            mxLyric.set('name', str(ly.identifier))

        if ly.number is not None:
            mxLyric.set('number', str(ly.number))
        elif ly.identifier is not None:
            mxLyric.set('number', str(ly.identifier))

        self.setStyleAttributes(mxLyric, ly,
                                ('justify', 'placement'),
                                ('justify', 'placement'))
        self.setPrintObject(mxLyric, ly)

        self.setColor(mxLyric, ly)
        self.setPosition(mxLyric, ly)
        return mxLyric

    def beamsToXml(self, beams):
        # noinspection PyShadowingNames
        '''
        Returns a list of <beam> tags
        from a :class:`~music21.beam.Beams` object


        >>> a = beam.Beams()
        >>> a.fill(2, type='start')

        >>> MEX = musicxml.m21ToXml.MeasureExporter()
        >>> mxBeamList = MEX.beamsToXml(a)
        >>> len(mxBeamList)
        2
        >>> for b in mxBeamList:
        ...     MEX.dump(b)
        <beam number="1">begin</beam>
        <beam number="2">begin</beam>
        '''
        mxBeamList = []
        for beamObj in beams.beamsList:
            mxBeamList.append(self.beamToXml(beamObj))
        return mxBeamList

    def beamToXml(self, beamObject):
        '''
        Returns an ElementTree Element from a :class:`~music21.beam.Beam` object

        >>> a = beam.Beam()
        >>> a.type = 'start'
        >>> a.number = 1

        >>> MEX = musicxml.m21ToXml.MeasureExporter()
        >>> b = MEX.beamToXml(a)
        >>> b
        <Element 'beam' at 0x104f3a728>
        >>> MEX.dump(b)
        <beam number="1">begin</beam>

        >>> a.type = 'continue'
        >>> b = MEX.beamToXml(a)
        >>> MEX.dump(b)
        <beam number="1">continue</beam>

        >>> a.type = 'stop'
        >>> b = MEX.beamToXml(a)
        >>> MEX.dump(b)
        <beam number="1">end</beam>

        >>> a.type = 'partial'
        >>> a.direction = 'left'
        >>> b = MEX.beamToXml(a)
        >>> MEX.dump(b)
        <beam number="1">backward hook</beam>

        >>> a.direction = 'right'
        >>> a.id = 'beam1'
        >>> b = MEX.beamToXml(a)
        >>> MEX.dump(b)
        <beam id="beam1" number="1">forward hook</beam>

        >>> a.direction = None
        >>> b = MEX.beamToXml(a)
        Traceback (most recent call last):
        music21.musicxml.xmlObjects.MusicXMLExportException: partial beam defined
            without a proper direction set (set to None)

        >>> a.type = 'crazy'
        >>> b = MEX.beamToXml(a)
        Traceback (most recent call last):
        music21.musicxml.xmlObjects.MusicXMLExportException: unexpected beam type
            encountered (crazy)
        '''
        mxBeam = Element('beam')
        _synchronizeIds(mxBeam, beamObject)
        beamToType = {'start': 'begin',
                      'continue': 'continue',
                      'stop': 'end',
                      }
        if beamObject.type in beamToType:
            mxBeam.text = beamToType[beamObject.type]
        elif beamObject.type == 'partial':
            if beamObject.direction == 'left':
                mxBeam.text = 'backward hook'
            elif beamObject.direction == 'right':
                mxBeam.text = 'forward hook'
            else:
                raise MusicXMLExportException(
                    'partial beam defined without a proper direction set (set to %s)' %
                    beamObject.direction)
        else:
            raise MusicXMLExportException(
                f'unexpected beam type encountered ({beamObject.type})'
            )

        mxBeam.set('number', str(beamObject.number))
        # BeamObject has no .id -- fix?
        # _synchronizeIds(mxBeam, beamObject)

        # not to be done: repeater (deprecated)
        self.setColor(mxBeam, beamObject)
        self.setStyleAttributes(mxBeam, beamObject, 'fan', 'fan')

        return mxBeam

    def setRightBarline(self):
        '''
        Calls self.setBarline for the right side if the measure has a .rightBarline set.
        '''
        m = self.stream
        if not hasattr(m, 'rightBarline'):
            return
        # rb = repeatBracket
        rbSpanners = self.rbSpanners
        rightBarline = self.stream.rightBarline
        if (rightBarline is None
                and (not rbSpanners or not rbSpanners[0].isLast(m))):
            return
        else:
            # rightBarline may be None
            self.setBarline(rightBarline, 'right')

    def setLeftBarline(self):
        '''
        Calls self.setBarline for the left side if the measure has a .leftBarline set.
        '''
        m = self.stream
        if not hasattr(m, 'leftBarline'):
            return
        # rb = repeatBracket
        rbSpanners = self.rbSpanners
        leftBarline = m.leftBarline
        if (leftBarline is None
                and (not rbSpanners or not rbSpanners[0].isFirst(m))):
            return
        else:
            # leftBarline may be None. that's okay
            self.setBarline(leftBarline, 'left')

    def setBarline(self, barline, position):
        '''
        sets either a left or right barline from a
        bar.Barline() object or bar.Repeat() object
        '''
        mxRepeat = None
        if barline is None:
            mxBarline = Element('barline')
        else:
            if isinstance(barline, bar.Repeat):
                mxBarline = Element('barline')
                mxRepeat = self.repeatToXml(barline)
            else:
                mxBarline = self.barlineToXml(barline)

        _synchronizeIds(mxBarline, barline)

        mxBarline.set('location', position)
        # TODO: editorial
        # TODO: wavy-line
        # TODO: segno
        # TODO: coda
        # TODO: fermata

        if self.rbSpanners:  # and self.rbSpanners[0].isFirst(m)???
            mxEnding = Element('ending')
            if position == 'left':
                endingType = 'start'
            else:
                endingType = 'stop'
            numberList = self.rbSpanners[0].getNumberList()
            numberStr = str(numberList[0])
            # 0 is not a valid "ending-number"
            if numberStr == '0':
                numberStr = ''
            for num in numberList[1:]:
                numberStr += ',' + str(num)  # comma-separated ending numbers
            mxEnding.set('number', numberStr)
            mxEnding.set('type', endingType)
            mxBarline.append(mxEnding)  # make sure it is after fermata but before repeat.

        if mxRepeat is not None:
            mxBarline.append(mxRepeat)

        # TODO: attr: segno
        # TODO: attr: coda
        # TODO: attr: divisions

        self.xmlRoot.append(mxBarline)
        return mxBarline

    def barlineToXml(self, barObject):
        # noinspection PyShadowingNames
        '''
        Translate a music21 bar.Bar object to an mxBar
        while making two substitutions: double -> light-light
        and final -> light-heavy as shown below.

        >>> b = bar.Barline('final')
        >>> MEX = musicxml.m21ToXml.MeasureExporter()
        >>> mxBarline = MEX.barlineToXml(b)
        >>> MEX.dump(mxBarline)
        <barline>
          <bar-style>light-heavy</bar-style>
        </barline>

        >>> b.location = 'right'
        >>> mxBarline = MEX.barlineToXml(b)
        >>> MEX.dump(mxBarline)
        <barline location="right">
          <bar-style>light-heavy</bar-style>
        </barline>
        '''
        mxBarline = Element('barline')
        mxBarStyle = SubElement(mxBarline, 'bar-style')
        mxBarStyle.text = barObject.musicXMLBarStyle()
        # TODO: mxBarStyle attr: color
        if barObject.location is not None:
            mxBarline.set('location', barObject.location)
        return mxBarline

    def repeatToXml(self, r):
        # noinspection PyShadowingNames
        '''
        returns a <repeat> tag from a barline object.

        >>> b = bar.Repeat(direction='end')
        >>> MEX = musicxml.m21ToXml.MeasureExporter()
        >>> mxRepeat = MEX.repeatToXml(b)
        >>> MEX.dump(mxRepeat)
        <repeat direction="backward" />

        >>> b.times = 3
        >>> mxRepeat = MEX.repeatToXml(b)
        >>> MEX.dump(mxRepeat)
        <repeat direction="backward" times="3" />
        '''
        mxRepeat = Element('repeat')
        if r.direction == 'start':
            mxRepeat.set('direction', 'forward')
        elif r.direction == 'end':
            mxRepeat.set('direction', 'backward')
    #         elif self.direction == 'bidirectional':
    #             environLocal.printDebug(['skipping bi-directional repeat'])
        else:
            raise bar.BarException('cannot handle direction format:', r.direction)

        if r.times is not None:
            mxRepeat.set('times', str(r.times))

        # TODO: attr: winged
        return mxRepeat

    def setMxAttributesObjectForStartOfMeasure(self):
        '''
        creates an <attributes> tag at the start of the measure.

        We create one for each measure unless it is identical to self.parent.mxAttributes
        '''
        m = self.stream
        mxAttributes = Element('attributes')
        # TODO: footnote
        # TODO: level

        # TODO: Do something more intelligent with this...
        self.currentDivisions = defaults.divisionsPerQuarter

        if self.parent is None or self.currentDivisions != self.parent.lastDivisions:
            mxDivisions = SubElement(mxAttributes, 'divisions')
            mxDivisions.text = str(self.currentDivisions)
            self.parent.lastDivisions = self.currentDivisions

        if isinstance(m, stream.Measure):
            if m.keySignature is not None:
                mxAttributes.append(self.keySignatureToXml(m.keySignature))
            if m.timeSignature is not None:
                mxAttributes.append(self.timeSignatureToXml(m.timeSignature))
            smts = list(m.getElementsByClass('SenzaMisuraTimeSignature'))
            if smts:
                mxAttributes.append(self.timeSignatureToXml(smts[0]))

            # For staves, see joinPartStaffs()
            # TODO: part-symbol
            # TODO: instruments
            if m.clef is not None:
                mxAttributes.append(self.clefToXml(m.clef))

        found = m.getElementsByClass('StaffLayout')
        if found:
            sl = found[0]  # assume only one per measure
            mxAttributes.append(self.staffLayoutToXmlStaffDetails(sl))

        if self.transpositionInterval is not None:
            mxAttributes.append(self.intervalToXmlTranspose(self.transpositionInterval))

        # directive goes here, but is deprecated, do not support
        # measureStyle
        mxMeasureStyle = self.measureStyle()
        if mxMeasureStyle is not None:
            mxAttributes.append(mxMeasureStyle)

        # pylint: disable=len-as-condition
        if len(mxAttributes) > 0 or mxAttributes.attrib:
            self.xmlRoot.append(mxAttributes)
        return mxAttributes

    def measureStyle(self):
        '''
        return a <measure-style> Element or None according to the contents of the Stream.

        Currently, only multiple-rest is supported.
        '''
        m = self.stream

        mxMeasureStyle = None
        mxMultipleRest = None

        rests = m.getElementsByClass('Rest')
        if rests:
            hasMMR = rests[0].getSpannerSites('MultiMeasureRest')
            if hasMMR:
                firstRestMMR = hasMMR[0]
                if firstRestMMR.isFirst(rests[0]):
                    mxMultipleRest = Element('multiple-rest')
                    if firstRestMMR.useSymbols:
                        mxMultipleRest.set('use-symbols', 'yes')
                    else:
                        mxMultipleRest.set('use-symbols', 'no')
                    mxMultipleRest.text = str(firstRestMMR.numRests)

        if mxMultipleRest is not None:
            mxMeasureStyle = Element('measure-style')
            # Skip: id: has no corresponding element.
            # TODO or skip: font, color, number.
            mxMeasureStyle.append(mxMultipleRest)

        return mxMeasureStyle

    def staffLayoutToXmlStaffDetails(self, staffLayout):
        '''
        Convert a :class:`~music21.layout.StaffLayout` object to a
        <staff-details> element.

        >>> MEX = musicxml.m21ToXml.MeasureExporter()
        >>> sl = layout.StaffLayout()
        >>> sl.staffLines = 3  # tenor drums?
        >>> sl.staffType = stream.enums.StaffType.CUE
        >>> sl.hidden = True
        >>> mxDetails = MEX.staffLayoutToXmlStaffDetails(sl)
        >>> MEX.dump(mxDetails)
        <staff-details print-object="no">
              <staff-type>cue</staff-type>
              <staff-lines>3</staff-lines>
        </staff-details>
        '''
        # TODO: number lines from the bottom and hide others as necessary
        # see: https://github.com/w3c/musicxml/issues/351
        # TODO: number (bigger issue)
        # TODO: show-frets
        # TODO: print-spacing
        mxStaffDetails = Element('staff-details')
        if staffLayout.hidden is True:
            mxStaffDetails.set('print-object', 'no')
        else:
            mxStaffDetails.set('print-object', 'yes')

        StaffType = stream.enums.StaffType
        if staffLayout.staffType not in (StaffType.REGULAR, StaffType.OTHER):
            mxStaffType = SubElement(mxStaffDetails, 'staff-type')
            mxStaffType.text = staffLayout.staffType.value
        if staffLayout.staffLines is not None:
            mxStaffLines = SubElement(mxStaffDetails, 'staff-lines')
            mxStaffLines.text = str(staffLayout.staffLines)

        # TODO: staff-tuning
        # TODO: capo
        # TODO: staff-size
        return mxStaffDetails

    def timeSignatureToXml(self, ts):
        '''
        Returns a single <time> tag from a meter.TimeSignature object.

        Compound meters are represented as multiple pairs of beat
        and beat-type elements

        >>> MEX = musicxml.m21ToXml.MeasureExporter()
        >>> a = meter.TimeSignature('3/4')
        >>> b = MEX.timeSignatureToXml(a)
        >>> MEX.dump(b)
        <time>
          <beats>3</beats>
          <beat-type>4</beat-type>
        </time>

        >>> a = meter.TimeSignature('3/4+2/4')
        >>> b = MEX.timeSignatureToXml(a)
        >>> MEX.dump(b)
        <time>
          <beats>3</beats>
          <beat-type>4</beat-type>
          <beats>2</beats>
          <beat-type>4</beat-type>
        </time>

        >>> a.setDisplay('5/4')
        >>> b = MEX.timeSignatureToXml(a)
        >>> MEX.dump(b)
        <time>
          <beats>5</beats>
          <beat-type>4</beat-type>
        </time>

        >>> a = meter.TimeSignature('4/4')
        >>> a.symbol = 'common'
        >>> b = MEX.timeSignatureToXml(a)
        >>> MEX.dump(b)
        <time symbol="common">
          <beats>4</beats>
          <beat-type>4</beat-type>
        </time>

        >>> a.symbol = ''
        >>> a.symbolizeDenominator = True
        >>> b = MEX.timeSignatureToXml(a)
        >>> MEX.dump(b)
        <time symbol="note">
          <beats>4</beats>
          <beat-type>4</beat-type>
        </time>

        >>> sm = meter.SenzaMisuraTimeSignature('free')
        >>> b = MEX.timeSignatureToXml(sm)
        >>> MEX.dump(b)
        <time>
          <senza-misura>free</senza-misura>
        </time>
        '''
        # mxTimeList = []
        mxTime = Element('time')
        _synchronizeIds(mxTime, ts)
        if 'SenzaMisuraTimeSignature' in ts.classes:
            mxSenzaMisura = SubElement(mxTime, 'senza-misura')
            if ts.text is not None:
                mxSenzaMisura.text = ts.text
            return mxTime

        # always get a flat version to display any subdivisions created
        fList = tuple((mt.numerator, mt.denominator) for mt in ts.displaySequence.flat)
        if ts.summedNumerator:
            # this will try to reduce any common denominators into
            # a common group
            fList = meter.tools.fractionToSlashMixed(fList)

        for n, d in fList:
            mxBeats = SubElement(mxTime, 'beats')
            mxBeats.text = str(n)
            mxBeatType = SubElement(mxTime, 'beat-type')
            mxBeatType.text = str(d)
            # TODO: interchangeable

        # TODO: choice -- senza-misura

        # TODO: attr: interchangeable

        # attr: symbol
        if ts.symbolizeDenominator:
            mxTime.set('symbol', 'note')
        elif ts.symbol != '':
            mxTime.set('symbol', ts.symbol)
            # symbol: dotted-note not supported

        # TODO: attr: separator
        self.setPrintStyleAlign(mxTime, ts)
        self.setPrintObject(mxTime, ts)
        return mxTime

    def keySignatureToXml(self, keyOrKeySignature):
        # noinspection PyShadowingNames
        '''
        returns a key tag from a music21
        key.KeySignature or key.Key object

        >>> ks = key.KeySignature(-3)
        >>> ks
        <music21.key.KeySignature of 3 flats>

        >>> MEX = musicxml.m21ToXml.MeasureExporter()
        >>> mxKey = MEX.keySignatureToXml(ks)
        >>> MEX.dump(mxKey)
        <key>
          <fifths>-3</fifths>
        </key>

        >>> ks.mode = 'major'
        >>> mxKey = MEX.keySignatureToXml(ks)
        >>> MEX.dump(mxKey)
        <key>
          <fifths>-3</fifths>
          <mode>major</mode>
        </key>

        >>> ksNonTrad = key.KeySignature(sharps=None)
        >>> ksNonTrad.alteredPitches = ['C#', 'E-4']
        >>> ksNonTrad
        <music21.key.KeySignature of pitches: [C#, E-4]>

        >>> mxKeyNonTrad = MEX.keySignatureToXml(ksNonTrad)
        >>> MEX.dump(mxKeyNonTrad)
        <key>
          <key-step>C</key-step>
          <key-alter>1</key-alter>
          <key-step>E</key-step>
          <key-alter>-1</key-alter>
          <key-octave number="2">4</key-octave>
        </key>
        '''
        seta = _setTagTextFromAttribute
        mxKey = Element('key')
        _synchronizeIds(mxKey, keyOrKeySignature)
        # TODO: attr: number
        self.setPrintStyle(mxKey, keyOrKeySignature)
        # TODO: attr: print-object

        if not keyOrKeySignature.isNonTraditional:
            # Choice traditional-key
            # TODO: cancel
            seta(keyOrKeySignature, mxKey, 'fifths', 'sharps')
            if hasattr(keyOrKeySignature, 'mode') and keyOrKeySignature.mode is not None:
                seta(keyOrKeySignature, mxKey, 'mode')

        else:
            # choice... non-traditional-key...
            for p in keyOrKeySignature.alteredPitches:
                seta(p, mxKey, 'key-step', 'step')
                a = p.accidental
                if a is None:  # can't imagine why it would be...
                    a = pitch.Accidental(0)
                mxAlter = SubElement(mxKey, 'key-alter')
                mxAlter.text = str(common.numToIntOrFloat(a.alter))
                # TODO: key-accidental

        for i, p in enumerate(keyOrKeySignature.alteredPitches):
            if p.octave is not None:
                mxKeyOctave = SubElement(mxKey, 'key-octave')
                mxKeyOctave.text = str(p.octave)
                mxKeyOctave.set('number', str(i + 1))

        return mxKey

    def clefToXml(self, clefObj):
        '''
        Given a music21 Clef object, return a MusicXML clef
        tag.

        >>> gc = clef.GClef()
        >>> gc
        <music21.clef.GClef>
        >>> MEX = musicxml.m21ToXml.MeasureExporter()
        >>> mxc = MEX.clefToXml(gc)
        >>> MEX.dump(mxc)
        <clef>
          <sign>G</sign>
        </clef>

        >>> b = clef.Treble8vbClef()
        >>> b.octaveChange
        -1
        >>> mxc2 = MEX.clefToXml(b)
        >>> MEX.dump(mxc2)
        <clef>
          <sign>G</sign>
          <line>2</line>
          <clef-octave-change>-1</clef-octave-change>
        </clef>

        >>> pc = clef.PercussionClef()
        >>> mxc3 = MEX.clefToXml(pc)
        >>> MEX.dump(mxc3)
        <clef>
          <sign>percussion</sign>
        </clef>

        Clefs without signs get exported as G clefs with a warning

        >>> generic = clef.Clef()
        >>> mxc4 = MEX.clefToXml(generic)
        Clef with no .sign exported; setting as a G clef
        >>> MEX.dump(mxc4)
        <clef>
          <sign>G</sign>
        </clef>
        '''
        mxClef = Element('clef')
        _synchronizeIds(mxClef, clefObj)

        self.setPrintStyle(mxClef, clefObj)
        # TODO: attr: print-object
        # For attr: number, see joinPartStaffs()
        # TODO: attr: additional
        # TODO: attr: size
        # TODO: attr: after-barline
        sign = clefObj.sign
        if sign is None:
            print('Clef with no .sign exported; setting as a G clef')
            sign = 'G'

        mxSign = SubElement(mxClef, 'sign')
        mxSign.text = sign
        _setTagTextFromAttribute(clefObj, mxClef, 'line')
        if clefObj.octaveChange not in (0, None):
            _setTagTextFromAttribute(clefObj, mxClef, 'clef-octave-change', 'octaveChange')

        return mxClef

    def intervalToXmlTranspose(self, i=None):
        # noinspection PyShadowingNames
        '''
        >>> ME = musicxml.m21ToXml.MeasureExporter()
        >>> i = interval.Interval('P5')
        >>> mxTranspose = ME.intervalToXmlTranspose(i)
        >>> ME.dump(mxTranspose)
        <transpose>
          <diatonic>4</diatonic>
          <chromatic>7</chromatic>
        </transpose>


        >>> i = interval.Interval('A13')
        >>> mxTranspose = ME.intervalToXmlTranspose(i)
        >>> ME.dump(mxTranspose)
        <transpose>
          <diatonic>5</diatonic>
          <chromatic>10</chromatic>
          <octave-change>1</octave-change>
        </transpose>

        >>> i = interval.Interval('-M6')
        >>> mxTranspose = ME.intervalToXmlTranspose(i)
        >>> ME.dump(mxTranspose)
        <transpose>
          <diatonic>-5</diatonic>
          <chromatic>-9</chromatic>
        </transpose>


        >>> i = interval.Interval('-M9')
        >>> mxTranspose = ME.intervalToXmlTranspose(i)
        >>> ME.dump(mxTranspose)
        <transpose>
          <diatonic>-1</diatonic>
          <chromatic>-2</chromatic>
          <octave-change>-1</octave-change>
        </transpose>

        '''
        # TODO: number attribute (staff number)
        # TODO: double empty attribute
        if i is None:
            i = self.transpositionInterval

        genericSteps = i.diatonic.generic.directed
        musicxmlOctaveShift, musicxmlDiatonic = divmod(abs(genericSteps) - 1, 7)
        musicxmlChromatic = abs(i.chromatic.semitones) % 12

        if genericSteps < 0:
            musicxmlDiatonic *= -1
            musicxmlOctaveShift *= -1
            musicxmlChromatic *= -1

        mxTranspose = Element('transpose')
        _synchronizeIds(mxTranspose, i)

        mxDiatonic = SubElement(mxTranspose, 'diatonic')
        mxDiatonic.text = str(musicxmlDiatonic)

        mxChromatic = SubElement(mxTranspose, 'chromatic')
        mxChromatic.text = str(musicxmlChromatic)

        if musicxmlOctaveShift != 0:
            mxOctaveChange = SubElement(mxTranspose, 'octave-change')
            mxOctaveChange.text = str(musicxmlOctaveShift)

        return mxTranspose

    def setMxPrint(self):
        '''
        Creates a <print> element and appends it to root, if one is needed.
        '''
        m = self.stream
        # print objects come before attributes
        # note: this class match is a problem in cases where the object
        #    is created in the module itself, as in a test.

        # do a quick search for any layout objects before searching individually...
        foundAny = m.getElementsByClass('LayoutBase')
        if not foundAny:
            return

        mxPrint = None
        found = m.getElementsByClass('PageLayout')
        if found:
            pl = found[0]  # assume only one per measure
            mxPrint = self.pageLayoutToXmlPrint(pl)
        found = m.getElementsByClass('SystemLayout')
        if found:
            sl = found[0]  # assume only one per measure
            if mxPrint is None:
                mxPrint = self.systemLayoutToXmlPrint(sl)
            else:
                self.systemLayoutToXmlPrint(sl, mxPrint)
        found = m.getElementsByClass('StaffLayout')
        if found:
            sl = found[0]  # assume only one per measure
            if mxPrint is None:
                mxPrint = self.staffLayoutToXmlPrint(sl)
            else:
                self.staffLayoutToXmlPrint(sl, mxPrint)

        # TODO: measure-layout
        if m.hasStyleInformation and m.style.measureNumbering is not None:
            if mxPrint is None:
                mxPrint = Element('print')
            mxMeasureNumbering = SubElement(mxPrint, 'measure-numbering')
            mxMeasureNumbering.text = m.style.measureNumbering
            mnStyle = m.style.measureNumberingStyle
            if mnStyle is not None:
                self.setPrintStyleAlign(mxMeasureNumbering, mnStyle)
        # TODO: part-name-display
        # TODO: part-abbreviation-display

        # TODO: attr: blank-page
        # TODO: attr: page-number

        if mxPrint is not None:
            self.xmlRoot.append(mxPrint)

    def staffLayoutToXmlPrint(self, staffLayout, mxPrint=None):
        if mxPrint is None:
            mxPrint = Element('print')
        _synchronizeIds(mxPrint, staffLayout)

        mxStaffLayout = self.staffLayoutToXmlStaffLayout(staffLayout)
        mxPrint.append(mxStaffLayout)
        return mxPrint

    def setMxAttributes(self):
        '''
        sets the attributes (x=y) for a measure,
        that is, number, and layoutWidth

        Does not create the <attributes> tag. That's elsewhere...

        '''
        m = self.stream
        if hasattr(m, 'measureNumberWithSuffix'):
            self.xmlRoot.set('number', m.measureNumberWithSuffix())
        # TODO: attr: implicit
        # TODO: attr: non-controlling
        if hasattr(m, 'layoutWidth') and m.layoutWidth is not None:
            _setAttributeFromAttribute(m, self.xmlRoot, 'width', 'layoutWidth')

    def setRbSpanners(self):
        '''
        Makes a set of spanners from repeat brackets
        '''
        spannersOnStream = self.spannerBundle.getBySpannedElement(self.stream)
        self.rbSpanners = spannersOnStream.getByClass('RepeatBracket')

    def setTranspose(self):
        '''
        Set the transposition interval based on whether the active
        instrument for this period has a transposition object.

        Stores in self.transpositionInterval.  Returns None
        '''
        if self.parent is None:
            return None
        if self.parent.stream is None:
            return None

        m = self.stream
        self.measureOffsetStart = m.getOffsetBySite(self.parent.stream)

        instSubStream = self.parent.instrumentStream.getElementsByOffset(
            self.measureOffsetStart,
            self.measureOffsetStart + m.duration.quarterLength,
            includeEndBoundary=False)
        if not instSubStream:
            return None

        instSubObj = instSubStream.first()
        if instSubObj.transposition is None:
            return None
        self.transpositionInterval = instSubObj.transposition
        # do here???
        # self.mxTranspose = self.intervalToMXTranspose()
        return None


# ------------------------------------------------------------------------------
def indent(elem, level=0):
    i = '\n' + level * '  '
    # pylint: disable=len-as-condition
    if len(elem):
        if not elem.text or not elem.text.strip():
            elem.text = i + '  '
        if not elem.tail or not elem.tail.strip():
            elem.tail = i
        for subEl in elem:
            indent(subEl, level + 1)
        if not elem.tail or not elem.tail.strip():
            elem.tail = i
    else:
        if level and (not elem.tail or not elem.tail.strip()):
            elem.tail = i


class Test(unittest.TestCase):

    def getXml(self, obj):
        gex = GeneralObjectExporter()
        bytesOut = gex.parse(obj)
        bytesOutUnicode = bytesOut.decode('utf-8')
        return bytesOutUnicode

    def getET(self, obj):
        '''
        Return a <score-partwise> ElementTree.
        Does NOT call makeNotation() like most calls to show() and write().
        '''
        SX = ScoreExporter(obj)
        mxScore = SX.parse()
        helpers.indent(mxScore)
        return mxScore

    def testExceptionMessage(self):
        s = stream.Score()
        p = stream.Part()
        p.partName = 'Offstage Trumpet'
        p.insert(note.Note(quarterLength=(4 / 2048)))
        s.insert(p)

        msg = 'In part (Offstage Trumpet), measure (1): '
        msg += 'Cannot convert "2048th" duration to MusicXML (too short).'
        with self.assertRaises(MusicXMLExportException) as error:
            s.write()
        self.assertEqual(str(error.exception), msg)

    def testSpannersWrite(self):
        from music21 import converter
        p = converter.parse("tinynotation: 4/4 c4 d e f g a b c' b a g2")
        listNotes = list(p.recurse().notes)
        c = listNotes[0]
        d = listNotes[1]
        sl1 = spanner.Slur([c, d])
        p.insert(0.0, sl1)

        f = listNotes[3]
        g = listNotes[4]
        a = listNotes[5]
        sl2 = spanner.Slur([f, g, a])
        p.insert(0.0, sl2)

        c2 = listNotes[6]
        g2 = listNotes[-1]
        sl3 = spanner.Slur([c2, g2])
        p.insert(0.0, sl3)
        self.assertEqual(self.getXml(p).count('<slur '), 6)

    def testSpannersWritePartStaffs(self):
        '''
        Test that spanners are gathered on the PartStaffs that need them.

        Multi-staff instruments are separated on import into distinct PartStaff
        objects, where usually all the spanners will remain on the first object.
        '''
        import re
        from music21 import converter
        from music21 import dynamics
        from music21 import layout
        xmlDir = common.getSourceFilePath() / 'musicxml' / 'lilypondTestSuite'
        s = converter.parse(xmlDir / '43e-Multistaff-ClefDynamics.xml')

        # StaffGroup spanner stored on the score
        self.assertEqual(len(s.spanners), 1)
        self.assertIsInstance(s.spanners[0], layout.StaffGroup)

        # Crescendo in LH actually stored in first PartStaff object
        self.assertEqual(len(s.parts[0].spanners), 1)
        self.assertEqual(len(s.parts[1].spanners), 0)
        self.assertIsInstance(s.parts[0].spanners[0], dynamics.Crescendo)

        # Will it be found by coreGatherMissingSpanners without being inserted?
        s.makeNotation(inPlace=True)
        self.assertEqual(len(s.parts[1].spanners), 0)

        # and written after the backup tag, i.e. on the LH?
        xmlOut = self.getXml(s)
        xmlAfterFirstBackup = xmlOut.split('</backup>\n')[1]

        def stripInnerSpaces(txt):
            return re.sub(r'\s+', ' ', txt)

        self.assertIn(
            stripInnerSpaces(
                ''' <direction placement="below">
                        <direction-type>
                            <wedge number="1" spread="0" type="crescendo" />
                        </direction-type>
                        <staff>2</staff>
                    </direction>'''),
            stripInnerSpaces(xmlAfterFirstBackup)
        )

    def testLowVoiceNumbers(self):
        n = note.Note()
        v1 = stream.Voice([n])
        m = stream.Measure([v1])
        # Unnecessary voice is removed by makeNotation
        xmlOut = self.getXml(m)
        self.assertNotIn('<voice>1</voice>', xmlOut)
        n2 = note.Note()
        v2 = stream.Voice([n2])
        m.insert(0, v2)
        xmlOut = self.getXml(m)
        self.assertIn('<voice>1</voice>', xmlOut)
        self.assertIn('<voice>2</voice>', xmlOut)
        v1.id = 234
        xmlOut = self.getXml(m)
        self.assertIn('<voice>234</voice>', xmlOut)
        self.assertIn('<voice>1</voice>', xmlOut)  # is v2 now!
        v2.id = 'hello'
        xmlOut = self.getXml(m)
        self.assertIn('<voice>hello</voice>', xmlOut)

    def testCompositeLyrics(self):
        from music21 import converter

        xmlDir = common.getSourceFilePath() / 'musicxml' / 'lilypondTestSuite'
        fp = xmlDir / '61l-Lyrics-Elisions-Syllables.xml'
        s = converter.parse(fp)
        notes = list(s.flat.notes)
        n1 = notes[0]
        xmlOut = self.getXml(n1)
        self.assertIn('<lyric name="1" number="1">', xmlOut)
        self.assertIn('<syllabic>begin</syllabic>', xmlOut)
        self.assertIn('<text>a</text>', xmlOut)

        tree = self.getET(s)
        mxLyrics = tree.findall('part/measure/note/lyric')
        ly0 = mxLyrics[0]
        self.assertEqual(ly0.get('number'), '1')
        self.assertEqual(len(ly0), 2)
        self.assertEqual(ly0[0].tag, 'syllabic')
        self.assertEqual(ly0[1].tag, 'text')
        # contents already checked above

        ly1 = mxLyrics[1]
        self.assertEqual(len(ly1), 5)
        tags = [child.tag for child in ly1]
        self.assertEqual(tags, ['syllabic', 'text', 'elision', 'syllabic', 'text'])
        self.assertEqual(ly1.find('elision').text, ' ')
        self.assertEqual(ly1.findall('syllabic')[0].text, 'middle')
        self.assertEqual(ly1.findall('text')[0].text, 'b')
        self.assertEqual(ly1.findall('syllabic')[1].text, 'middle')
        self.assertEqual(ly1.findall('text')[1].text, 'c')

        ly2 = mxLyrics[2]
        self.assertEqual(len(ly2), 5)
        tags = [child.tag for child in ly2]
        self.assertEqual(tags, ['syllabic', 'text', 'elision', 'syllabic', 'text'])
        self.assertIsNone(ly2.find('elision').text)
        self.assertEqual(ly2.findall('syllabic')[0].text, 'middle')
        self.assertEqual(ly2.findall('text')[0].text, 'd')
        self.assertEqual(ly2.findall('syllabic')[1].text, 'end')
        self.assertEqual(ly2.findall('text')[1].text, 'e')

    def testExportNC(self):
        s = stream.Score()
        p = stream.Part()
        m = stream.Measure()
        m.append(harmony.ChordSymbol('C'))
        m.repeatAppend(note.Note('C'), 4)
        p.append(m)
        m = stream.Measure()
        m.append(harmony.NoChord())
        m.repeatAppend(note.Note('C'), 2)
        m.append(harmony.ChordSymbol('C'))
        m.repeatAppend(note.Note('C'), 2)
        p.append(m)
        s.append(p)

        self.assertEqual(3, self.getXml(s).count(u'<harmony'))
        self.assertEqual(1, self.getXml(s).count(u'<kind '
                                                  u'text="N.C.">none</kind>'))
        self.assertEqual(1, self.getXml(s).count(u'<root-step text="">'))

        s = stream.Score()
        p = stream.Part()
        m = stream.Measure()
        m.append(harmony.NoChord())
        m.repeatAppend(note.Note('C'), 2)
        m.append(harmony.ChordSymbol('C'))
        m.repeatAppend(note.Note('C'), 2)
        p.append(m)
        m = stream.Measure()
        m.append(harmony.NoChord('No Chord'))
        m.repeatAppend(note.Note('C'), 2)
        m.append(harmony.ChordSymbol('C'))
        m.repeatAppend(note.Note('C'), 2)
        p.append(m)
        s.append(p)

        self.assertEqual(1, self.getXml(s).count(u'<kind '
                                                 u'text="N.C.">none</kind>'))
        self.assertEqual(1, self.getXml(s).count(u'<kind '
                                                 u'text="No Chord">none</kind>'))

    def testSetPartsAndRefStreamMeasure(self):
        from music21 import converter
        p = converter.parse("tinynotation: 4/4 c1 d1")
        sx = ScoreExporter(p)  # substreams are measures
        sx.setPartsAndRefStream()
        measuresAtOffsetZero = [m for m in p if m.offset == 0]
        self.assertSequenceEqual(measuresAtOffsetZero, p.elements[:1])

    def testFromScoreNoParts(self):
        '''
        Badly nested streams should warn but output no gaps.
        '''
        s = stream.Score()
        s.append(meter.TimeSignature('1/4'))
        s.append(note.Note())
        s.append(note.Note())
        gex = GeneralObjectExporter(s)

        with self.assertWarns(MusicXMLWarning) as cm:
            tree = et_fromstring(gex.parse().decode('utf-8'))
        self.assertIn(repr(s).split(' 0x')[0], str(cm.warning))
        self.assertIn(' is not well-formed; see isWellFormedNotation()', str(cm.warning))
        # The original score with its original address should not
        # be found in the message because makeNotation=True makes a copy
        self.assertNotIn(repr(s), str(cm.warning))

        # Assert no gaps in stream
        self.assertSequenceEqual(tree.findall('.//forward'), [])

    def testFromScoreNoMeasures(self):
        s = stream.Score()
        s.append(note.Note())
        scExporter = ScoreExporter(s)
        tree = scExporter.parse()
        # Measures should have been made
        self.assertIsNotNone(tree.find('.//measure'))

    def testFromSoundingPitch(self):
        '''
        A score with mixed sounding and written parts.
        '''
        from music21.instrument import Clarinet, Bassoon

        m = stream.Measure([Clarinet(), note.Note('C')])
        p1 = stream.Part(m)
        p1.atSoundingPitch = True
        p2 = stream.Part(stream.Measure([Bassoon(), note.Note()]))
        s = stream.Score([p1, p2])
        self.assertEqual(s.atSoundingPitch, 'unknown')
        gex = GeneralObjectExporter(s)
        root = et_fromstring(gex.parse().decode('utf-8'))
        self.assertEqual(len(root.findall('.//transpose')), 1)
        self.assertEqual(root.find('.//step').text, 'D')

        s.atSoundingPitch = True
        gex = GeneralObjectExporter(s)
        root = et_fromstring(gex.parse().decode('utf-8'))
        self.assertEqual(len(root.findall('.//transpose')), 1)
        self.assertEqual(root.find('.//step').text, 'D')

    def testMultipleInstruments(self):
        '''
        This is a score for two woodwind players both doubling on
        flute and oboe. They both switch to flute and then back to oboe.
        There are six m21 instruments to represent this, but the
        <score-instrument> tags need just four, since no
        musicXML <part> needs two oboes in it, etc., unless
        there is a patch change/MIDI instrument change.
        '''
        p1 = stream.Part([
            stream.Measure([instrument.Oboe(), note.Note(type='whole')]),
            stream.Measure([instrument.Flute(), note.Note(type='whole')]),
            stream.Measure([instrument.Oboe(), note.Note(type='whole')]),
        ])
        p2 = stream.Part([
            stream.Measure([instrument.Oboe(), note.Note(type='whole')]),
            stream.Measure([instrument.Flute(), note.Note(type='whole')]),
            stream.Measure([instrument.Oboe(), note.Note(type='whole')]),
        ])
        s = stream.Score([p1, p2])
        scEx = ScoreExporter(s)
        tree = scEx.parse()
        self.assertEqual(len(tree.findall('.//score-instrument')), 4)
        self.assertEqual(len(tree.findall('.//measure/note/instrument')), 6)
        self.assertEqual(tree.find('.//score-instrument').get('id'),
                         tree.find('.//measure/note/instrument').get('id'))
        self.assertNotEqual(tree.find('.//score-instrument').get('id'),
                            tree.findall('.//measure/note/instrument')[-1].get('id'))

    def testMultipleInstrumentsPiano(self):
        from music21 import layout

        ps1 = stream.PartStaff([
            stream.Measure([instrument.ElectricPiano(), note.Note(type='whole')]),
            stream.Measure([instrument.ElectricOrgan(), note.Note(type='whole')]),
            stream.Measure([instrument.Piano(), note.Note(type='whole')]),
        ])
        ps2 = stream.PartStaff([
            stream.Measure([instrument.Vocalist(), note.Note(type='whole')]),
            stream.Measure([note.Note(type='whole')]),
            stream.Measure([note.Note(type='whole')]),
        ])
        sg = layout.StaffGroup([ps1, ps2])
        s = stream.Score([ps1, ps2, sg])
        scEx = ScoreExporter(s)
        tree = scEx.parse()

        self.assertEqual(
            [el.text for el in tree.findall('.//instrument-name')],
            ['Electric Piano', 'Voice', 'Electric Organ', 'Piano']
        )
        self.assertEqual(len(tree.findall('.//measure/note/instrument')), 6)

    def testMidiInstrumentNoName(self):
        from music21 import converter

        i = instrument.Instrument()
        i.midiProgram = 42
        s = converter.parse('tinyNotation: c1')
        s.measure(1).insert(i)
        scExporter = ScoreExporter(s)

        tree = scExporter.parse()
        mxScoreInstrument = tree.findall('.//score-instrument')[0]
        mxMidiInstrument = tree.findall('.//midi-instrument')[0]
        self.assertEqual(mxScoreInstrument.get('id'), mxMidiInstrument.get('id'))

    def testMultiDigitEndingsWrite(self):
        from music21 import converter
        from music21.musicxml import testPrimitive

        # Relevant barlines:
        # Measure 2, left barline: <ending number="1,2" type="start"/>
        # Measure 2, right barline: <ending number="1,2" type="stop"/>
        # Measure 3, left barline: <ending number="3" type="start"/>
        # Measure 3, right barline: <ending number="3" type="stop"/>
        s = converter.parse(testPrimitive.multiDigitEnding)
        x = self.getET(s)
        endings = x.findall('.//ending')
        self.assertEqual([e.get('number') for e in endings], ['1,2', '1,2', '3', '3'])

        # Check templates also
        template = s.template()
        template.makeNotation(inPlace=True)  # not essential, but since getET() skips this
        x = self.getET(template)
        endings = x.findall('.//ending')
        self.assertEqual([e.get('number') for e in endings], ['1,2', '1,2', '3', '3'])

        # m21 represents lack of bracket numbers as 0; musicxml uses ''
        s.parts[0].getElementsByClass('RepeatBracket').first().number = 0
        x = self.getET(s)
        endings = x.findall('.//ending')
        self.assertEqual([e.get('number') for e in endings], ['', '', '3', '3'])

    def testTextExpressionOffset(self):
        '''Transfer element offset after calling getTextExpression().'''
        # https://github.com/cuthbertLab/music21/issues/624
        from music21 import converter
        from music21 import repeat

        s = converter.parse('tinynotation: 4/4 c1')
        c = repeat.Coda()
        c.useSymbol = False
        f = repeat.Fine()
        mm = tempo.MetronomeMark(text='Langsam')
        mm.placement = 'above'
        s.measure(1).storeAtEnd([c, f, mm])

        tree = self.getET(s)
        for direction in tree.findall('.//direction'):
            self.assertIsNone(direction.find('offset'))

        # Also check position
        mxDirection = tree.find('part/measure/direction')
        self.assertEqual(mxDirection.get('placement'), 'above')

    def testFullMeasureRest(self):
        from music21 import converter
        s = converter.parse('tinynotation: 9/8 r1')
        r = s.flat.notesAndRests.first()
        r.quarterLength = 4.5
        self.assertEqual(r.fullMeasure, 'auto')
        tree = self.getET(s)
        # Previously, this 4.5QL rest with a duration.type 'complex'
        # was split on export into 4.0QL and 0.5QL
        self.assertEqual(len(tree.findall('.//rest')), 1)
        rest = tree.find('.//rest')
        self.assertEqual(rest.get('measure'), 'yes')

    def testArticulationSpecialCases(self):
        n = note.Note()
        a = articulations.StringIndication()
        n.articulations.append(a)

        # Legal values for StringIndication begin at 1
        self.assertEqual(a.number, 0)
        # Use GEX to go through wellformed object conversion
        gex = GeneralObjectExporter(n)
        tree = et_fromstring(gex.parse().decode('utf-8'))
        self.assertIsNone(tree.find('.//string'))

    def testMeasurePadding(self):
        from music21 import converter
        s = stream.Score([converter.parse('tinyNotation: 4/4 c4')])
        s[stream.Measure].first().paddingLeft = 2.0
        s[stream.Measure].first().paddingRight = 1.0
        tree = self.getET(s)
        self.assertEqual(len(tree.findall('.//rest')), 0)
        s[stream.Measure].first().paddingLeft = 1.0
        tree = self.getET(s)
        self.assertEqual(len(tree.findall('.//rest')), 1)

    def test_instrumentDoesNotCreateForward(self):
        '''
        Instrument tags were causing forward motion in some cases.
        From Chapter 14, Key Signatures

        This is a transposed score.  Instruments were being extended in duration
        in the toSoundingPitch and not having their durations restored afterwards
        leading to Instrument objects being split if the duration was complex
        '''
        from music21 import corpus
        alto = corpus.parse('bach/bwv57.8').parts['Alto']
        alto.measure(7).timeSignature = meter.TimeSignature('6/8')
        newAlto = alto.flat.getElementsNotOfClass(meter.TimeSignature).stream()
        newAlto.insert(0, meter.TimeSignature('2/4'))
        newAlto.makeMeasures(inPlace=True)
        newAltoFixed = newAlto.makeNotation()
        tree = self.getET(newAltoFixed)
        self.assertTrue(tree.findall('.//note'))
        self.assertFalse(tree.findall('.//forward'))


class TestExternal(unittest.TestCase):
    show = True

    def testSimple(self):
        from music21 import corpus
        import difflib

        # b = converter.parse(corpus.corpora.CoreCorpus().getWorkList('cpebach')[0],
        #    format='musicxml', forceSource=True)
        b = corpus.parse('cpebach')
        # b.show('text')
        # n = b.flat.notes[0]
        # print(n.expressions)
        # return

        SX = ScoreExporter(b)
        mxScore = SX.parse()

        helpers.indent(mxScore)

        sio = io.BytesIO()

        sio.write(SX.xmlHeader())

        et = ElementTree(mxScore)
        et.write(sio, encoding='utf-8', xml_declaration=False)
        v = sio.getvalue()
        sio.close()

        v = v.decode('utf-8')
        # v = v.replace(' />', '/>')  # normalize

        # b2 = converter.parse(v)
        fp = b.write('musicxml')
        if self.show:
            print(fp)

        with io.open(fp, encoding='utf-8') as f:
            v2 = f.read()
        differ = list(difflib.ndiff(v.splitlines(), v2.splitlines()))
        for i, l in enumerate(differ):
            if l.startswith('-') or l.startswith('?') or l.startswith('+'):
                if 'id=' in l:
                    continue
                if self.show:
                    print(l)
                    # for j in range(i - 1,i + 1):
                    #    print(differ[j])
                    # print('------------------')
        import os
        os.remove(fp)


if __name__ == '__main__':
    import music21
    music21.mainTest(Test)  # , runTest='testExceptionMessage')<|MERGE_RESOLUTION|>--- conflicted
+++ resolved
@@ -20,16 +20,10 @@
 import math
 import unittest
 import warnings
-<<<<<<< HEAD
-import xml.etree.ElementTree as ET
-from xml.etree.ElementTree import Element, SubElement, ElementTree
-from typing import Dict, List, Optional, Union
-=======
 from xml.etree.ElementTree import (
     Element, SubElement, ElementTree, Comment, fromstring as et_fromstring
 )
-from typing import List, Optional, Union
->>>>>>> e8a73036
+from typing import Dict, List, Optional, Union
 
 # external dependencies
 import webcolors
