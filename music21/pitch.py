--- conflicted
+++ resolved
@@ -4708,13 +4708,8 @@
             elif acc.displayStatus in (True, False):
                 return  # exit: already set, do not override
 
-<<<<<<< HEAD
-        if acc and acc.displayType == 'never':
+        if acc is not None and acc.displayType == 'never':
             acc.displayStatus = False
-=======
-        if self.accidental is not None and self.accidental.displayType == 'never':
-            self.accidental.displayStatus = False
->>>>>>> db1cf946
             return
 
         if lastNoteWasTied is True:
