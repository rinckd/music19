# -*- coding: utf-8 -*-
#------------------------------------------------------------------------------
# Name:         stream.py
# Purpose:      base classes for dealing with groups of positioned objects
#
# Authors:      Michael Scott Cuthbert
#               Christopher Ariza
#               Josiah Wolf Oberholtzer
#               Evan Lynch
#
# Copyright:    Copyright © 2008-2015 Michael Scott Cuthbert and the music21 Project
# License:      LGPL or BSD, see license.txt
#------------------------------------------------------------------------------
'''
The :class:`~music21.stream.Stream` and its subclasses,
a subclass of the :class:`~music21.base.Music21Object`,
is the fundamental container of offset-positioned notation and
musical elements in music21. Common Stream subclasses, such
as the :class:`~music21.stream.Measure`
and :class:`~music21.stream.Score` objects, are defined in
this module.
'''
import collections
import copy
import unittest
import warnings
import sys

from fractions import Fraction

from music21 import base

from music21 import bar
from music21 import common
from music21 import clef
from music21 import chord
from music21 import defaults
from music21 import derivation
from music21 import duration
from music21 import exceptions21
from music21 import instrument
from music21 import interval
from music21 import key
from music21 import metadata
from music21 import meter
from music21 import note
from music21 import spanner
from music21 import tie
from music21 import repeat
from music21 import tempo
from music21 import timespans

from music21.ext import six

from music21.stream import core
from music21.stream import makeNotation
from music21.stream import streamStatus
from music21.stream import iterator
from music21.stream import filter

from music21.common import opFrac

from music21 import environment
_MOD = "stream.py"
environLocal = environment.Environment(_MOD)

StreamException = exceptions21.StreamException

class StreamDeprecationWarning(UserWarning):
    # Do not subclass Deprecation warning, because these
    # warnings need to be passed to users...
    pass

#------------------------------------------------------------------------------
# Metaclass
_OffsetMap = collections.namedtuple('OffsetMap', ['element','offset', 'endTime', 'voiceIndex'])


#------------------------------------------------------------------------------


class Stream(core.StreamCoreMixin, base.Music21Object):
    '''
    This is the fundamental container for Music21Objects;
    objects may be ordered and/or placed in time based on
    offsets from the start of this container.

    As a subclass of Music21Object, Streams have offsets,
    priority, id, and groups.

    Streams may be embedded within other Streams. As each
    Stream can have its own offset, when Streams are
    embedded the offset of an element is relatively only
    to its parent Stream. The :attr:`~music21.stream.Stream.flat`
    property provides access to a flat representation of all
    embedded Streams, with offsets relative to the
    top-level Stream.

    The Stream :attr:`~music21.stream.Stream.elements` attribute
    returns the contents of the Stream as a list. Direct access
    to, and manipulation of, the elements list is not recommended.
    Instead, use the host of high-level methods available.

    The Stream, like all Music21Objects, has a
    :class:`music21.duration.Duration` that is usually the
    "release" time of the chronologically last element in the Stream
    (that is, the highest onset plus the duration of
    any element in the Stream).
    The duration, however, can be "unlinked" and explicitly
    set independent of the Stream's contents.

    The first element passed to the Stream is an optional list,
    tuple, or other Stream of music21 objects which is used to
    populate the Stream by inserting each object at its :attr:`~music21.base.Music21Object.offset`
    property. Other arguments and keywords are ignored, but are
    allowed so that subclassing the Stream is easier.



    >>> s1 = stream.Stream()
    >>> s1.append(note.Note('C#4', type='half'))
    >>> s1.append(note.Note('D5', type='quarter'))
    >>> s1.duration.quarterLength
    3.0
    >>> for thisNote in s1.notes:
    ...     print(thisNote.octave)
    ...
    4
    5


    This is a demonstration of creating a Stream with other elements,
    including embedded Streams (in this case, :class:`music21.stream.Part`,
    a Stream subclass):


    >>> c1 = clef.TrebleClef()
    >>> c1.offset = 0.0
    >>> c1.priority = -1
    >>> n1 = note.Note("E-6", type='eighth')
    >>> n1.offset = 1.0
    >>> p1 = stream.Part()
    >>> p1.offset = 0.0
    >>> p1.id = 'embeddedPart'
    >>> p1.append(note.Rest()) # quarter rest
    >>> s2 = stream.Stream([c1, n1, p1])
    >>> s2.duration.quarterLength
    1.5
    >>> s2.show('text')
    {0.0} <music21.clef.TrebleClef>
    {0.0} <music21.stream.Part embeddedPart>
        {0.0} <music21.note.Rest rest>
    {1.0} <music21.note.Note E->
    '''

    # this static attributes offer a performance boost over other
    # forms of checking class
    isStream = True
    isMeasure = False
    classSortOrder = -20
    recursionType = 'elementsFirst'

    # define order to present names in documentation; use strings
    _DOC_ORDER = ['append', 'insert', 'insertAndShift',
        'notes', 'pitches',
        'transpose',
        'augmentOrDiminish', 'scaleOffsets', 'scaleDurations']
    # documentation for all attributes (not properties or methods)
    _DOC_ATTR = {
        'recursionType': '''
            String of ('elementsFirst' (default), 'flatten', 'elementsOnly)
            that decides whether the stream likely holds relevant
            contexts for the elements in it.  
            
            see :meth:`~music21.base.Music21Object.contextSites` 
            ''',
        'isSorted': '''
            Boolean describing whether the Stream is sorted or not.
            ''',
        'autoSort': '''
            Boolean describing whether the Stream is automatically sorted by
            offset whenever necessary.
            ''',
        'isFlat': '''
            Boolean describing whether this Stream contains embedded
            sub-Streams or Stream subclasses (not flat).
            ''',
        'definesExplicitSystemBreaks': '''
            Boolean that says whether all system breaks in the piece are
            explicitly defined.  Only used on musicxml output (maps to the
            musicxml <supports attribute="new-system"> tag) and only if this is
            the outermost Stream being shown
            ''',
        'definesExplicitPageBreaks': '''
            Boolean that says whether all page breaks in the piece are
            explicitly defined.  Only used on musicxml output (maps to the
            musicxml <supports attribute="new-page"> tag) and only if this is
            the outermost Stream being shown
            ''',
        }

    def __init__(self, givenElements=None, *args, **keywords):
        base.Music21Object.__init__(self, **keywords)
        core.StreamCoreMixin.__init__(self)

        self.streamStatus = streamStatus.StreamStatus(self)        
        self._unlinkedDuration = None

        self.autoSort = True
        self.isFlat = True  # does it have no embedded Streams
        self.definesExplicitSystemBreaks = False
        self.definesExplicitPageBreaks = False

        # property for transposition status;
        self._atSoundingPitch = 'unknown' # True, False, or unknown

        # experimental
        self._mutable = True        

        if givenElements is not None:
            # TODO: perhaps convert a single element into a list?
            try:
                for e in givenElements:
                    self._insertCore(e.offset, e) 
            except (AttributeError, TypeError):
                raise StreamException("Unable to insert {0}".format(e))
            self.elementsChanged()


    def __repr__(self):
        if self.id is not None:
            if self.id != id(self) and str(self.id) != str(id(self)):
                return '<%s.%s %s>' % (self.__module__, self.__class__.__name__, self.id)
            else:
                return '<%s.%s 0x%x>' % (self.__module__, self.__class__.__name__, self.id)
        else:
            return base.Music21Object.__repr__(self)

    # def show(self...    --- see base.py calls .write(


    #---------------------------------------------------------------------------
    # sequence like operations

    def __len__(self):
        '''Get the total number of elements in the Stream.
        This method does not recurse into and count elements in contained Streams.


        >>> import copy
        >>> a = stream.Stream()
        >>> for x in range(4):
        ...     n = note.Note('G#')
        ...     n.offset = x * 3
        ...     a.insert(n)
        >>> len(a)
        4

        >>> b = stream.Stream()
        >>> for x in range(4):
        ...     b.insert(copy.deepcopy(a) ) # append streams
        >>> len(b)
        4
        >>> len(b.flat)
        16
        '''
        return len(self._elements) + len(self._endElements)

    def __iter__(self):
        '''
        The Stream iterator, used in all for
        loops and similar iteration routines. This method returns the
        specialized :class:`music21.stream.StreamIterator` class, which
        adds necessary Stream-specific features.
        '''
        return iterator.StreamIterator(self)

    @property
    def iter(self):
        '''
        The Stream iterator, used in all for
        loops and similar iteration routines. This method returns the
        specialized :class:`music21.stream.StreamIterator` class, which
        adds necessary Stream-specific features.

        Generally you don't need this, but it is necessary to add filters to an
        iterative search.
        '''
        return self.__iter__()

    def __getitem__(self, k):
        '''
        Get a Music21Object from the Stream using a variety of keys or indices.

        If an int is given, the Music21Object at the index is returned. If the Stream is sorted 
        (if isSorted is True), the elements are returned in order.

        If a class name is given (as a string or name), 
        :meth:`~music21.stream.Stream.getElementsByClass` is used to return a Stream of the 
        elements that match the requested class.

        If a string is given, :meth:`~music21.stream.Stream.getElementById` first, then 
        (if no results are found) :meth:`~music21.stream.Stream.getElementsByGroup` is used to 
        collect and return elements as a Stream.

        >>> a = stream.Stream()
        >>> a.repeatInsert(note.Rest(), [0, 1, 2, 3, 4, 5])
        >>> subslice = a[2:5]
        >>> len(subslice)
        3
        >>> a[1].offset
        1.0
        >>> b = note.Note()
        >>> b.id = 'green'
        >>> b.groups.append('violin')
        >>> a.insert(b)

        >>> a[note.Note][0] == b
        True
        >>> a['violin'][0] == b
        True
        >>> a['green'] == b
        True
        '''

        # need to sort if not sorted, as this call may rely on index positions
        if not self.isSorted and self.autoSort:
            self.sort() # will set isSorted to True

        if common.isNum(k):
            match = None
            # handle easy and most common case first
            if k >= 0 and k < len(self._elements):
                match = self._elements[k]
            # if using negative indices, or trying to access end elements,
            # then need to use .elements property
            else:
                try:
                    match = self.elements[k]
                except IndexError:
                    raise StreamException('attempting to access index %s while elements is of size %s' % 
                                          (k, len(self.elements)))
            # setting active site as cautionary measure
            match.activeSite = self
            return match

        elif isinstance(k, slice): # get a slice of index values
            # manually inserting elements is critical to setting the element
            # locations
            try:
                found = self.cloneEmpty(derivationMethod='__getitem__')
            except TypeError:
                raise StreamException("Error in defining class: %r. " + 
                                      "Stream subclasses and Music21Objects cannot have required arguments in __init__" % self.__class__)
            for e in self.elements[k]:
                found.insert(self.elementOffset(e), e)
            # each insert calls this; does not need to be done here
            #found.elementsChanged()
            return found

        elif common.isStr(k):
            # first search id, then search groups
            idMatch = self.getElementById(k)
            if idMatch is not None:
                return idMatch
            else: # search groups, return first element match
                groupStream = self.iter.getElementsByGroup(k)
                if groupStream:
                    return groupStream.stream()
                else:
                    raise KeyError('provided key (%s) does not match any id or group' % k)
        elif isinstance(k, type(type)):
            # assume it is a class name
            classStream = self.iter.getElementsByClass(k)
            if classStream:
                return classStream.stream()
            else:
                raise KeyError('provided class (%s) does not match any contained Objects' % k)


#    def __del__(self):
#        self.cache = {}
#         #environLocal.printDebug(['calling __del__ from Stream', self])
#         # this is experimental
#         # this did not offer improvements, and raised a number of errors
#         for e in self._elements:
#             e.sites.remove(self)



    def _getElements(self):
        '''
        Combines the two storage lists, _elements and _endElements, such that
        they appear as a single list.
        '''
        if not self.isSorted and self.autoSort:
            self.sort() # will set isSorted to True
        if 'elements' not in self._cache or self._cache["elements"] is None:
            # this list concatenation may take time; thus, only do when
            # elementsChanged has been called
            self._cache["elements"] = self._elements + self._endElements
        return tuple(self._cache["elements"])

    def _setElements(self, value):
        '''
        TODO: this should be tested thoroughly, as this is a bad way to add elements,
        as locations are not necessarily set properly.

        Removing the elements from the current Stream seems necessary.
        '''
        if (not common.isListLike(value) and 
                hasattr(value, 'isStream') and
                value.isStream):
            self._elements = list(value._elements)
            for e in self._elements:
                self.setElementOffset(e, value.elementOffset(e))
                e.sites.add(self)
                e.activeSite = self
            self._endElements = value._endElements
            for e in self._endElements:
                self.setElementOffset(e, value.elementOffset(e, stringReturn=True))
                e.sites.add(self)
                e.activeSite = self
        else:
            # replace the complete elements list
            self._elements = list(value)
            self._endElements = []
            self._offsetDict = {}
            for e in self._elements:
                self.setElementOffset(e, e.offset)
                e.sites.add(self)
                e.activeSite = self
        self.elementsChanged()
        return value

    elements = property(_getElements, _setElements,
        doc='''
        A list representing the elements contained in the Stream.

        Directly getting, setting, and manipulating this list is
        reserved for advanced usage. Instead, use the the
        provided high-level methods. When setting .elements, a
        list of Music21Objects can be provided, or a complete Stream.
        If a complete Stream is provided, elements are extracted
        from that Stream. This has the advantage of transferring
        offset correctly and geting _endElements.

        >>> a = stream.Stream()
        >>> a.repeatInsert(note.Note("C"), list(range(10)))
        >>> b = stream.Stream()
        >>> b.repeatInsert(note.Note("D"), list(range(10)))
        >>> b.offset = 6
        >>> c = stream.Stream()
        >>> c.repeatInsert(note.Note("E"), list(range(10)))
        >>> c.offset = 12
        >>> b.insert(c)
        >>> b.isFlat
        False

        >>> a.isFlat
        True

        >>> a.elements = b # assigning from a Stream
        >>> a.isFlat
        False

        >>> len(a.flat.notes) == len(b.flat.notes) == 20
        True
        
        :rtype: list(base.Music21Object)
        ''')

    def __setitem__(self, k, value):
        '''
        Insert an item at a currently filled index position,
        as represented in the elements list.


        >>> a = stream.Stream()
        >>> a.repeatInsert(note.Note("C"), list(range(10)))
        >>> b = stream.Stream()
        >>> b.repeatInsert(note.Note("C"), list(range(10)))
        >>> b.offset = 6
        >>> c = stream.Stream()
        >>> c.repeatInsert(note.Note("C"), list(range(10)))
        >>> c.offset = 12
        >>> b.insert(c)
        >>> a.isFlat
        True
        >>> a[3] = b
        >>> a.isFlat
        False
        '''
        # remove old value at this position
        oldValue = self._elements[k]
        oldValue.sites.remove(self)
        oldValue.activeSite = None

        # assign in new position
        self._elements[k] = value
        self.setElementOffset(value, value.offset)
        value.activeSite = self
        # must get native offset

        value.sites.add(self)

        if isinstance(value, Stream):
            # know that this is now not flat
            self.elementsChanged(updateIsFlat=False) # set manualy
            self.isFlat = False
        else:
            # cannot be sure if this is flat, as we do not know if
            # we replaced a Stream at this index
            self.elementsChanged()


    def __delitem__(self, k):
        '''Delete element at an index position. Index positions are based
        on positions in self.elements.


        >>> a = stream.Stream()
        >>> a.repeatInsert(note.Note("C"), list(range(10)))
        >>> del a[0]
        >>> len(a)
        9
        '''
        del self._elements[k]
        self.elementsChanged()


    def __add__(self, other):
        '''Add, or concatenate, two Streams.

        Presently, this does not manipulate the offsets of the incoming elements to actually be at the end of the Stream. This may be a problem that makes this method not so useful?


        >>> a = stream.Part()
        >>> a.repeatInsert(note.Note("C"), list(range(5)))
        >>> b = stream.Stream()
        >>> b.repeatInsert(note.Note("G"), list(range(5)))
        >>> c = a + b
        >>> c.pitches[0:4] # autoSort is True, thus a sorted version results
        [<music21.pitch.Pitch C>, <music21.pitch.Pitch G>, <music21.pitch.Pitch C>, <music21.pitch.Pitch G>]
        >>> len(c.notes)
        10


        The autoSort of the first stream becomes the autoSort of the
        destination.  The class of the first becomes the class of the destination.


        >>> a.autoSort = False
        >>> d = a + b
        >>> [str(p) for p in d.pitches]
        ['C', 'C', 'C', 'C', 'C', 'G', 'G', 'G', 'G', 'G']
        >>> d.__class__.__name__
        'Part'

        '''
        # TODO: check class of other first
        if other is None or not isinstance(other, Stream):
            raise TypeError('cannot concatenate a Stream with a non-Stream')

        s = self.cloneEmpty(derivationMethod='__add__')
        # may want to keep activeSite of source Stream?
        #s.elements = self._elements + other._elements
        # need to iterate over elements and re-assign to create new locations
        for e in self._elements:
            s.insert(self.elementOffset(e), e)
        for e in other._elements:
            s.insert(other.elementOffset(e), e)

        for e in self._endElements:
            s.storeAtEnd(e)
        for e in other._endElements:
            s.storeAtEnd(e)

        #s.elementsChanged()
        return s

    def __bool__(self):
        '''
        As a container class, Streams return True if they are non-empty
        and False if they are empty:
        
        >>> def testBool(s):
        ...    if s:
        ...        return True
        ...    else:
        ...        return False
        
        >>> s = stream.Stream()
        >>> testBool(s)
        False
        >>> s.append(note.Note())
        >>> testBool(s)
        True
        >>> s.append(note.Note())
        >>> testBool(s)
        True
        '''
        if self._elements: # blindingly faster than if len(self._elements) > 0
            return True    # and even about 5x faster than if any(self._elements)
        if self._endElements:
            return True
        return False
    
    if six.PY2:
        __nonzero__ = __bool__

    #-------------------------------
    # Temporary -- Remove in  2016
    def stream(self, returnStreamSubclass=None):
        '''
        During the transition period to the new iteration system,
        there may be times when someone thinks something is a StreamIterator
        (which needs to have .stream() called on it to make a new Stream) but
        actually already has a `Stream`.  
        
        So this is a temporary method.  It will eventually become deprecated
        and then removed.
        
        TODO: 2016 May??? Remove.
        '''
        return self


    def cloneEmpty(self, derivationMethod=None):
        '''
        Create a Stream that is identical to this one except that the elements are empty
        and set derivation (Should this be deleted??? 
        
        >>> p = stream.Part()
        >>> p.autoSort = False
        >>> p.id = 'hi'
        >>> p.insert(0, note.Note())
        >>> q = p.cloneEmpty(derivationMethod="demo")
        >>> q.autoSort
        False
        >>> q
        <music21.stream.Part hi>
        >>> q.derivation.origin is p
        True
        >>> q.derivation.method
        'demo'
        >>> len(q)
        0
        '''
        returnObj = self.__class__()
        returnObj.derivation.client = returnObj
        returnObj.derivation.origin = self
        if derivationMethod is not None:
            returnObj.derivation.method = derivationMethod
        returnObj.mergeAttributes(self) # get groups, optional id
        return returnObj

    def mergeAttributes(self, other):
        '''
        Merge relevant attributes from the Other stream into this one.
        
        >>> s = stream.Stream()
        >>> s.autoSort = False
        >>> s.id = 'hi'
        >>> t = stream.Stream()
        >>> t.mergeAttributes(s)
        >>> t.autoSort
        False
        >>> t
        <music21.stream.Stream hi>
        '''
        base.Music21Object.mergeAttributes(self, other)

        for attr in ('autoSort','isSorted'):
            if hasattr(other, attr):
                setattr(self, attr, getattr(other, attr))


    def hasElement(self, obj):
        '''
        Return True if an element, provided as an argument, is contained in
        this Stream.

        This method is based on object equivalence, not parameter equivalence
        of different objects.

        >>> s = stream.Stream()
        >>> n1 = note.Note('g')
        >>> n2 = note.Note('g#')
        >>> s.append(n1)
        >>> s.hasElement(n1)
        True
        '''
        objId = id(obj)
        for e in self._elements:
            if id(e) == objId:
                return True
        for e in self._endElements:
            if id(e) == objId:
                return True
        return False

    def hasElementOfClass(self, className, forceFlat=False):
        '''
        Given a single class name as string,
        return True or False if an element with the
        specified class is found.

        Only a single class name can be given.


        >>> s = stream.Stream()
        >>> s.append(meter.TimeSignature('5/8'))
        >>> s.append(note.Note('d-2'))
        >>> s.insert(dynamics.Dynamic('fff'))
        >>> s.hasElementOfClass('TimeSignature')
        True
        >>> s.hasElementOfClass('Measure')
        False
        '''
        clist = [className]
        #environLocal.printDebug(['calling hasElementOfClass()', className])
        for e in self._elements:
            if e.isClassOrSubclass(clist):
                return True
        for e in self._endElements:
            if e.isClassOrSubclass(clist):
                return True
        return False




    def mergeElements(self, other, classFilterList=None):
        '''
        Given another Stream, store references of each element
        in the other Stream in this Stream. This does not make
        copies of any elements, but simply stores all of them in this Stream.

        Optionally, provide a list of classes to exclude with the `classFilter` list.

        This method provides functionality like a shallow copy,
        but manages locations properly, only copies elements,
        and permits filtering by class type.


        >>> s1 = stream.Stream()
        >>> s2 = stream.Stream()
        >>> n1 = note.Note('f#')
        >>> n2 = note.Note('g')
        >>> s1.append(n1)
        >>> s1.append(n2)
        >>> s2.mergeElements(s1)
        >>> len(s2)
        2
        >>> s1[0] is s2[0]
        True
        >>> s1[1] is s2[1]
        True
        '''
        for e in other._elements:
            #self.insert(other.offset, e)
            if classFilterList is not None:
                if e.isClassOrSubclass(classFilterList):
                    self._insertCore(other.elementOffset(e), e)
            else:
                self._insertCore(other.elementOffset(e), e)

#             for c in classFilterList:
#                 if c in e.classes:
#                     match = True
#                     break

#             if len(classFilterList) == 0 or match:
#                 self.insert(e.getOffsetBySite(other), e)
        for e in other._endElements:
            if classFilterList is not None:
                if e.isClassOrSubclass(classFilterList):
                    self._storeAtEndCore(e)
            else:
                self._storeAtEndCore(e)

#             match = False
#             for c in classFilterList:
#                 if c in e.classes:
#                     match = True
#                     break
#             if len(classFilterList) == 0 or match:
#                 self.storeAtEnd(e)
        self.elementsChanged()


    def index(self, obj):
        '''
        Return the first matched index for
        the specified object.

        >>> s = stream.Stream()
        >>> n1 = note.Note('g')
        >>> n2 = note.Note('g#')

        >>> s.insert(0, n1)
        >>> s.insert(5, n2)
        >>> len(s)
        2
        >>> s.index(n1)
        0
        >>> s.index(n2)
        1        '''
        if not self.isSorted and self.autoSort:
            self.sort() # will set isSorted to True

        if 'index' in self._cache and self._cache['index'] is not None:
            try:
                return self._cache['index'][id(obj)]
            except KeyError:
                pass  # not in cache
        else:
            self._cache['index'] = {}

        # TODO: possibly replace by binary search
        if common.isNum(obj):
            objId = obj
        else:
            objId = id(obj)

        count = 0
        for e in self._elements:
            if id(e) == objId:
                self._cache['index'][objId] = count
                return count
            count += 1
        for e in self._endElements:
            if id(e) == objId:
                self._cache['index'][objId] = count
                return count # this is the index
            count += 1 # cumulative indices
        raise StreamException('cannot find object (%s) in Stream' % obj)


    def remove(self, 
               targetOrList, 
               firstMatchOnly=True, 
               shiftOffsets=False, 
               recurse=False): 
        '''
        Remove an object from this Stream. Additionally, this Stream is
        removed from the object's sites in :class:`~music21.sites.Sites`.

        By default, only the first match is removed. This can be adjusted with the `firstMatchOnly` parameters.
        If a list of objects is passed, they will all be removed. If shiftOffsets is True, then offsets will be
        corrected after object removal. It is more efficient to pass a list of objects than to call remove on
        each object individually if shiftOffsets is True.

        >>> import copy
        >>> s = stream.Stream()
        >>> n1 = note.Note('g')
        >>> n2 = note.Note('g#')
        >>> # copies of an object are not the same as the object
        >>> n3 = copy.deepcopy(n2)
        >>> s.insert(10, n1)
        >>> s.insert(5, n2)
        >>> s.remove(n1)
        >>> len(s)
        1
        >>> s.insert(20, n3)
        >>> s.remove(n3)
        >>> [e for e in s] == [n2]
        True

        No error is raised if the target is not found.

        >>> s.remove(n3)

        >>> s2 = stream.Stream()
        >>> c = clef.TrebleClef()
        >>> n1, n2, n3, n4 = note.Note('a'), note.Note('b'), note.Note('c'), note.Note('d')
        >>> n5, n6, n7, n8 = note.Note('e'), note.Note('f'), note.Note('g'), note.Note('a')
        >>> s2.insert(0.0, c)
        >>> s2.append([n1,n2,n3,n4,n5,n6,n7,n8])
        >>> s2.remove(n1, shiftOffsets=True)
        >>> s2.show('text')
        {0.0} <music21.clef.TrebleClef>
        {0.0} <music21.note.Note B>
        {1.0} <music21.note.Note C>
        {2.0} <music21.note.Note D>
        {3.0} <music21.note.Note E>
        {4.0} <music21.note.Note F>
        {5.0} <music21.note.Note G>
        {6.0} <music21.note.Note A>

        >>> s2.remove([n3, n6, n4], shiftOffsets=True)
        >>> s2.show('text')
        {0.0} <music21.clef.TrebleClef>
        {0.0} <music21.note.Note B>
        {1.0} <music21.note.Note E>
        {2.0} <music21.note.Note G>
        {3.0} <music21.note.Note A>

        With the recurse=True parameter, we can remove elements deeply nested. However, shiftOffsets
        does not work with recurse=True yet.
        
        >>> p1 = stream.Part()
        >>> m1 = stream.Measure()
        >>> c = clef.BassClef()
        >>> m1.insert(0, c)
        >>> m1.append(note.Note())
        >>> p1.append(m1)
        >>> p1.show('text')
        {0.0} <music21.stream.Measure 0 offset=0.0>
            {0.0} <music21.clef.BassClef>
            {0.0} <music21.note.Note C>

        Without recurse=True:
        
        >>> p1.remove(c)
        >>> p1.show('text')
        {0.0} <music21.stream.Measure 0 offset=0.0>
            {0.0} <music21.clef.BassClef>
            {0.0} <music21.note.Note C>

        With recurse=True:
        
        >>> p1.remove(c, recurse=True)
        >>> p1.show('text')
        {0.0} <music21.stream.Measure 0 offset=0.0>
            {0.0} <music21.note.Note C>

        '''
        # TODO: Next to clean up... a doozy -- filter out all the different options.
        
        # TODO: Add a renumber measures option
        # TODO: Shift offsets if recurse is True
        if shiftOffsets is True and recurse is True:
            raise StreamException("Cannot do both shiftOffsets and recurse search at the same time...yet")
        
        if not common.isListLike(targetOrList):
            targetList = [targetOrList]
        elif len(targetOrList) > 1:
                targetList = sorted(targetOrList, key=self.elementOffset)
        else:
            targetList = targetOrList

        if shiftOffsets:
            shiftDur = 0.0
            
        for i, target in enumerate(targetList):
            try:
                indexInStream = self.index(target)
            except StreamException:
                if recurse is True:
                    for s in self.recurse(streamsOnly=True):
                        if s is self:
                            continue
                        try:
                            indexInStream = s.index(target)
                            s.remove(target)
                            break
                        except StreamException:
                            continue
                continue # recursion matched or didn't or wasn't run. either way no need for rest...
            
            match = None
            matchedEndElement = False
            baseElementCount = len(self._elements)
            if indexInStream < baseElementCount:
                match = self._elements.pop(indexInStream)
            else:
                match = self._endElements.pop(indexInStream-baseElementCount)
                matchedEndElement = True

            if match is not None:
                if shiftOffsets is True:
                    matchOffset = self.elementOffset(match)

                try:
                    del self._offsetDict[id(match)]
                except KeyError:
                    pass
                self.elementsChanged(clearIsSorted=False)
                match.sites.remove(self)
                match.activeSite = None

            if shiftOffsets is True and matchedEndElement is False: 
                matchDuration = match.duration.quarterLength
                shiftedRegionStart = matchOffset + matchDuration
                if i+1 < len(targetList):
                    shiftedRegionEnd = self.elementOffset(targetList[i+1])
                else:
                    shiftedRegionEnd = self.duration.quarterLength

                shiftDur = shiftDur + matchDuration
                if shiftDur != 0.0:
                    # can this be done with recurse???
                    for e in self.iter.getElementsByOffset(shiftedRegionStart,
                        shiftedRegionEnd,
                        includeEndBoundary=False,
                        mustFinishInSpan=False,
                        mustBeginInSpan=True):

                        elementOffset = self.elementOffset(e)
                        self.setElementOffset(e, elementOffset-shiftDur)
            #if renumberMeasures is True and matchedEndElement is False:
            #   pass  # This should maybe just call a function renumberMeasures

    def pop(self, index):
        '''
        Return and remove the object found at the
        user-specified index value. Index values are
        those found in `elements` and are not necessary offset order.


        >>> a = stream.Stream()
        >>> a.repeatInsert(note.Note("C"), list(range(10)))
        >>> junk = a.pop(0)
        >>> len(a)
        9
        
        :rtype: base.Music21Object
        '''
        eLen = len(self._elements)
        # if less then base length, its in _elements
        if index < eLen:
            post = self._elements.pop(index)
        else: # its in the _endElements
            post = self._endElements.pop(index - eLen)

        self.elementsChanged(clearIsSorted=False)

        try:
            del self._offsetDict[id(post)]
        except KeyError:
            pass

        post.sites.remove(self)
        post.activeSite = None
        return post


    def _removeIteration(self, streamIterator):
        '''
        helper method to remove different kinds of elements.
        '''
        popDict = {'_elements': [],
                   '_endElements': []
                   }
        for unused_el in streamIterator:
            ai = streamIterator.activeInformation
            popDict[ai['iterSection']].append(ai['sectionIndex'])

        # do not pop while iterating...
        
        for section in popDict:
            sectionList = getattr(self, section) # _elements or _endElements
            popList = popDict[section]
            for popIndex in reversed(popList):
                removeElement = sectionList.pop(popIndex)
                try:
                    del self._offsetDict[id(removeElement)]
                except KeyError:
                    pass

                removeElement.sites.remove(self) # to-do to make recursive, store a tuple of
                    # active sites and index
                removeElement.activeSite = None

        # call elements changed once; sorted arrangement has not changed
        self.elementsChanged(clearIsSorted=False)
        return  

    def removeByClass(self, classFilterList):
        '''
        Remove all elements from the Stream
        based on one or more classes given
        in a list.


        >>> s = stream.Stream()
        >>> s.append(meter.TimeSignature('4/4'))
        >>> s.repeatAppend(note.Note("C"), 8)
        >>> len(s)
        9
        >>> s.removeByClass('GeneralNote')
        >>> len(s)
        1
        >>> len(s.notes)
        0

        Test that removing from end elements works.

        >>> s = stream.Measure()
        >>> s.append(meter.TimeSignature('4/4'))
        >>> s.repeatAppend(note.Note("C"), 4)
        >>> s.rightBarline = bar.Barline('final')
        >>> len(s)
        6
        >>> s.removeByClass('Barline')
        >>> len(s)
        5
        
        '''
        elFilter = self.iter.getElementsByClass(classFilterList)
        return self._removeIteration(elFilter)


    def removeByNotOfClass(self, classFilterList):
        '''
        Remove all elements not of the specified
        class or subclass in the Steam in place.

        >>> s = stream.Stream()
        >>> s.append(meter.TimeSignature('4/4'))
        >>> s.repeatAppend(note.Note("C"), 8)
        >>> len(s)
        9
        >>> s.removeByNotOfClass('TimeSignature')
        >>> len(s)
        1
        >>> len(s.notes)
        0
        '''
        #if classFilterList == []:
        #    classFilterList = ['Music21Object']
        elFilter = self.iter.getElementsNotOfClass(classFilterList)
        return self._removeIteration(elFilter)    


    def _deepcopySubclassable(self, memo=None, ignoreAttributes=None, removeFromIgnore=None):
        # NOTE: this is a performance critical operation        
        defaultIgnoreSet = {'_offsetDict', 'streamStatus', '_elements', '_endElements', '_cache',
                            'analysisData' # TODO: REMOVE SOON
                            }
        if ignoreAttributes is None:
            ignoreAttributes = defaultIgnoreSet
        else:
            ignoreAttributes = ignoreAttributes | defaultIgnoreSet

        new = super(Stream, self)._deepcopySubclassable(memo, ignoreAttributes, removeFromIgnore)

        if removeFromIgnore is not None:
            ignoreAttributes = ignoreAttributes - removeFromIgnore

        if '_offsetDict' in ignoreAttributes:
            newValue = {}
            setattr(new, '_offsetDict', newValue)
        # all subclasses of Music21Object that define their own
        # __deepcopy__ methods must be sure to not try to copy activeSite
        if '_offsetDict' in self.__dict__:
            newValue = {}
            setattr(new, '_offsetDict', newValue)
        if 'streamStatus' in ignoreAttributes:
            # update the client
            if self.streamStatus is not None:
                #storedClient = self.streamStatus.client # should be self
                #self.streamStatus.client = None
                newValue = copy.deepcopy(self.streamStatus)
                newValue.client = new
                setattr(new, 'streamStatus', newValue)
                #self.streamStatus.client = storedClient
        #if name == '_cache' or name == 'analysisData':
        #    continue # skip for now
        if '_elements' in ignoreAttributes:
            # must manually add elements to new Stream
            for e in self._elements:
                #environLocal.printDebug(['deepcopy()', e, 'old', old, 'id(old)', id(old), 
                # 'new', new, 'id(new)', id(new), 'old.hasElement(e)', old.hasElement(e), 
                # 'e.activeSite', e.activeSite, 'e.getSites()', e.getSites(), 'e.getSiteIds()', 
                # e.getSiteIds()], format='block')
                # this will work for all with __deepcopy___
                # get the old offset from the activeSite Stream
                # user here to provide new offset
                #new.insert(e.getOffsetBySite(old), newElement,
                #           ignoreSort=True)
                offset = self.elementOffset(e)
                newElement = copy.deepcopy(e, memo)
                ### TEST on copying!!!!
                #if 'Note' in newElement.classes:
                #    newElement.pitch.ps += 2.0
                new._insertCore(offset, newElement, ignoreSort=True)
        if '_endElements' in ignoreAttributes:
            # must manually add elements to
            for e in self._endElements:
                # this will work for all with __deepcopy___
                # get the old offset from the activeSite Stream
                # user here to provide new offset
                new._storeAtEndCore(copy.deepcopy(e, memo))                

        # caching this is CRUCIAL! using new.spannerBundle ever time below added
        # 40% to the test suite time!
        newSpannerBundle = new.spannerBundle
        # only proceed if there are spanners, otherwise creating semiFlat
        if len(newSpannerBundle) > 0:
            # iterate over complete semi-flat (need containers); find
            # all new/old pairs
            for e in new.recurse(skipSelf=True):
                #if 'Spanner' in e.classes:
                if e.isSpanner:
                    continue # we never update Spanners
                # update based on id of old object, and ref to new object
                if e.sites.hasSpannerSite():
                    #environLocal.printDebug(['Stream.__deepcopy__', 'replacing component to', e])
                    # this will clear and replace the proper locations on
                    # the SpannerStorage Stream
                    origin = e.derivation.origin
                    if (origin is not None and e.derivation.method == '__deepcopy__'):
                        newSpannerBundle.replaceSpannedElement(id(origin), e)
                    # need to remove the old SpannerStorage Stream from this element; 
                    # however, all we have here is the new Spanner and new elements
                    # this must be done here, not when originally copying
                    e.purgeOrphans(excludeStorageStreams=False)

        # purging these orphans works in nearly all cases, but there are a few
        # cases where we rely on a Stream having access to Stream it was
        # part of after deepcopying
        #new.purgeOrphans()
        return new



    def __deepcopy__(self, memo=None):
        '''
        Deepcopy the stream from copy.deepcopy()
        '''
        # does not purgeOrphans -- q: is that a bug or by design?
        return self._deepcopySubclassable(memo)




    def setElementOffset(self, element, offset):
        '''
        Sets the Offset for an element, very quickly.
        
        Too quickly.  TODO: check if the offset is actually in the stream!
        '''
        try:
            offset = opFrac(offset)
        except TypeError:
            pass
        
        self._offsetDict[id(element)] = (offset, element) # fast
    
    def elementOffset(self, element, stringReturns=False):
        '''
        return the offset (opFrac) from the offsetMap.
        highly optimized for speed.
        
        if stringReturns are allowed then returns like 'highestOffset' are allowed.
        
        >>> s = stream.Stream()
        >>> s.append(note.Note('C'))
        >>> d = note.Note('D')
        >>> s.append(d)
        >>> s.elementOffset(d)
        1.0
        
        >>> b = bar.Barline()
        >>> s.storeAtEnd(b)
        >>> s.elementOffset(b)
        2.0
        >>> s.elementOffset(b, stringReturns=True)
        'highestTime' 
        '''
        try:
            o = self._offsetDict[id(element)][0] # 2.3 million times found in TestStream
            #if returnedElement is not element: # stale reference...   
            #    o = None  #             0 in TestStream -- not worth testing
        except KeyError: # 445k - 442,443 = 3k in TestStream
            for idElement in self._offsetDict: # slower search
                o, returnedElement = self._offsetDict[idElement]
                if element is returnedElement:
                    break
            else:
                raise base.SitesException(
                    "an entry for this object 0x%x is not stored in stream %s" % 
                    (id(element), self))
            
        if stringReturns is False and o in ('highestTime', 'lowestOffset', 'highestOffset'):
            try:
                return getattr(self, o)
            except AttributeError:
                raise base.SitesException(
                        'attempted to retrieve a bound offset with a string ' + 
                        'attribute that is not supported: %s' % o)
        else:
            return o

    def insert(self, offsetOrItemOrList, itemOrNone=None,
                     ignoreSort=False, setActiveSite=True):
        '''
        Inserts an item(s) at the given offset(s).

        If `ignoreSort` is True then the inserting does not
        change whether the Stream is sorted or not (much faster if you're 
        going to be inserting dozens
        of items that don't change the sort status)

        The `setActiveSite` parameter should nearly always be True; only for
        advanced Stream manipulation would you not change
        the activeSite after inserting an element.

        Has three forms: in the two argument form, inserts an element at the given offset:



        >>> st1 = stream.Stream()
        >>> st1.insert(32, note.Note("B-"))
        >>> st1.highestOffset
        32.0

        In the single argument form with an object, inserts the element at its stored offset:

        >>> n1 = note.Note("C#")
        >>> n1.offset = 30.0
        >>> st1 = stream.Stream()
        >>> st1.insert(n1)
        >>> st2 = stream.Stream()
        >>> st2.insert(40.0, n1)
        >>> n1.getOffsetBySite(st1)
        30.0

        In single argument form with a list, the list should contain pairs that alternate
        offsets and items; the method then, obviously, inserts the items
        at the specified offsets:

        >>> n1 = note.Note("G")
        >>> n2 = note.Note("F#")
        >>> st3 = stream.Stream()
        >>> st3.insert([1.0, n1, 2.0, n2])
        >>> n1.getOffsetBySite(st3)
        1.0
        >>> n2.getOffsetBySite(st3)
        2.0
        >>> len(st3)
        2

        OMIT_FROM_DOCS
        Raise an error if offset is not a number
        >>> stream.Stream().insert("l","g")
        Traceback (most recent call last):
        StreamException: ...

        '''
        #environLocal.printDebug(['self', self, 'offsetOrItemOrList',
        #            offsetOrItemOrList, 'itemOrNone', itemOrNone,
        #             'ignoreSort', ignoreSort, 'setActiveSite', setActiveSite])
        # normal approach: provide offset and item
        if itemOrNone is not None:
            offset = offsetOrItemOrList
            item = itemOrNone
        elif itemOrNone is None and isinstance(offsetOrItemOrList, list):
            i = 0
            while i < len(offsetOrItemOrList):
                offset = offsetOrItemOrList[i]
                item = offsetOrItemOrList[i+1]
                # recursively calling insert() here
                self.insert(offset, item, ignoreSort=ignoreSort)
                i += 2
            return
        # assume first arg is item, and that offset is local offset of object
        else:
            item = offsetOrItemOrList
            #offset = item.offset
            # this is equivalent to:
            try:
                offset = item.getOffsetBySite(item.activeSite)
            except AttributeError:
                raise StreamException("Cannot insert item %s to stream " % (item,) + 
                                      "-- is it a music21 object?")

        #if not common.isNum(offset):
        try: # using float conversion instead of isNum for performance
            offset = float(offset)
        except (ValueError, TypeError):
            if offset is None:
                offset = 0.0
            else:
                raise StreamException("offset %s must be a number", offset)

        if not isinstance(item, base.Music21Object):
            raise StreamException('to put a non Music21Object in a stream, ' + 
                                  'create a music21.ElementWrapper for the item') 
        else:
            element = item

        # checks of element is self; possibly performs additional checks
        self._addElementPreProcess(element)
        # main insert procedure here
        
        storeSorted = self._insertCore(offset, element,
                     ignoreSort=ignoreSort, setActiveSite=setActiveSite)
        updateIsFlat = False
        if element.isStream:
            updateIsFlat = True
        self.elementsChanged(updateIsFlat=updateIsFlat)
        if ignoreSort is False:
            self.isSorted = storeSorted



    def insertIntoNoteOrChord(self, offset, noteOrChord, chordsOnly=False):
        '''
        Insert a Note or Chord into an offset position in this Stream.
        If there is another Note or Chord in this position,
        create a new Note or Chord that combines the pitches of the
        inserted chord. If there is a Rest in this position,
        the Rest is replaced by the Note or Chord. The duration of the
        previously-found chord will remain the same in the new Chord.

        >>> n1 = note.Note("D4")
        >>> n1.duration.quarterLength = 2.0
        >>> r1 = note.Rest()
        >>> r1.duration.quarterLength = 2.0
        >>> c1 = chord.Chord(['C4','E4'])
        >>> s = stream.Stream()
        >>> s.append(n1)
        >>> s.append(r1)
        >>> s.append(c1)
        >>> s.show('text')
        {0.0} <music21.note.Note D>
        {2.0} <music21.note.Rest rest>
        {4.0} <music21.chord.Chord C4 E4>

        Save the original Stream for later
        >>> import copy
        >>> s2 = copy.deepcopy(s)

        Notice that the duration of the inserted element is not taken into
        consideration and the original element is not broken up,
        as it would be in chordify().  But Chords and Notes are created...

        >>> for i in [0.0, 2.0, 4.0]:
        ...     s.insertIntoNoteOrChord(i, note.Note("F#4"))
        >>> s.show('text')
        {0.0} <music21.chord.Chord D4 F#4>
        {2.0} <music21.note.Note F#>
        {4.0} <music21.chord.Chord C4 E4 F#4>

        if chordsOnly is set to True then no notes are returned, only chords:

        >>> for i in [0.0, 2.0, 4.0]:
        ...     s2.insertIntoNoteOrChord(i, note.Note("F#4"), chordsOnly=True)
        >>> s2.show('text')
        {0.0} <music21.chord.Chord D4 F#4>
        {2.0} <music21.chord.Chord F#4>
        {4.0} <music21.chord.Chord C4 E4 F#4>


        '''
        # could use duration of Note to get end offset span
        targets = list(self.iter.getElementsByOffset(offset,
                offset + noteOrChord.quarterLength, # set end to dur of supplied
                includeEndBoundary=False,
                mustFinishInSpan=False, 
                mustBeginInSpan=True).notesAndRests)
        removeTarget = None
        #environLocal.printDebug(['insertIntoNoteOrChord', [e for e in targets]])
        if len(targets) == 1:
            target = targets[0] # assume first
            removeTarget = target
            if 'Rest' in target.classes:
                pitches = [noteOrChord.pitch]
                components = [noteOrChord]
            if 'Note' in target.classes:
                # if a note, make it into a chord
                if 'Note' in noteOrChord.classes:
                    pitches = [target.pitch, noteOrChord.pitch]
                    components = [target, noteOrChord]
                elif 'Chord' in noteOrChord.classes:
                    pitches = [target.pitch] + noteOrChord.pitches
                    components = [target] + [c for c in noteOrChord]
            if 'Chord' in target.classes:
                # if a chord, make it into a chord
                if 'Note' in noteOrChord.classes:
                    pitches = target.pitches + (noteOrChord.pitch,)
                    components = [c for c in target] + [noteOrChord]
                elif 'Chord' in noteOrChord.classes:
                    pitches = target.pitches + noteOrChord.pitches
                    components = [c for c in target] + [c for c in noteOrChord]

            if len(pitches) > 1 or chordsOnly is True:
                finalTarget = chord.Chord(pitches)
            elif len(pitches) == 1:
                finalTarget = note.Note(pitches[0])
            else:
                finalTarget = note.Rest()

            finalTarget.expressions = target.expressions
            finalTarget.articulations = target.articulations
            finalTarget.duration = target.duration
            # append lyrics list
            if hasattr(target, 'lyrics'):
                for l in target.lyrics:
                    if l.text not in ['', None]:
                        finalTarget.addLyric(l.text)
            #finalTarget.lyrics = target.lyrics
            if hasattr(finalTarget, 'stemDirection') and hasattr(target, 'stemDirection'):
                finalTarget.stemDirection = target.stemDirection
            if hasattr(finalTarget, 'noteheadFill') and hasattr(target, 'noteheadFill'):
                finalTarget.noteheadFill = target.noteheadFill

            # fill component details
            if 'Chord' in finalTarget.classes:
                for i, n in enumerate(finalTarget):
                    nPrevious = components[i]
                    n.noteheadFill = nPrevious.noteheadFill

        elif len(targets) > 1:
            raise StreamException('more than one element found at the specified offset')
        else:
            finalTarget = noteOrChord

        if removeTarget is not None:
            self.remove(removeTarget)
        # insert normally, nothing to handle
        self.insert(offset, finalTarget, ignoreSort=False, setActiveSite=True)


    def append(self, others):
        '''
        Add a Music21Object (including another Stream) to the end of the current Stream.

        If given a list, will append each element in order after the previous one.

        The "end" of the stream is determined by the `highestTime` property
        (that is the latest "release" of an object, or directly after the last
        element ends).

        Runs fast for multiple addition and will preserve isSorted if True

        >>> a = stream.Stream()
        >>> notes = []
        >>> for x in range(0,3):
        ...     n = note.Note('G#')
        ...     n.duration.quarterLength = 3
        ...     notes.append(n)
        >>> a.append(notes[0])
        >>> a.highestOffset, a.highestTime
        (0.0, 3.0)
        >>> a.append(notes[1])
        >>> a.highestOffset, a.highestTime
        (3.0, 6.0)
        >>> a.append(notes[2])
        >>> a.highestOffset, a.highestTime
        (6.0, 9.0)
        >>> notes2 = []

        Since notes are not embedded in Elements here, their offset
        changes when they are added to a stream!

        >>> for x in range(0,3):
        ...     n = note.Note("A-")
        ...     n.duration.quarterLength = 3
        ...     n.offset = 0
        ...     notes2.append(n)
        >>> a.append(notes2) # add em all again
        >>> a.highestOffset, a.highestTime
        (15.0, 18.0)
        >>> a.isSequence()
        True

        Adding a note that already has an offset set does nothing different
        from above! That is, it is still added to the end of the Stream:

        >>> n3 = note.Note("B-")
        >>> n3.offset = 1
        >>> n3.duration.quarterLength = 3
        >>> a.append(n3)
        >>> a.highestOffset, a.highestTime
        (18.0, 21.0)
        >>> n3.getOffsetBySite(a)
        18.0
        
        TODO: Appending a Clef after a KeySignature will not cause sorting to be re-run.
        '''
        # store and increment highest time for insert offset
        highestTime = self.highestTime
        if not common.isListLike(others):
            # back into a list for list processing if single
            others = [others]
        updateIsFlat = False
        for e in others:
            try:
                if e.isStream: # any on that is a Stream req update
                    updateIsFlat = True
            except AttributeError:
                raise StreamException(
                    "The object you tried to add to the Stream, {0}, ".format(repr(e)) +
                    "is not a Music21Object.  Use an ElementWrapper object " + 
                    "if this is what you intend" )
            self._addElementPreProcess(e)
            # add this Stream as a location for the new elements, with the
            # the offset set to the current highestTime
            self.setElementOffset(e, highestTime)
            e.sites.add(self)
            # need to explicitly set the activeSite of the element
            e.activeSite = self
            self._elements.append(e)

            if e.duration.quarterLength != 0:
                #environLocal.printDebug(['incrementing highest time', 
                #                         'e.duration.quarterLength', 
                #                          e.duration.quarterLength])
                highestTime += e.duration.quarterLength

        # does not change sorted state
        storeSorted = self.isSorted
        # we cannot keep the index cache here b/c we might
        self.elementsChanged(updateIsFlat=updateIsFlat)
        self.isSorted = storeSorted
        self._setHighestTime(highestTime) # call after to store in cache


    def storeAtEnd(self, itemOrList, ignoreSort=False):
        '''
        Inserts an item or items at the end of the Stream,
        stored in the special box (called _endElements).

        This method is useful for putting things such as
        right bar lines or courtesy clefs that should always
        be at the end of a Stream no matter what else is appended
        to it

        As sorting is done only by priority and class,
        it cannot avoid setting isSorted to False.

        '''
        if isinstance(itemOrList, list):
            for item in itemOrList:
                # recursively calling insert() here
                self.storeAtEnd(item, ignoreSort=ignoreSort)
            return
        else:
            item = itemOrList
        try:
            unused = item.isStream # will raise attribute error
            element = item
        except AttributeError: # need to wrap
            #element = music21.ElementWrapper(item)
            raise StreamException('to put a non Music21Object in a stream, ' + 
                                  'create a music21.ElementWrapper for the item')
        # if not a Music21Object, embed
#         if not isinstance(item, music21.Music21Object):
#             element = music21.ElementWrapper(item)
#         else:
#             element = item

        # cannot support elements with Durations in the highest time list
        if element.duration is not None and element.duration.quarterLength != 0:
            raise StreamException('cannot insert an object with a non-zero ' + 
                                  'Duration into the highest time elements list')

        # checks of element is self; possibly performs additional checks
        self._addElementPreProcess(element)

#         element.sites.add(self, 'highestTime')
#         # need to explicitly set the activeSite of the element
#         element.activeSite = self
#         self._endElements.append(element)

        self._storeAtEndCore(element)
        # Streams cannot reside in end elements, thus do not update is flat
        self.elementsChanged(updateIsFlat=False)


    #---------------------------------------------------------------------------
    # all the following call either insert() or append()

    def insertAndShift(self, offsetOrItemOrList, itemOrNone=None):
        '''
        Insert an item at a specified or native offset,
        and shift any elements found in the Stream to start at
        the end of the added elements.

        This presently does not shift elements that have durations
        that extend into the lowest insert position.
        
        >>> st1 = stream.Stream()
        >>> st1.insertAndShift(32, note.Note("B-"))
        >>> st1.highestOffset
        32.0
        >>> st1.insertAndShift(32, note.Note("B-"))
        >>> st1.highestOffset
        33.0

        In the single argument form with an object, inserts the element at its stored offset:

        >>> n1 = note.Note("C#")
        >>> n1.offset = 30.0
        >>> n2 = note.Note("C#")
        >>> n2.offset = 30.0
        >>> st1 = stream.Stream()
        >>> st1.insertAndShift(n1)
        >>> st1.insertAndShift(n2) # should shift offset of n1
        >>> n1.getOffsetBySite(st1)
        31.0
        >>> n2.getOffsetBySite(st1)
        30.0
        >>> st2 = stream.Stream()
        >>> st2.insertAndShift(40.0, n1)
        >>> st2.insertAndShift(40.0, n2)
        >>> n1.getOffsetBySite(st2)
        41.0

        In single argument form with a list, the list should contain pairs that alternate
        offsets and items; the method then, obviously, inserts the items
        at the specified offsets:

        >>> n1 = note.Note("G")
        >>> n2 = note.Note("F#")
        >>> st3 = stream.Stream()
        >>> st3.insertAndShift([1.0, n1, 2.0, n2])
        >>> n1.getOffsetBySite(st3)
        1.0
        >>> n2.getOffsetBySite(st3)
        2.0
        >>> len(st3)
        2

        N.B. -- using this method on a list assumes that you'll be inserting
        contiguous objects; you can't shift things that are separated, as this
        following FAILED example shows.

        >>> n1 = note.Note('G', type='half')
        >>> st4 = stream.Stream()
        >>> st4.repeatAppend(n1, 3)
        >>> st4.insertAndShift([2.0, note.Note('e'), 4.0, note.Note('f')])
        >>> st4.show('text')
        {0.0} <music21.note.Note G>
        {2.0} <music21.note.Note E>
        {4.0} <music21.note.Note F>
        {5.0} <music21.note.Note G>
        {7.0} <music21.note.Note G>

        As an FYI, there is no removeAndShift() function, so the opposite of
        insertAndShift(el) is remove(el, shiftOffsets=True).
        '''
        # need to find the highest time after the insert
        if itemOrNone is not None: # we have an offset and an element
            #if hasattr(itemOrNone, 'duration') and itemOrNone.duration is not None:
            insertObject = itemOrNone
            if insertObject.duration is not None:
                qL = insertObject.duration.quarterLength
            else:
                qL = 0.0
            offset = offsetOrItemOrList
            lowestOffsetInsert = offset
            highestTimeInsert = offset + qL
        elif itemOrNone is None and isinstance(offsetOrItemOrList, list):
            # need to find which has the max combined offset and dur
            insertList = offsetOrItemOrList
            highestTimeInsert = 0.0
            lowestOffsetInsert = None
            i = 0
            while i < len(insertList):
                o = insertList[i]
                e = insertList[i+1]
                #if hasattr(e, 'duration')  and e.duration is not None:
                if e.duration is not None:
                    qL = e.duration.quarterLength
                else:
                    qL = 0.0
                if o + qL > highestTimeInsert:
                    highestTimeInsert = o + qL
                if lowestOffsetInsert is None or o < lowestOffsetInsert:
                    lowestOffsetInsert = o
                i += 2
        else: # using native offset
            #if hasattr(offsetOrItemOrList, 'duration'):
            insertObject = offsetOrItemOrList
            if insertObject.duration is not None:
                qL = insertObject.duration.quarterLength
            else:
                qL = 0.0
            # should this be getOffsetBySite(None)?
            highestTimeInsert = insertObject.offset + qL
            lowestOffsetInsert = insertObject.offset

        # this shift is the additional time to move due to the duration
        # of the newly inserted elements

        #environLocal.printDebug(['insertAndShift()', 
        #                         'adding one or more elements', 
        #                         'lowestOffsetInsert', lowestOffsetInsert, 
        #                         'highestTimeInsert', highestTimeInsert])

        # are not assuming that elements are ordered
        # use getElementAtOrAfter() in the future
        lowestElementToShift = None
        lowestGap = None
        for e in self._elements:
            o = self.elementOffset(e)
            # gap is distance from offset to insert point; tells if shift is
            # necessary
            gap = o - lowestOffsetInsert
            if gap < 0: # no shifting necessary
                continue
            # only process elements whose offsets are after the lowest insert
            if lowestGap is None or gap < lowestGap:
                lowestGap = gap
                lowestElementToShift = e

        if lowestElementToShift is not None:
            lowestOffsetToShift = self.elementOffset(lowestElementToShift)
            shiftPos = highestTimeInsert - lowestOffsetToShift
        else:
            shiftPos = 0

        if shiftPos <= 0:
            pass  # no need to move any objects
        # See testStream.py - testInsertAndShiftNoDuration clef 
        #      insertion at offset 3 which gives shiftPos < 0
        else:
            # need to move all the elements already in this stream
            for e in self._elements:
                o = self.elementOffset(e)
                # gap is distance from offset to insert point; tells if shift is
                # necessary
                gap = o - lowestOffsetInsert
                # only process elments whose offsets are after the lowest insert
                if gap >= 0.0:
                    #environLocal.printDebug(['insertAndShift()', e, 'offset', o, 
                    #                         'gap:', gap, 'shiftDur:', shiftDur, 
                    #                         'shiftPos:', shiftPos, 'o+shiftDur', o+shiftDur, 
                    #                         'o+shiftPos', o+shiftPos])

                    # need original offset, shiftDur, plus the distance from the start
                    self.setElementOffset(e, o+shiftPos)
        # after shifting all the necessary elements, append new ones
        # these will not be in order
        self.insert(offsetOrItemOrList, itemOrNone)
        # call this is elements are now out of order
        self.elementsChanged()

    #---------------------------------------------------------------------------
    # searching and replacing routines

    def replace(self, 
                target, 
                replacement, 
                recurse=False,
                allDerived=True):
        '''
        Given a `target` object, replace all references of that object with
        references to the supplied `replacement` object.

        If `allDerived` is True (as it is by default), all sites that
        have a reference for the replacement will be similarly changed.
        This is useful for altering both a flat and nested representation.
        
        firstMatchOnly did NOTHING because each element can only be in a site ONCE.
        Removed!
        
        allTargetSites RENAMED to allDerived -- only searches in derivation chain.
        
        
        >>> csharp = note.Note("C#4")
        >>> s = stream.Stream()
        >>> s.insert(0, csharp)
        >>> dflat = note.Note("D-4")
        >>> s.replace(csharp, dflat)
        >>> s.show('t')
        {0.0} <music21.note.Note D->
        
        If allDerived is True then all streams that this stream comes from get changed 
        (but not non-derived streams)
        
        >>> otherStream = stream.Stream()
        >>> otherStream.insert(0, dflat)
        >>> f = note.Note('F4')
        >>> sf = s.flat
        >>> sf is not s
        True
        >>> sf.replace(dflat, f, allDerived=True)
        >>> sf[0] is f
        True
        >>> s[0] is f
        True
        >>> otherStream[0] is dflat
        True
        
        OMIT_FROM_DOCS
        
        Yes, you can recurse, but not showing it yet... gotta find a good general form...
        and figure out how to make it work properly with allDerived
        
        >>> s = stream.Score()
        >>> p = stream.Part()
        >>> s.append(p)
        >>> m = stream.Measure()
        >>> p.append(m)
        >>> csharp = note.Note("C#4")
        >>> m.append(csharp)
        >>> s.show('t')
        {0.0} <music21.stream.Part 0x109842f98>
            {0.0} <music21.stream.Measure 0 offset=0.0>
                {0.0} <music21.note.Note C#>
                        
        >>> dflat = note.Note("D-4")
        >>> s.replace(csharp, dflat, recurse=True)
        >>> s.show('t')
        {0.0} <music21.stream.Part 0x109842f98>
            {0.0} <music21.stream.Measure 0 offset=0.0>
                {0.0} <music21.note.Note D->        
        '''
        if target is None:
            raise StreamException('received a target of None as a candidate for replacement.')
        if recurse is False:
            iterator = self.iter
        else:
            iterator = self.recurse()
        iterator.addFilter(filter.IsFilter(target))

        for el in iterator:
            # el should be target...
            index = iterator.activeInformation['sectionIndex']
            activeStream = iterator.activeInformation['stream']
            elementList = iterator.activeElementList
            elementList[index] = replacement
            activeStream.setElementOffset(replacement, 
                                          activeStream.elementOffset(el, stringReturns=True))
            replacement.sites.add(activeStream)
            el.sites.remove(activeStream)
            el.activeSite = None

            updateIsFlat = False
            if replacement.isStream:
                updateIsFlat = True
            # elements have changed: sort order may change b/c have diff classes
            activeStream.elementsChanged(updateIsFlat=updateIsFlat)

        if allDerived:
            for derivedSite in self.derivation.chain():
                for subsite in derivedSite.recurse(streamsOnly=True, skipSelf=False):
                    if subsite in target.sites:
                        subsite.replace(target, 
                                        replacement, 
                                        allDerived=False)

    def splitAtQuarterLength(self, quarterLength, retainOrigin=True,
        addTies=True, displayTiedAccidentals=False, searchContext=True,
        delta=1e-06):
        '''
        This method overrides the method on Music21Object to provide
        similar functionality for Streams.

        Most arguments are passed to Music21Object.splitAtQuarterLength.
        '''
        quarterLength = opFrac(quarterLength)
        if retainOrigin == True:
            sLeft = self
        else:
            sLeft = copy.deepcopy(self)
        # create empty container for right-hand side
        sRight = self.__class__()

        # if this is a Measure or Part, transfer clefs, ts, and key
        if sLeft.isMeasure:
            timeSignatures = sLeft.getTimeSignatures(
                            searchContext=searchContext)
            if len(timeSignatures) > 0:
                sRight.keySignature = copy.deepcopy(timeSignatures[0]) # pylint: disable=attribute-defined-outside-init
            keySignatures = sLeft.getKeySignatures(searchContext=searchContext)
            if len(keySignatures) > 0:
                sRight.keySignature = copy.deepcopy(keySignatures[0]) # pylint: disable=attribute-defined-outside-init
            endClef = sLeft.getContextByClass('Clef')
            if endClef is not None:
                sRight.clef = copy.deepcopy(endClef) # pylint: disable=attribute-defined-outside-init

        if (quarterLength > sLeft.highestTime): # nothing to do
            return sLeft, sRight

        # use quarterLength as start time
        targets = sLeft.getElementsByOffset(quarterLength, sLeft.highestTime,
            includeEndBoundary=True, 
            mustFinishInSpan=False, 
            includeElementsThatEndAtStart=False,
            mustBeginInSpan=False)

        targetSplit = []
        targetMove = []
        # find all those that need to split v. those that need to be movewd
        for t in targets:
            # if target starts before the boundary, it needs to be split
            if sLeft.elementOffset(t) < quarterLength:
                targetSplit.append(t)
            else:
                targetMove.append(t)

        #environLocal.printDebug(['split', targetSplit, 'move', targetMove])

        for t in targetSplit:
            # must retain origina, as a deepcopy, if necessary, has
            # already been made

            # the split point needs to be relative to this element's start
            qlSplit = quarterLength - sLeft.elementOffset(t)
            unused_eLeft, eRight = t.splitAtQuarterLength(qlSplit,
                retainOrigin=True, addTies=addTies,
                displayTiedAccidentals=displayTiedAccidentals, delta=delta)
            # do not need to insert eLeft, as already positioned and
            # altered in-place above
            # it is assumed that anything cut will start at zero
            sRight.insert(0, eRight)

        for t in targetMove:
            sRight.insert(t.getOffsetBySite(sLeft) - quarterLength, t)
            sLeft.remove(t)

        return sLeft, sRight

    #---------------------------------------------------------------------------
    def _recurseRepr(self, thisStream, prefixSpaces=0,
                    addBreaks=True, addIndent=True, addEndTimes=False, useMixedNumerals=False):
        '''
        Used by .show('text')


        >>> s1 = stream.Stream()
        >>> s2 = stream.Stream()
        >>> s3 = stream.Stream()
        >>> n1 = note.Note()
        >>> s3.append(n1)
        >>> s2.append(s3)
        >>> s1.append(s2)
        >>> post = s1._recurseRepr(s1, addBreaks=False, addIndent=False)
        >>> post
        '{0.0} <music21.stream.Stream ...> / {0.0} <music21.stream.Stream ...> / {0.0} <music21.note.Note C>'
        '''
        def singleElement(element, indent, thisStream, addEndTimes, useMixedNumerals):
            offGet = element.getOffsetBySite(thisStream)
            if useMixedNumerals:
                off = common.mixedNumeral(offGet)
            else:
                off = common.strTrimFloat(offGet)            
            if addEndTimes is False:
                return indent + "{" + off + "} " + element.__repr__()
            else:
                ql = offGet + element.duration.quarterLength
                if useMixedNumerals:
                    qlStr = common.mixedNumeral(ql)
                else:
                    qlStr = common.strTrimFloat(ql)
                return indent + "{" + off + ' - ' + qlStr + '} ' + element.__repr__()
            
        msg = []
        insertSpaces = 4
        for element in thisStream:
            if addIndent:
                indent = " " * prefixSpaces
            else:
                indent = ''

            #if isinstance(element, Stream):
            if element.isStream:
                msg.append(singleElement(element, indent, thisStream, addEndTimes, useMixedNumerals))
                msg.append(self._recurseRepr(element,
                                             prefixSpaces + insertSpaces,
                                             addBreaks=addBreaks, 
                                             addIndent=addIndent, 
                                             addEndTimes=addEndTimes,
                                             useMixedNumerals=useMixedNumerals))
            else:
                msg.append(singleElement(element, indent, thisStream, addEndTimes, useMixedNumerals))
        if addBreaks:
            msg = '\n'.join(msg)
        else: # use a slashs
            msg = ' / '.join(msg) # use space
        return msg


    def _reprText(self, **keywords):
        '''
        Return a text representation. This methods can be overridden by
        subclasses to provide alternative text representations.

        This is used by .show('text')
        '''
        if 'addEndTimes' in keywords:
            addEndTimes = keywords['addEndTimes']
        else:
            addEndTimes = False
        if 'useMixedNumerals' in keywords:
            useMixedNumerals = keywords['useMixedNumerals']
        else:
            useMixedNumerals = False
        return self._recurseRepr(self, 
                                 addEndTimes=addEndTimes, 
                                 useMixedNumerals=useMixedNumerals)

    def _reprTextLine(self, **keywords):
        '''
        Return a text representation without line breaks.
        This methods can be overridden by subclasses to
        provide alternative text representations.
        '''
        return self._recurseRepr(self, addBreaks=False, addIndent=False)



    #---------------------------------------------------------------------------
    # display methods; in the same manner as show() and write()

    def plot(self, *args, **keywords):
        '''Given a method and keyword configuration arguments, create and display a plot.

        Note: plot() requires the Python package matplotib to be installed.

        For details on arguments this function takes, see :func:`~music21.graph.plotStream`.

        Available plots include the following Plot classes:

        :class:`~music21.graph.PlotHistogramPitchSpace`
        :class:`~music21.graph.PlotHistogramPitchClass`
        :class:`~music21.graph.PlotHistogramQuarterLength`

        :class:`~music21.graph.PlotScatterPitchSpaceQuarterLength`
        :class:`~music21.graph.PlotScatterPitchClassQuarterLength`
        :class:`~music21.graph.PlotScatterPitchClassOffset`
        :class:`~music21.graph.PlotScatterPitchSpaceDynamicSymbol`

        :class:`~music21.graph.PlotHorizontalBarPitchSpaceOffset`
        :class:`~music21.graph.PlotHorizontalBarPitchClassOffset`

        :class:`~music21.graph.PlotScatterWeightedPitchSpaceQuarterLength`
        :class:`~music21.graph.PlotScatterWeightedPitchClassQuarterLength`
        :class:`~music21.graph.PlotScatterWeightedPitchSpaceDynamicSymbol`

        :class:`~music21.graph.Plot3DBarsPitchSpaceQuarterLength`

        :class:`~music21.graph.PlotWindowedKrumhanslSchmuckler`
        :class:`~music21.graph.PlotWindowedKrumhanslKessler`
        :class:`~music21.graph.PlotWindowedAardenEssen`
        :class:`~music21.graph.PlotWindowedSimpleWeights`
        :class:`~music21.graph.PlotWindowedBellmanBudge`
        :class:`~music21.graph.PlotWindowedTemperleyKostkaPayne`
        :class:`~music21.graph.PlotWindowedAmbitus`

        :class:`~music21.graph.PlotDolan`


        >>> s = corpus.parse('bach/bwv324.xml') #_DOCS_HIDE
        >>> s.plot('pianoroll', doneAction=None) #_DOCS_HIDE
        >>> #_DOCS_SHOW s = corpus.parse('bach/bwv57.8')
        >>> #_DOCS_SHOW s.plot('pianoroll')

        .. image:: images/PlotHorizontalBarPitchSpaceOffset.*
            :width: 600

        '''
        # import is here to avoid import of matplotlib problems
        from music21 import graph
        # first ordered arg can be method type
        graph.plotStream(self, *args, **keywords)


    def analyze(self, *args, **keywords):
        '''
        Runs a particular analytical method on the contents of the
        stream to find its ambitus (range) or key.

        *  ambitus -- runs :class:`~music21.analysis.discrete.Ambitus`
        *  key -- runs :class:`~music21.analysis.discrete.KrumhanslSchmuckler`

        Some of these methods can take additional arguments.  For details on
        these arguments, see
        :func:`~music21.analysis.discrete.analyzeStream`.

        Example:


        >>> s = corpus.parse('bach/bwv66.6')
        >>> s.analyze('ambitus')
        <music21.interval.Interval m21>
        >>> s.analyze('key')
        <music21.key.Key of f# minor>

        Example: music21 allows you to automatically run an
        analysis to get the key of a piece or excerpt not
        based on the key signature but instead on the
        frequency with which some notes are used as opposed
        to others (first described by Carol Krumhansl).  For
        instance, a piece with mostly Cs and Gs, some Fs,
        and Ds, but fewer G#s, C#s, etc. is more likely to
        be in the key of C major than in D-flat major
        (or A minor, etc.).  You can easily get this analysis
        from a stream by running:

        >>> myStream = corpus.parse('luca/gloria')
        >>> analyzedKey = myStream.analyze('key')
        >>> analyzedKey
        <music21.key.Key of F major>

        analyzedKey is a :class:`~music21.key.Key`
        object with a few extra parameters.
        correlationCoefficient shows how well this key fits the
        profile of a piece in that key:

        >>> analyzedKey.correlationCoefficient
        0.86715...

        `alternateInterpretations` is a list of the other
        possible interpretations sorted from most likely to least:

        >>> analyzedKey.alternateInterpretations
        [<music21.key.Key of d minor>, <music21.key.Key of C major>, <music21.key.Key of g minor>,...]

        Each of these can be examined in turn to see its correlation coefficient:

        >>> analyzedKey.alternateInterpretations[1].correlationCoefficient
        0.788528...
        >>> analyzedKey.alternateInterpretations[22].correlationCoefficient
        -0.86728...
        '''

        from music21.analysis import discrete
        # pass this stream to the analysis procedure
        return discrete.analyzeStream(self, *args, **keywords)

    #---------------------------------------------------------------------------
    # methods that act on individual elements without requiring
    # @ elementsChanged to fire

    def addGroupForElements(self, group, classFilter=None):
        '''
        Add the group to the groups attribute of all elements.
        if `classFilter` is set then only those elements whose objects
        belong to a certain class (or for Streams which are themselves of
        a certain class) are set.

        >>> a = stream.Stream()
        >>> a.repeatAppend(note.Note('A-'), 30)
        >>> a.repeatAppend(note.Rest(), 30)
        >>> a.addGroupForElements('flute')
        >>> a[0].groups
        ['flute']
        >>> a.addGroupForElements('quietTime', note.Rest)
        >>> a[0].groups
        ['flute']
        >>> a[50].groups
        ['flute', 'quietTime']
        >>> a[1].groups.append('quietTime') # set one note to it
        >>> a[1].step = "B"
        >>> b = a.getElementsByGroup('quietTime')
        >>> len(b)
        31
        >>> c = b.getElementsByClass(note.Note)
        >>> len(c)
        1
        >>> c[0].name
        'B-'
        '''
        iterator = self.iter
        if classFilter is not None:
            iterator.addFilter(filter.ClassFilter(classFilter))
        for el in iterator:
            el.groups.append(group)


    #---------------------------------------------------------------------------
    # getElementsByX(self): anything that returns a collection of Elements 
    #  formerly always returned a Stream; turning to Iterators in September 2015

    def getElementsByClass(self, classFilterList, returnStreamSubClass=True):
        '''
        Return a Stream containing all Elements that match one
        or more classes in the `classFilterList`. A single class
        can also used for the `classFilterList` parameter instead of a List.

        >>> a = stream.Score()
        >>> a.repeatInsert(note.Rest(), list(range(10)))
        >>> for x in range(4):
        ...     n = note.Note('G#')
        ...     n.offset = x * 3
        ...     a.insert(n)
        >>> found = a.getElementsByClass(note.Note)
        >>> "Score" in found.classes
        True
        >>> len(found)
        4
        >>> found[0].pitch.accidental.name
        'sharp'


        Notice that we do not find elements that are in
        sub-streams of the main Stream.  We'll add 15 more rests
        in a sub-stream and they won't be found:

        >>> b = stream.Stream()
        >>> b.repeatInsert(note.Rest(), list(range(15)))
        >>> a.insert(b)
        >>> found = a.getElementsByClass(note.Rest)
        >>> len(found)
        10

        To find them either (1) use `.flat` to get at everything:

        >>> found = a.flat.getElementsByClass(note.Rest)
        >>> len(found)
        25

        Or, (2) recurse over the main stream and call .getElementsByClass
        on each one.  Notice that the first subStream is actually the outermost
        Stream:

        >>> totalFound = 0
        >>> for subStream in a.recurse(streamsOnly=True):
        ...     found = subStream.getElementsByClass(note.Rest)
        ...     totalFound += len(found)
        >>> totalFound
        25

        The class name of the Stream created is the same as the original:

        >>> found = a.getElementsByClass(note.Note)
        >>> found.__class__.__name__
        'Score'

        ...except if `returnStreamSubClass` is False, which makes the method
        return a generic Stream:

        >>> found = a.getElementsByClass(note.Rest, returnStreamSubClass=False)
        >>> found.__class__.__name__
        'Stream'


        If `returnStreamSubClass` == 'list' then a generic list is returned.
        Generally not to be used, but can help in certain speed-critical applications
        where say only the length of the returned list or the presence or absence of elements matters:

        >>> foundList = a.flat.getElementsByClass(note.Rest, returnStreamSubClass='list')
        >>> len(foundList)
        25

        :rtype: Stream
        '''
        iterator = self.iter.getElementsByClass(classFilterList)
        if returnStreamSubClass == 'list':
            return iterator.matchingElements()
        else:
            return iterator.stream(returnStreamSubClass=returnStreamSubClass)

        # this was 11 micro-sec for BWV 66.6, getElementsByClass('Part', 'list')
        # and 85 w/o list before changing to .iter (and adding mergeAttributes, etc.)
        # how close can we get?
        
        # mergeAttributes added 22 microseconds and should have been done before.  
        # So fair comparison is
        # 107 for old vs. 133 for new.  -- acceptable.

    def getElementsNotOfClass(self, classFilterList, returnStreamSubClass=True):
        '''
        Return a list of all Elements that do not
        match the one or more classes in the `classFilterList`.

        In lieu of a list, a single class can be used as the `classFilterList` parameter.

        >>> a = stream.Stream()
        >>> a.repeatInsert(note.Rest(), list(range(10)))
        >>> for x in range(4):
        ...     n = note.Note('G#')
        ...     n.offset = x * 3
        ...     a.insert(n)
        >>> found = a.getElementsNotOfClass(note.Note)
        >>> len(found)
        10

        >>> b = stream.Stream()
        >>> b.repeatInsert(note.Rest(), list(range(15)))
        >>> a.insert(b)
        >>> # here, it gets elements from within a stream
        >>> # this probably should not do this, as it is one layer lower
        >>> found = a.flat.getElementsNotOfClass(note.Rest)
        >>> len(found)
        4
        >>> found = a.flat.getElementsNotOfClass(note.Note)
        >>> len(found)
        25
        
        :rtype: Stream
        '''
        iterator = self.iter.getElementsNotOfClass(classFilterList)
        if returnStreamSubClass == 'list':
            return iterator.matchingElements()
        else:
            return iterator.stream(returnStreamSubClass=returnStreamSubClass)


    def getElementsByGroup(self, groupFilterList):
        '''
        >>> n1 = note.Note("C")
        >>> n1.groups.append('trombone')
        >>> n2 = note.Note("D")
        >>> n2.groups.append('trombone')
        >>> n2.groups.append('tuba')
        >>> n3 = note.Note("E")
        >>> n3.groups.append('tuba')
        >>> s1 = stream.Stream()
        >>> s1.append(n1)
        >>> s1.append(n2)
        >>> s1.append(n3)
        >>> tboneSubStream = s1.getElementsByGroup("trombone")
        >>> for thisNote in tboneSubStream:
        ...     print(thisNote.name)
        C
        D
        >>> tubaSubStream = s1.getElementsByGroup("tuba")
        >>> for thisNote in tubaSubStream:
        ...     print(thisNote.name)
        D
        E

        OMIT_FROM_DOCS
        # TODO: group comparisons are not YET case insensitive.
        '''
        return self.iter.getElementsByGroup(
                    groupFilterList).stream()
                    

    def getElementById(self, elementId, classFilter=None):
        '''
        Returns the first encountered element for a given id. Return None
        if no match. Note: this uses the id attribute stored on elements, 
        which may not be the same as id(e).

        >>> a = stream.Stream()
        >>> ew = note.Note()
        >>> a.insert(0, ew)
        >>> a[0].id = 'green'
        >>> None == a.getElementById(3)
        True
        >>> a.getElementById('green').id
        'green'
        >>> a.getElementById('Green').id  # case does not matter
        'green'

        Getting an element by getElementById changes its activeSite

        >>> b = stream.Stream()
        >>> b.append(ew)
        >>> ew.activeSite is b
        True
        >>> ew2 = a.getElementById('green')
        >>> ew2 is ew
        True
        >>> ew2.activeSite is a
        True
        >>> ew.activeSite is a
        True
        
        :rtype: base.Music21Object
        '''
        iterator = self.iter.addFilter(filter.IdFilter(elementId))
        if classFilter is not None:
            iterator.getElementsByClass(classFilter)
        for e in iterator:
            return e
        return None


    def getElementsByOffset(self, 
                            offsetStart, 
                            offsetEnd=None,
                            includeEndBoundary=True,
                            mustFinishInSpan=False,
                            mustBeginInSpan=True, 
                            includeElementsThatEndAtStart=True, 
                            classList=None):
        '''
        Returns a Stream containing all Music21Objects that
        are found at a certain offset or within a certain
        offset time range (given the start and optional stop values).

        There are several attributes that govern how this range is
        determined:


        If `mustFinishInSpan` is True then an event that begins
        between offsetStart and offsetEnd but which ends after offsetEnd
        will not be included.  The default is False.


        For instance, a half note at offset 2.0 will be found in
        getElementsByOffset(1.5, 2.5) or getElementsByOffset(1.5, 2.5,
        mustFinishInSpan=False) but not by getElementsByOffset(1.5, 2.5,
        mustFinishInSpan=True).

        The `includeEndBoundary` option determines if an element
        begun just at the offsetEnd should be included.  For instance,
        the half note at offset 2.0 above would be found by
        getElementsByOffset(0, 2.0) or by getElementsByOffset(0, 2.0,
        includeEndBoundary=True) but not by getElementsByOffset(0, 2.0,
        includeEndBoundary=False).

        Setting includeEndBoundary to False at the same time as
        mustFinishInSpan is set to True is probably NOT what you want to do
        unless you want to find things like clefs at the end of the region
        to display as courtesy clefs.

        The `mustBeginInSpan` option determines whether notes or other
        objects that do not begin in the region but are still sounding
        at the beginning of the region are excluded.  The default is
        True -- that is, these notes will not be included.
        For instance the half note at offset 2.0 from above would not be found by
        getElementsByOffset(3.0, 3.5) or getElementsByOffset(3.0, 3.5,
        mustBeginInSpan=True) but it would be found by
        getElementsByOffset(3.0, 3.5, mustBeginInSpan=False)

        Setting includeElementsThatEndAtStart to False is useful for zeroLength
        searches that set mustBeginInSpan == False to not catch notes that were
        playing before the search but that end just before the end of the search type.
        See the code for allPlayingWhileSounding for a demonstration.

        This chart, and the examples below, demonstrate the various
        features of getElementsByOffset.  It is one of the most complex
        methods of music21 but also one of the most powerful, so it
        is worth learning at least the basics.

            .. image:: images/getElementsByOffset.*
                :width: 600




        >>> st1 = stream.Stream()
        >>> n0 = note.Note("C")
        >>> n0.duration.type = "half"
        >>> n0.offset = 0
        >>> st1.insert(n0)
        >>> n2 = note.Note("D")
        >>> n2.duration.type = "half"
        >>> n2.offset = 2
        >>> st1.insert(n2)
        >>> out1 = st1.getElementsByOffset(2)
        >>> len(out1)
        1
        >>> out1[0].step
        'D'
        >>> out2 = st1.getElementsByOffset(1, 3)
        >>> len(out2)
        1
        >>> out2[0].step
        'D'
        >>> out3 = st1.getElementsByOffset(1, 3, mustFinishInSpan=True)
        >>> len(out3)
        0
        >>> out4 = st1.getElementsByOffset(1, 2)
        >>> len(out4)
        1
        >>> out4[0].step
        'D'
        >>> out5 = st1.getElementsByOffset(1, 2, includeEndBoundary=False)
        >>> len(out5)
        0
        >>> out6 = st1.getElementsByOffset(1, 2, includeEndBoundary=False, mustBeginInSpan=False)
        >>> len(out6)
        1
        >>> out6[0].step
        'C'
        >>> out7 = st1.getElementsByOffset(1, 3, mustBeginInSpan=False)
        >>> len(out7)
        2
        >>> [el.step for el in out7]
        ['C', 'D']
        
        
        Note, that elements that end at the start offset are included if mustBeginInSpan is False
        
        >>> out8 = st1.getElementsByOffset(2, 4, mustBeginInSpan=False)
        >>> len(out8)
        2
        >>> [el.step for el in out8]
        ['C', 'D']

        To change this behavior set includeElementsThatEndAtStart=False

        >>> out9 = st1.getElementsByOffset(2, 4, mustBeginInSpan=False, includeElementsThatEndAtStart=False)
        >>> len(out9)
        1
        >>> [el.step for el in out9]
        ['D']



        >>> a = stream.Stream()
        >>> n = note.Note('G')
        >>> n.quarterLength = .5
        >>> a.repeatInsert(n, list(range(8)))
        >>> b = stream.Stream()
        >>> b.repeatInsert(a, [0, 3, 6])
        >>> c = b.getElementsByOffset(2,6.9)
        >>> len(c)
        2
        >>> c = b.flat.getElementsByOffset(2,6.9)
        >>> len(c)
        10


        Testing multiple zero-length elements with mustBeginInSpan:

        >>> c = clef.TrebleClef()
        >>> ts = meter.TimeSignature('4/4')
        >>> ks = key.KeySignature(2)
        >>> s = stream.Stream()
        >>> s.insert(0.0, c)
        >>> s.insert(0.0, ts)
        >>> s.insert(0.0, ks)
        >>> len(s.getElementsByOffset(0.0, mustBeginInSpan=True))
        3
        >>> len(s.getElementsByOffset(0.0, mustBeginInSpan=False))
        3

        OMIT_FROM_DOCS
        
        Same test as above, but with floats
        
        >>> out1 = st1.getElementsByOffset(2.0)
        >>> len(out1)
        1
        >>> out1[0].step
        'D'
        >>> out2 = st1.getElementsByOffset(1.0, 3.0)
        >>> len(out2)
        1
        >>> out2[0].step
        'D'
        >>> out3 = st1.getElementsByOffset(1.0, 3.0, mustFinishInSpan=True)
        >>> len(out3)
        0
        >>> out3b = st1.getElementsByOffset(0.0, 3.001, mustFinishInSpan=True)
        >>> len(out3b)
        1
        >>> out3b[0].step
        'C'
        >>> out3b = st1.getElementsByOffset(1.0, 3.001, mustFinishInSpan=True, mustBeginInSpan=False)
        >>> len(out3b)
        1
        >>> out3b[0].step
        'C'


        >>> out4 = st1.getElementsByOffset(1.0, 2.0)
        >>> len(out4)
        1
        >>> out4[0].step
        'D'
        >>> out5 = st1.getElementsByOffset(1.0, 2.0, includeEndBoundary=False)
        >>> len(out5)
        0
        >>> out6 = st1.getElementsByOffset(1.0, 2.0, includeEndBoundary=False, mustBeginInSpan=False)
        >>> len(out6)
        1
        >>> out6[0].step
        'C'
        >>> out7 = st1.getElementsByOffset(1.0, 3.0, mustBeginInSpan=False)
        >>> len(out7)
        2
        >>> [el.step for el in out7]
        ['C', 'D']

        :rtype: Stream
        '''
        iterator = self.iter.getElementsByOffset(
                         offsetStart=offsetStart, 
                         offsetEnd=offsetEnd,
                         includeEndBoundary=includeEndBoundary, 
                         mustFinishInSpan=mustFinishInSpan,
                         mustBeginInSpan=mustBeginInSpan, 
                         includeElementsThatEndAtStart=includeElementsThatEndAtStart)
        if classList is not None:
            iterator.getElementsByClass(classList)
        return iterator.stream()


    def getElementAtOrBefore(self, offset, classList=None):
        '''
        Given an offset, find the element at this offset,
        or with the offset less than and nearest to.

        Return one element or None if no elements are at or preceded by this
        offset.

        If the `classList` parameter is used, it should be a
        list of class names or strings, and only objects that
        are instances of
        these classes or subclasses of these classes will be returned.

        >>> stream1 = stream.Stream()
        >>> x = note.Note('D4')
        >>> x.id = 'x'
        >>> y = note.Note('E4')
        >>> y.id = 'y'
        >>> z = note.Rest()
        >>> z.id = 'z'

        >>> stream1.insert(20, x)
        >>> stream1.insert(10, y)
        >>> stream1.insert( 0, z)

        >>> b = stream1.getElementAtOrBefore(21)
        >>> b.offset, b.id
        (20.0, 'x')

        >>> b = stream1.getElementAtOrBefore(19)
        >>> b.offset, b.id
        (10.0, 'y')

        >>> b = stream1.getElementAtOrBefore(0)
        >>> b.offset, b.id
        (0.0, 'z')
        >>> b = stream1.getElementAtOrBefore(0.1)
        >>> b.offset, b.id
        (0.0, 'z')


        You can give a list of acceptable classes to return, and non-matching
        elements will be ignored

        >>> c = stream1.getElementAtOrBefore(100, [clef.TrebleClef, note.Rest])
        >>> c.offset, c.id
        (0.0, 'z')

        Getting an object via getElementAtOrBefore sets the activeSite
        for that object to the Stream, and thus sets its offset

        >>> stream2 = stream.Stream()
        >>> stream2.insert(100.5, x)
        >>> x.offset
        100.5
        >>> d = stream1.getElementAtOrBefore(20)
        >>> d is x
        True
        >>> x.activeSite is stream1
        True
        >>> x.offset
        20.0

        OMIT_FROM_DOCS
        TODO: include sort order for concurrent matches?

        The sort order of returned items is the reverse
        of the normal sort order, so that, for instance,
        if there's a clef and a note at offset 20,
        getting the object before offset 21 will give
        you the note, and not the clef, since clefs
        sort before notes:

        #>>> clef1 = clef.BassClef()
        #>>> stream1.insert(20, clef1)
        #>>> e = stream1.getElementAtOrBefore(21)
        #>>> e
        #<music21.note.Note D4>
        
        # FAILS, returns the clef!

        '''
        # NOTE: this is a performance critical method
        # TODO: need to deal with more than on object the same
        # offset and span from the source
        
        # TODO: switch to timespans
        candidates = []
        offset = opFrac(offset)
        nearestTrailSpan = offset # start with max time

        # need both _elements and _endElements
        for e in self.elements:
            if classList is not None:
                if not e.isClassOrSubclass(classList):
                    continue
            span = opFrac(offset - self.elementOffset(e))
            #environLocal.printDebug(['e span check', span, 'offset', offset, 'e.offset', e.offset, 'self.elementOffset(e)', self.elementOffset(e), 'e', e])
            if span < 0: 
                continue
            elif span == 0:
                candidates.append((span, e))
                nearestTrailSpan = span
            else:
                # do this comparison because may be out of order
                if span <= nearestTrailSpan:
                    candidates.append((span, e))
                    nearestTrailSpan = span
        #environLocal.printDebug(['getElementAtOrBefore(), e candidates', candidates])
        if len(candidates) > 0:
            candidates.sort(key=lambda x: (-1 * x[0], x[1].sortTuple())) # TODO: this sort has side effects -- see icmc2011 -- sorting clef vs. note, etc.
            candidates[-1][1].activeSite = self
            return candidates[-1][1]
        else:
            return None

#         if len(candidates) == 1:
#             x = candidates[0][1]
#             x.activeSite = self
#             return x
#         elif len(candidates) > 0:
#             s = Stream([x[1] for x in candidates])
#             s.sort() # TODO: this sort has side effects
#             x = s[-1]
#             x.activeSite = self
#             return x
#         else:
#             return None



    def getElementBeforeOffset(self, offset, classList=None):
        '''
        Get element before (and not at) a provided offset.

        If the `classList` parameter is used, it should be a
        list of class names or strings, and only objects that
        are instances of
        these classes or subclasses of these classes will be returned.

        >>> stream1 = stream.Stream()
        >>> x = note.Note('D4')
        >>> x.id = 'x'
        >>> y = note.Note('E4')
        >>> y.id = 'y'
        >>> z = note.Rest()
        >>> z.id = 'z'
        >>> stream1.insert(20, x)
        >>> stream1.insert(10, y)
        >>> stream1.insert( 0, z)

        >>> b = stream1.getElementBeforeOffset(21)
        >>> b.offset, b.id
        (20.0, 'x')
        >>> b = stream1.getElementBeforeOffset(20)
        >>> b.offset, b.id
        (10.0, 'y')

        >>> b = stream1.getElementBeforeOffset(10)
        >>> b.offset, b.id
        (0.0, 'z')

        >>> b = stream1.getElementBeforeOffset(0)
        >>> b is None
        True
        >>> b = stream1.getElementBeforeOffset(0.1)
        >>> b.offset, b.id
        (0.0, 'z')

        >>> w = note.Note('F4')
        >>> w.id = 'w'
        >>> stream1.insert( 0, w)

        This should get w because it was inserted last.
        
        >>> b = stream1.getElementBeforeOffset(0.1)
        >>> b.offset, b.id
        (0.0, 'w')
        
        But if we give it a lower priority than z then z will appear first.
        
        >>> w.priority = z.priority - 1
        >>> b = stream1.getElementBeforeOffset(0.1)
        >>> b.offset, b.id
        (0.0, 'z')
        '''
        # NOTE: this is a performance critical method
        candidates = []
        offset = opFrac(offset)
        nearestTrailSpan = offset # start with max time

        # need both _elements and _endElements
        for e in self.elements:
            if classList is not None:
                if not e.isClassOrSubclass(classList):
                    continue
            span = opFrac(offset - self.elementOffset(e))
            #environLocal.printDebug(['e span check', span, 'offset', offset, 'e.offset', e.offset, 'self.elementOffset(e)', self.elementOffset(e), 'e', e])
            # by forcing <= here, we are sure to get offsets not at zero
            if span <= 0: # the e is after this offset
                continue
            else: # do this comparison because may be out of order
                if span <= nearestTrailSpan:
                    candidates.append((span, e))
                    nearestTrailSpan = span
        #environLocal.printDebug(['getElementBeforeOffset(), e candidates', candidates])
        if len(candidates) > 0:
            candidates.sort(key=lambda x: (-1 * x[0], x[1].sortTuple())) 
            candidates[-1][1].activeSite = self
            return candidates[-1][1]
        else:
            return None



#    def getElementAfterOffset(self, offset, classList=None):
#        '''Get element after a provided offset
#
#        TODO: write this
#        '''
#        raise Exception("not yet implemented")
#
#
#    def getElementBeforeElement(self, element, classList=None):
#        '''given an element, get the element before
#
#        TODO: write this
#        '''
#        raise Exception("not yet implemented")

    def getElementAfterElement(self, element, classList=None):
        '''
        Given an element, get the next element.  If classList is specified,
        check to make sure that the element is an instance of the class list

        >>> st1 = stream.Stream()
        >>> n1 = note.Note('C4')
        >>> n2 = note.Note('D4')
        >>> r3 = note.Rest()
        >>> st1.append([n1, n2, r3])
        >>> t2 = st1.getElementAfterElement(n1)
        >>> t2 is n2
        True
        >>> t3 = st1.getElementAfterElement(t2)
        >>> t3 is r3
        True
        >>> t4 = st1.getElementAfterElement(t3)
        >>> t4

        >>> st1.getElementAfterElement("hi") is None
        True
        
        >>> t5 = st1.getElementAfterElement(n1, [note.Rest])
        >>> t5
        <music21.note.Rest rest>
        >>> t5 is r3
        True
        >>> t6 = st1.getElementAfterElement(n1, [note.Rest, note.Note])
        >>> t6 is n2
        True

        >>> t7 = st1.getElementAfterElement(r3)
        >>> t7 is None
        True
        '''
        iterator = self.iter
        isFilter = filter.IsFilter(element)
        iterator.addFilter(isFilter)

        foundElement = False
        for x in iterator:
            if foundElement is True:
                return x # it is the element after
            else:
                foundElement = True
                iterator.removeFilter(isFilter)
                # now add the filter...
                if classList is not None:
                    iterator.addFilter(filter.ClassFilter(classList))

        return None

    #-----------------------------------------------------
    # end .getElement filters
    
    
    @common.deprecated("September 2015", "February 2016", "use s.elementOffset() instead w/ a try/except")
    def getOffsetByElement(self, obj):
        '''
        DEPRECATED Sep 2015: use s.elementOffset(obj) and if it is possible that
        obj is not in s, then do a try: except base.SitesException
        
        Remove in 2016 Feb.
        '''
        try:
            return self.elementOffset(obj)
        except base.SitesException:
            return None


    def groupElementsByOffset(self, returnDict=False):
        '''
        Returns a List of lists in which each entry in the
        main list is a list of elements occurring at the same time.
        list is ordered by offset (since we need to sort the list
        anyhow in order to group the elements), so there is
        no need to call stream.sorted before running this.

        if returnDict is True then it returns a dictionary of offsets
        and everything at that offset.  If returnDict is False (default)
        then only a list of lists of elements grouped by offset is returned.
        (in other words, you'll need to call self.elementOffset(list[i][0]) to
        get the offset)

        >>> from pprint import pprint as pp
        >>> s = stream.Stream()
        >>> s.insert(3, note.Note('C'))
        >>> s.insert(4, note.Note('C#'))
        >>> s.insert(4, note.Note('D-'))
        >>> s.insert(16.0/3, note.Note('D'))

        >>> returnList = s.groupElementsByOffset()
        >>> returnList
        [[<music21.note.Note C>], 
         [<music21.note.Note C#>, <music21.note.Note D->], 
         [<music21.note.Note D>]]

        >>> returnDict = s.groupElementsByOffset(returnDict=True)
        >>> pp(returnDict)
        {3.0: [<music21.note.Note C>], 
         4.0: [<music21.note.Note C#>, <music21.note.Note D->], 
         Fraction(16, 3): [<music21.note.Note D>]}
        
        Test that sorting still works...

        >>> s.insert(0, meter.TimeSignature('2/4'))
        >>> s.insert(0, clef.TrebleClef()) # sorts first
        >>> s.groupElementsByOffset()[0]
        [<music21.clef.TrebleClef>, <music21.meter.TimeSignature 2/4>]

        it is DEFINITELY a feature that this method does not
        find elements within substreams that have the same
        absolute offset.  See lily.translate for how this is
        useful for finding voices.  
        
        For the other behavior, call Stream.flat first or Stream.recurse()
        '''
        offsetsRepresented = {}
        for el in self.elements:
            elOff = self.elementOffset(el)
            if elOff not in offsetsRepresented:
                offsetsRepresented[elOff] = []
            offsetsRepresented[elOff].append(el)

        if returnDict is True:
            return offsetsRepresented
        else:
            offsetList = []
            for thisOffset in sorted(offsetsRepresented):
                offsetList.append(offsetsRepresented[thisOffset])
            return offsetList



    #--------------------------------------------------------------------------
    # routines for obtaining specific types of elements from a Stream
    # _getNotes and _getPitches are found with the interval routines

    def measures(self, 
                 numberStart, 
                 numberEnd,
                 collect=('Clef', 'TimeSignature', 'Instrument', 'KeySignature'), 
                 gatherSpanners=True, 
                 ignoreNumbers=False):
        '''
        Get a region of Measures based on a start and end Measure number, 
        where the boundary numbers are both included. 
        That is, a request for measures 4 through 10 will return 7 Measures, numbers 4 through 10.
        It is allowed to pass `numberEnd=None`, which will be 
        interpreted as the last measure of the stream.

        Additionally, any number of associated classes can be gathered as well. 
        Associated classes are the last found class relevant to this Stream or Part.

        While all elements in the source are the original elements in the extracted region, 
        new Measure objects are created and returned.

        >>> a = corpus.parse('bach/bwv324.xml')
        >>> b = a.parts[0].measures(1,3)
        >>> len(b.getElementsByClass('Measure'))
        3
        >>> b.getElementsByClass('Measure')[0].notes[0] is a.parts[0].flat.notes[0]
        True

        if gatherSpanners is True or the string 'all' then all spanners in the score are gathered and
        included.  TODO: make True only return spanners from the region.

        if ignoreNumbers is True, then it ignores defined measureNumbers and 
        uses 0-indexed measure objects
        '''
        returnObj = self.cloneEmpty(derivationMethod='measures')
        srcObj = self

        # create a dictionary of measure number: list of Meaures
        # there may be more than one Measure with the same Measure number
        mapRaw = {}
        mNumbersUnique = [] # store just the numbers
        mStreamList = self.getElementsByClass('Measure', returnStreamSubClass='list')
        # if we have no Measures defined, call makeNotation
        # this will  return a deepcopy of all objects
        if len(mStreamList) == 0:
            srcObj = self.makeNotation(inPlace=False)
            # need to set srcObj to this new stream
            mStreamList = srcObj.getElementsByClass('Measure', returnStreamSubClass='list')
            # get spanners from make notation, as this will be a copy
            # TODO: make sure that makeNotation copies spanners
            #mStreamSpanners = mStream.spanners

        # spanners may be store at the container/Part level, not w/n a measure
        # if they are within the Measure, or a voice, they will be transfered
        # below
        # create empty bundle in case not created by other means
        spannerBundle = spanner.SpannerBundle()
        if gatherSpanners:
            spannerBundle = srcObj.spannerBundle

        for index, m in enumerate(mStreamList):
            #environLocal.printDebug(['m', m])
            # mId is a tuple of measure nmber and any suffix
            if ignoreNumbers is False:
                try:
                    mNumber = int(m.number)
                except ValueError:
                    raise StreamException('found problematic measure number: %s' % mNumber)
                # id combines suffice w/ number
                mId = (mNumber, m.numberSuffix)
            else:
                mNumber = index
                mId = (index, None)
            # store unique measure numbers for reference
            if mNumber not in mNumbersUnique:
                mNumbersUnique.append(mNumber)
            if mId not in mapRaw:
                mapRaw[mId] = [] # use a list
            # these will be in order by measure number
            # there may be multiple None and/or 0 measure numbers
            mapRaw[mId].append(m)

        #environLocal.printDebug(['len(mapRaw)', len(mapRaw)])
        #environLocal.printDebug(['mNumbersUnique', mNumbersUnique])

        # if measure numbers are not defined, we should just count them
        # in order, starting from 1
        if len(mNumbersUnique) == 1:
            #environLocal.printDebug(['measures()', 'attempting to assign measures order numbers'])
            mapCooked = {}
            # only one key but we do not know what it is
            i = 1
            for number, suffix in mapRaw:
                for m in mapRaw[(number, suffix)]:
                    # expecting a list of measures
                    mapCooked[(i, None)] = [m]
                    i += 1
        else:
            mapCooked = mapRaw

        #environLocal.printDebug(['mapCooked', mapCooked])
        #environLocal.printDebug(['len(mapCooked)', len(mapCooked)])
        startOffset = None # set with the first measure
        startMeasure = None # store for adding other objects
        # get requested range
        #startMeasureNew = None
        # if end not specified, get last
        if numberEnd is None:
            numberEnd = max([x for x, dummy in mapCooked])
        #environLocal.printDebug(['numberStart', numberStart, 'numberEnd', numberEnd])

        for i in range(numberStart, numberEnd+1):
            matches = []
            # do not know if we have suffixes for the number
            for number, suffix in mapCooked:
                # this will match regardless of suffix
                # numbers may be strings still
                if number == i:
                    matches.append(mapCooked[(number, suffix)])
            # numbers may not be contiguous
            if len(matches) == 0: # None found in this range
                continue
            # if not startOffset then let us make one
            # this assumes measure are in offset order
            # this may not always be the case
            if startOffset is None:
                # is m 2X before 2 or after? can't be sure,
                # so we get the min...
                for mWithSameId in matches:
                    for m in mWithSameId:
                        thisOffset = m.getOffsetBySite(srcObj)
                        if startOffset is None:
                            startOffset = thisOffset # most common
                            startMeasure = m
                        else: # suffixes -- should check priority!
                            if thisOffset < startOffset:
                                startOffset = thisOffset
                                startMeasure = m
                #environLocal.printDebug(['startOffset', startOffset, 'startMeasure', startMeasure, 'm', m])

            # need to make offsets relative to this new Stream
            for mWithSameId in matches:
                for m in mWithSameId:
                    # get offset before doing spanner updates; not sure why yet
                    oldOffset = m.getOffsetBySite(srcObj)
                    # create a new Measure container, but populate it
                    # with the same elements

                    # using the same measure in the return obj
                    newOffset = oldOffset - startOffset
                    returnObj._insertCore(newOffset, m)

        # manipulate startMeasure to add desired context objects
        changedObjects = False
        for className in collect:
            # first, see if it is in this Measure
            if startMeasure is None or startMeasure.hasElementOfClass(className):
                continue

            # placing missing objects in outer container, not Measure
            found = srcObj.flat.getElementAtOrBefore(startOffset, [className])
            if found is not None:
                if startMeasure is not None:
                    found.priority = startMeasure.priority - 1
                    # TODO: This should not change global priority on found, but
                    # instead priority, like offset, should be a per-site attribute
                returnObj._insertCore(0, found)
                changedObjects = True
            # search the flat caller stream, which is usually a Part
            # need to search self, as we ne need to get the instrument
#             found = srcObj.flat.getElementAtOrBefore(startOffset, [className])
#             if found is not None:
#                 startMeasureNew._insertCore(0, found)
#
#
#         # as we have inserted elements, need to call
#         startMeasureNew.elementsChanged()
        if changedObjects:
            returnObj.elementsChanged()
            
        if gatherSpanners:
            for sp in spannerBundle:
                # can use old offsets of spanners, even though components
                # have been updated
                #returnObj.insert(sp.getOffsetBySite(mStreamSpanners), sp)
                returnObj._insertCore(sp.getOffsetBySite(srcObj.flat), sp)

                #environLocal.printDebug(['Stream.measrues: copying spanners:', sp])

        # used _insertcore
        returnObj.elementsChanged()
        #environLocal.printDebug(['len(returnObj.flat)', len(returnObj.flat)])
        return returnObj


    def measure(self, 
                measureNumber,
                collect=('Clef', 'TimeSignature', 'Instrument', 'KeySignature'),
                ignoreNumbers=False):
        '''
        Given a measure number, return a single
        :class:`~music21.stream.Measure` object if the Measure number exists, otherwise return None.

        This method is distinguished from :meth:`~music21.stream.Stream.measures`
        in that this method returns a single Measure object, not a Stream containing
        one or more Measure objects.


        >>> a = corpus.parse('bach/bwv324.xml')
        >>> a.parts[0].measure(3)
        <music21.stream.Measure 3 offset=8.0>

        OMIT_FROM_DOCS

        Getting a non-existent measure should return None, but it doesnt!

        #>>> print(a.measure(0))
        #None
        '''
        # we must be able to obtain a measure from this (not a flat)
        # representation (e.g., this is a Stream or Part, not a Score)
        if len(self.getElementsByClass('Measure', returnStreamSubClass='list')) >= 1:
            #environLocal.printDebug(['got measures from getElementsByClass'])
            s = self.measures(measureNumber, 
                              measureNumber, 
                              collect=collect,
                              ignoreNumbers=ignoreNumbers)
            if len(s) == 0:
                return None
            else:
                m = s.getElementsByClass('Measure', returnStreamSubClass='list')[0]
                # NO m is the same object as before so it does not get a new derivation                
#                 m.derivation.client = m
#                 m.derivation.origin = s # was self, will change some things
#                 m.derivation.method = 'measure'
                m.activeSite = self # this sets its offset to something meaningful...
                return m
        else:
            #environLocal.printDebug(['got not measures from getElementsByClass'])
            return None


    def measureTemplate(self, 
                        fillWithRests=True, 
                        classType='Measure', 
                        customRemove=None):
        '''
        If this Stream contains measures, return a new Stream
        with new Measures populated with the same characteristics of those found in this Stream.

        That is, TimeSignatures, KeySignatures, etc. are retained.
        
        >>> b = corpus.parse('bwv66.6')
        >>> sopr = b.parts[0]
        >>> soprEmpty = sopr.measureTemplate()
        >>> soprEmpty.show('text')
        {0.0} <music21.stream.Measure 0 offset=0.0>
            {0.0} <music21.clef.TrebleClef>
            {0.0} <music21.key.KeySignature of 3 sharps, mode minor>
            {0.0} <music21.meter.TimeSignature 4/4>
            {0.0} <music21.note.Rest rest>
        {1.0} <music21.stream.Measure 1 offset=1.0>
            {0.0} <music21.note.Rest rest>
        {5.0} <music21.stream.Measure 2 offset=5.0>
            {0.0} <music21.note.Rest rest>
        {9.0} <music21.stream.Measure 3 offset=9.0>
            {0.0} <music21.layout.SystemLayout>
            {0.0} <music21.note.Rest rest>
        {13.0} <music21.stream.Measure 4 offset=13.0>
        ...
        
        
        Really make empty with fillWithRests = False
        
        >>> alto = b.parts[1]
        >>> altoEmpty = alto.measureTemplate(fillWithRests=False)
        >>> altoEmpty.show('text')
        {0.0} <music21.stream.Measure 0 offset=0.0>
            {0.0} <music21.clef.TrebleClef>
            {0.0} <music21.key.KeySignature of 3 sharps, mode minor>
            {0.0} <music21.meter.TimeSignature 4/4>
        {1.0} <music21.stream.Measure 1 offset=1.0>
        <BLANKLINE>
        {5.0} <music21.stream.Measure 2 offset=5.0>
        <BLANKLINE>
        {9.0} <music21.stream.Measure 3 offset=9.0>
            {0.0} <music21.layout.SystemLayout>
        ...
        
        
        customRemove can be a list of classes to remove.  By default it is
        ['GeneralNote', 'Stream', 'Dynamic', 'Expression']
        
        if GeneralNote is not included in customRemove, make sure fillWithRests is False
        
        >>> tenor = b.parts[2]
        >>> tenorNoClefsSignatures = tenor.measureTemplate(fillWithRests=False, 
        ...       customRemove=['Clef','KeySignature','TimeSignature'])
        >>> tenorNoClefsSignatures.show('text')
        {0.0} <music21.stream.Measure 0 offset=0.0>
            {0.0} <music21.note.Note A>
            {0.5} <music21.note.Note B>
        {1.0} <music21.stream.Measure 1 offset=1.0>
            {0.0} <music21.note.Note C#>
            {1.0} <music21.note.Note B>
            {2.0} <music21.note.Note A>
            {3.0} <music21.note.Note B>
        {5.0} <music21.stream.Measure 2 offset=5.0>
        ...
        
        
        Setting customRemove to True removes everything:
        
        >>> bass = b.parts[3]
        >>> bassEmpty = bass.measureTemplate(fillWithRests=False, customRemove=True)
        >>> bassEmpty.show('text')
        {0.0} <music21.stream.Measure 0 offset=0.0>
        <BLANKLINE>
        {1.0} <music21.stream.Measure 1 offset=1.0>
        <BLANKLINE>
        {5.0} <music21.stream.Measure 2 offset=5.0>
        <BLANKLINE>
        {9.0} <music21.stream.Measure 3 offset=9.0>
        <BLANKLINE>
        {13.0} <music21.stream.Measure 4 offset=13.0>
        <BLANKLINE>
        ...
        
        
        classType explains what to extract.  Might be Voice, etc. 
        
        Is not recursive, so cannot template a whole Score...yet.
        TODO: rename to template -- set default to Stream not Measure, add recurse...
        '''
        if not self.hasMeasures():
            raise StreamException('the requested Stream does not have Measures')
        # should this be deepcopy or just a recursive call...
        measureTemplate = copy.deepcopy(self.getElementsByClass(classType))
        for m in measureTemplate:
            ql = m.duration.quarterLength
            if customRemove is not None:
                if customRemove is True:
                    m.removeByClass('Music21Object')
                else:
                    m.removeByClass(customRemove)
            else:
                #                 + rests    voices/substreams
                m.removeByClass(['GeneralNote', 'Stream', 'Dynamic', 'Expression'])

            if fillWithRests:
                if self.id == 'Soprano':
                    pass
                # quarterLength duration will be appropriate to pickup
                m.insert(0.0, note.Rest(quarterLength=ql))
        return measureTemplate

    def measureOffsetMap(self, classFilterList=None):
        '''
        If this Stream contains Measures, provide a dictionary
        whose keys are the offsets of the start of each measure
        and whose values are a list of references
        to the :class:`~music21.stream.Measure` objects that start
        at that offset.

        Even in normal music there may be more than
        one Measure starting at each offset because each
        :class:`~music21.stream.Part` might define its own Measure.
        However, you are unlikely to encounter such things unless you
        run Score.semiFlat, which retains all the containers found in
        the score.

        The offsets are always measured relative to the
        calling Stream (self).

        You can specify a `classFilterList` argument as a list of classes
        to find instead of Measures.  But the default will of course
        find Measure objects.

        Example 1: This Bach chorale is in 4/4 without a pickup, so
        as expected, measures are found every 4 offsets, until the
        weird recitation in m. 7 which in our edition lasts 10 beats
        and thus causes a gap in measureOffsetMap from 24.0 to 34.0.

        .. image:: images/streamMeasureOffsetMapBWV324.*
            :width: 572


        >>> chorale = corpus.parse('bach/bwv324.xml')
        >>> alto = chorale.parts['alto']
        >>> altoMeasures = alto.measureOffsetMap()
        >>> sorted(altoMeasures)
        [0.0, 4.0, 8.0, 12.0, 16.0, 20.0, 24.0, 34.0, 38.0]

        altoMeasures is a dictionary (hash) of the measures
        that are found in the alto part, so we can get
        the measure beginning on offset 4.0 (measure 2)
        and display it (though it's the only measure
        found at offset 4.0, there might be others as
        in example 2, so we need to call altoMeasures[4.0][0]
        to get this measure.):

        >>> altoMeasures[4.0]
        [<music21.stream.Measure 2 offset=4.0>]
        >>> altoMeasures[4.0][0].show('text')
        {0.0} <music21.note.Note D>
        {1.0} <music21.note.Note D#>
        {2.0} <music21.note.Note E>
        {3.0} <music21.note.Note F#>

        Example 2: How to get all the measures from all parts (not the
        most efficient way, but it works!).  Note that
        you first need to call semiFlat, which finds all containers
        (and other elements) nested inside all parts:

        >>> choraleSemiFlat = chorale.semiFlat
        >>> choraleMeasures = choraleSemiFlat.measureOffsetMap()
        >>> choraleMeasures[4.0]
        [<music21.stream.Measure 2 offset=4.0>, 
         <music21.stream.Measure 2 offset=4.0>, 
         <music21.stream.Measure 2 offset=4.0>, 
         <music21.stream.Measure 2 offset=4.0>]

        OMIT_FROM_DOCS
        see important examples in testMeasureOffsetMap() andtestMeasureOffsetMapPostTie()
        '''
        if classFilterList is None:
            classFilterList = [Measure]
        elif not isinstance(classFilterList, (list, tuple)):
            classFilterList = [classFilterList]

        #environLocal.printDebug(['calling measure offsetMap()'])

        #environLocal.printDebug([classFilterList])
        offsetMap = {}
        # first, try to get measures
        # this works best of this is a Part or Score
        if Measure in classFilterList or 'Measure' in classFilterList:
            for m in self.getElementsByClass('Measure'):
                offset = self.elementOffset(m)
                if offset not in offsetMap:
                    offsetMap[offset] = []
                # there may be more than one measure at the same offset
                offsetMap[offset].append(m)

        # try other classes
        for className in classFilterList:
            if className in [Measure or 'Measure']: # do not redo
                continue
            for e in self.iter.getElementsByClass(className):
                #environLocal.printDebug(['calling measure offsetMap(); e:', e])
                # NOTE: if this is done on Notes, this can take an extremely
                # long time to process
                # 'reverse' here is a reverse sort, where oldest objects are returned
                # first
                m = e.getContextByClass('Measure') #, sortByCreationTime='reverse')
                if m is None:
                    continue
                # assuming that the offset returns the proper offset context
                # this is, the current offset may not be the stream that
                # contains this Measure; its current activeSite
                offset = m.offset
                if offset not in offsetMap:
                    offsetMap[offset] = []
                if m not in offsetMap[offset]:
                    offsetMap[offset].append(m)
        return offsetMap


    def _getFinalBarline(self):
        # if we have part-like streams, process each part
        if self.hasPartLikeStreams():
            post = []
            for p in self.getElementsByClass('Stream'):
                post.append(p._getFinalBarline())
            return post # a list of barlines
        # core routines for a single Stream
        else:
            if self.hasMeasures():
                return self.getElementsByClass('Measure')[-1].rightBarline
            else:
                raise StreamException('cannot get a final barline from this Stream if no Measures are defined. Add Measures or call makeMeasures() first.')

    def _setFinalBarline(self, value):
        # if we have part-like streams, process each part
        if self.hasPartLikeStreams():
            if not common.isListLike(value):
                value = [value]
            for i, p in enumerate(self.getElementsByClass('Stream')):
                # set final barline w/ mod iteration of value list
                bl = value[i%len(value)]
                #environLocal.printDebug(['enumerating measures', i, p, 'setting barline', bl])
                p._setFinalBarline(bl)
        else:
            # core routines for a single Stream
            if self.hasMeasures():
                self.getElementsByClass('Measure')[-1].rightBarline = value
            else:
                raise StreamException('cannot set a final barline on this Stream (%s) if no Measures are defined. Add Measures or call makeMeasures() first.' % self)

    finalBarline = property(_getFinalBarline, _setFinalBarline, doc='''
        Get or set the final barline of this Stream's Measures,
        if and only if there are Measures defined as elements in this Stream.
        This method will not create Measures if non exist.
        Setting a final barline to a Stream that does not have
        Measure will raise an exception.

        This property also works on Scores that contain one or more Parts.
        In that case a list of barlines can be used to set the final barline.

        >>> s = corpus.parse('bwv66.6')
        >>> s.finalBarline = 'none'
        >>> s.finalBarline
        [<music21.bar.Barline style=none>, 
         <music21.bar.Barline style=none>, 
         <music21.bar.Barline style=none>, 
         <music21.bar.Barline style=none>]
        ''')


    def _getVoices(self):
        return self.getElementsByClass('Voice')

    voices = property(_getVoices,
        doc='''
        Return all :class:`~music21.stream.Voices` objects
        in a :class:`~music21.stream.Stream` or Stream subclass.


        >>> s = stream.Stream()
        >>> s.insert(0, stream.Voice())
        >>> s.insert(0, stream.Voice())
        >>> len(s.voices)
        2
        ''')

    def _getSpanners(self):
        return self.getElementsByClass('Spanner')

    spanners = property(_getSpanners,
        doc='''
        Return all :class:`~music21.spanner.Spanner` objects
        (things such as Slurs, long trills, or anything that
        connects many objects)
        into a :class:`~music21.stream.Stream` or Stream subclass.

        >>> s = stream.Stream()
        >>> s.insert(0, spanner.Slur())
        >>> s.insert(0, spanner.Slur())
        >>> len(s.spanners)
        2
        ''')

    #---------------------------------------------------------------------------
    # handling transposition values and status
    def _getAtSoundingPitch(self):
        return self._atSoundingPitch

    def _setAtSoundingPitch(self, value):
        if value in [True, False, 'unknown']:
            self._atSoundingPitch = value
        else:
            raise StreamException('not a valid at sounding pitch value: %s' %
                                value)

    atSoundingPitch = property(_getAtSoundingPitch, _setAtSoundingPitch, doc='''
        Get or set the atSoundingPitch status, that is whether the
        score is at concert pitch or may have transposing instruments
        that will not sound as notated.

        Valid values are True, False, and 'unknown'.

        Note that setting "atSoundingPitch" does not actually transpose the notes. See
        `toSoundingPitch()` for that information.

        >>> s = stream.Stream()
        >>> s.atSoundingPitch = True
        >>> s.atSoundingPitch = False
        >>> s.atSoundingPitch = 'unknown'
        >>> s.atSoundingPitch
        'unknown'
        >>> s.atSoundingPitch = 'junk'
        Traceback (most recent call last):
        StreamException: not a valid at sounding pitch value: junk
        ''')


    def _transposeByInstrument(self, reverse=False, inPlace=True,
        transposeKeySignature=True):
        '''
        If reverse is False, the transposition will happen in the direction
        opposite of what is specified by the Instrument. for instance,
        for changing a concert score to a transposed score or for
        extracting parts.

        TODO: Fill out -- expose publically? inPlace should be False
        '''
        if not inPlace: # make a copy
            returnObj = copy.deepcopy(self)
        else:
            returnObj = self

        # this will change the working Stream; not sure if a problem
        boundaries = returnObj.extendDurationAndGetBoundaries('Instrument',
                        inPlace=True)

#         returnObj.extendDuration('Instrument', inPlace=True)
#         insts = returnObj.getElementsByClass('Instrument')
#
#         boundaries = {}
#         if len(insts) == 0:
#             raise StreamException('no Instruments defined in this Stream')
#         else:
#             for i in insts:
#                 start = i.getOffsetBySite(returnObj)
#                 end = start + i.duration.quarterLength
#                 boundaries[(start, end)] = i

        # store class filter list for transposition
        if transposeKeySignature:
            classFilterList = ['Note', 'Chord', 'KeySignature']
        else:
            classFilterList = ['Note', 'Chord']

        for k in boundaries:
            i = boundaries[k]
            if i.transposition is None:
                continue
            start, end = k
            focus = returnObj.getElementsByOffset(start, end,
                includeEndBoundary=False, mustFinishInSpan=False,
                mustBeginInSpan=True)
            trans = i.transposition
            if reverse:
                trans = trans.reverse()
            focus.transpose(trans, inPlace=True,
                            classFilterList=classFilterList)
            #print(k, i.transposition)
        return returnObj

    def toSoundingPitch(self, inPlace=False):
        '''
        If not at sounding pitch, transpose all Pitch
        elements to sounding pitch. The atSoundingPitch property
        is used to determine if transposition is necessary.

        v2.0.10 changes -- inPlace is False
        
        '''
        if not inPlace: # make a copy
            returnObj = copy.deepcopy(self)
        else:
            returnObj = self

        if returnObj.hasPartLikeStreams():
            for p in returnObj.getElementsByClass('Stream'):
                # call on each part
                p.toSoundingPitch(inPlace=True)
            return returnObj

        if returnObj.atSoundingPitch == 'unknown':
            raise StreamException('atSoundingPitch is unknown: cannot transpose')
        elif returnObj.atSoundingPitch == False:
            # transposition defined on instrument goes from written to sounding
            returnObj._transposeByInstrument(reverse=False, inPlace=True)
        elif returnObj.atSoundingPitch == True:
            pass
        return returnObj # the Stream or None

    def toWrittenPitch(self, inPlace=True):
        '''
        If not at written pitch, transpose all Pitch elements to
        written pitch. The atSoundingPitch property is used to
        determine if transposition is necessary.

        TODO: by default inPlace should be False
        '''
        if not inPlace: # make a copy
            returnObj = copy.deepcopy(self)
        else:
            returnObj = self

        if returnObj.hasPartLikeStreams():
            for p in returnObj.getElementsByClass('Stream'):
                # call on each part
                p.toWrittenPitch(inPlace=True)
            return returnObj

        if self.atSoundingPitch == 'unknown':
            raise StreamException('atSoundingPitch is unknown: cannot transpose')
        elif self.atSoundingPitch == False:
            pass
        elif self.atSoundingPitch == True:
            # transposition defined on instrument goes from written to sounding
            # need to reverse to go to written
            returnObj._transposeByInstrument(reverse=True, inPlace=True)
        return returnObj

    #---------------------------------------------------------------------------
    def getTimeSignatures(self, 
                          searchContext=True, 
                          returnDefault=True,
                          sortByCreationTime=True):
        '''
        Collect all :class:`~music21.meter.TimeSignature` objects in this stream.
        If no TimeSignature objects are defined, get a default (4/4 or whatever
        is defined in the defaults.py file).

        >>> a = stream.Stream()
        >>> b = meter.TimeSignature('3/4')
        >>> a.insert(b)
        >>> a.repeatInsert(note.Note("C#"), list(range(10)))
        >>> c = a.getTimeSignatures()
        >>> len(c) == 1
        True
        '''
        # even if this is a Measure, the TimeSignatue in the Stream will be
        # found
        #post = self.getElementsByClass(meter.TimeSignature)
        post = self.getElementsByClass('TimeSignature')

        # search activeSite Streams through contexts
        if len(post) == 0 and searchContext:
            # returns a single value
            post = self.cloneEmpty(derivationMethod='getTimeSignatures')

            # sort by time to search the most recent objects
            obj = self.getContextByClass('TimeSignature', sortByCreationTime=sortByCreationTime)
            #obj = self.previous('TimeSignature')
            #environLocal.printDebug(['getTimeSignatures(): searching contexts: results', obj])
            if obj is not None:
                post.append(obj)

        # get a default and/or place default at zero if nothing at zero
        if returnDefault:
            if len(post) == 0 or post[0].offset > 0:
                ts = meter.TimeSignature('%s/%s' % (defaults.meterNumerator,
                                   defaults.meterDenominatorBeatType))
                post.insert(0, ts)
        #environLocal.printDebug(['getTimeSignatures(): final result:', post[0]])
        return post


    def getInstruments(self, searchActiveSite=True, returnDefault=True):
        '''
        Search this stream or activeSite streams for
        :class:`~music21.instrument.Instrument` objects, otherwise
        return a default Instrument


        >>> s = stream.Score()
        >>> p1 = stream.Part()
        >>> p1.insert(instrument.Violin())
        >>> m1p1 = stream.Measure()
        >>> m1p1.append(note.Note('g'))
        >>> p1.append(m1p1)

        >>> p2 = stream.Part()
        >>> p2.insert(instrument.Viola())
        >>> m1p2 = stream.Measure()
        >>> m1p2.append(note.Note('f#'))
        >>> p2.append(m1p2)

        >>> s.insert(0, p1)
        >>> s.insert(0, p2)
        >>> p1.getInstrument(returnDefault=False).instrumentName
        'Violin'
        >>> p2.getInstrument(returnDefault=False).instrumentName
        'Viola'
        '''
        #environLocal.printDebug(['searching for instrument, called from:',
        #                        self])
        #TODO: Rename: getInstruments, and return a Stream of instruments
        #for cases when there is more than one instrument

        instObj = None
        post = self.iter.getElementsByClass('Instrument').stream()
        if post:
            #environLocal.printDebug(['found local instrument:', post[0]])
            instObj = post[0] # get first
        else:
            if searchActiveSite:
                #if isinstance(self.activeSite, Stream) and self.activeSite != self:
                if (self.activeSite is not None and self.activeSite.isStream and
                    self.activeSite is not self):
                    #environLocal.printDebug(['searching activeSite Stream',
                    #    self, self.activeSite])
                    instObj = self.activeSite.getInstrument(
                              searchActiveSite=searchActiveSite,
                              returnDefault=False)
                    if instObj is not None:
                        post.insert(0, instObj)

        # if still not defined, get default
        if returnDefault and instObj is None:
            instObj = instrument.Instrument()
            #instObj.partId = defaults.partId # give a default id
            instObj.partName = defaults.partName # give a default id
            post.insert(0, instObj)

        # returns a Stream
        return post


    def getInstrument(self, searchActiveSite=True, returnDefault=True):
        '''
        Return the first Instrument found in this Stream.
        '''
        post = self.getInstruments(searchActiveSite=searchActiveSite,
                                returnDefault=returnDefault)
        if len(post) > 0:
            return post[0]
        else:
            return None


    def bestClef(self, allowTreble8vb=False):
        '''
        TODO: Move to Clef
        
        Returns the clef that is the best fit for notes and chords found in this Stream.

        This does not automatically get a flat representation of the Stream.


        >>> import random
        >>> a = stream.Stream()
        >>> for x in range(30):
        ...    n = note.Note()
        ...    n.midi = random.choice(range(60,72))
        ...    a.insert(n)
        >>> b = a.bestClef()
        >>> b.line
        2
        >>> b.sign
        'G'

        >>> c = stream.Stream()
        >>> for x in range(30):
        ...    n = note.Note()
        ...    n.midi = random.choice(range(35,55))
        ...    c.insert(n)
        >>> d = c.bestClef()
        >>> d.line
        4
        >>> d.sign
        'F'
        '''
        #environLocal.printDebug(['calling bestClef()'])

        totalNotes = 0
        totalHeight = 0

        notes = self.getElementsByClass('GeneralNote')
        def findHeight(p):
            height = p.diatonicNoteNum
            if p.diatonicNoteNum > 33: # a4
                height += 3 # bonus
            elif p.diatonicNoteNum < 24: # Bass F or lower
                height += -3 # bonus
            return height

        for n in notes:
            if n.isRest:
                pass
            elif n.isNote:
                totalNotes  += 1
                totalHeight += findHeight(n.pitch)
            elif n.isChord:
                for p in n.pitches:
                    totalNotes += 1
                    totalHeight += findHeight(p)
        if totalNotes == 0:
            averageHeight = 29
        else:
            averageHeight = (totalHeight + 0.0) / totalNotes

        #environLocal.printDebug(['average height', averageHeight])
        if (allowTreble8vb is False):
            if averageHeight > 52: # value found with experimentation; revise
                return clef.Treble8vaClef()
            elif averageHeight > 28:    # c4
                return clef.TrebleClef()
            elif averageHeight > 10: # value found with experimentation; revise
                return clef.BassClef()
            else:
                return clef.Bass8vbClef()
        else:
            if averageHeight > 32:    # g4
                return clef.TrebleClef()
            elif averageHeight > 26:  # a3
                return clef.Treble8vbClef()
            else:
                return clef.BassClef()


    def getClefs(self, searchActiveSite=False, searchContext=True,
        returnDefault=True):
        '''
        Collect all :class:`~music21.clef.Clef` objects in
        this Stream in a new Stream. Optionally search the
        activeSite Stream and/or contexts.

        If no Clef objects are defined, get a default
        using :meth:`~music21.stream.Stream.bestClef`


        >>> a = stream.Stream()
        >>> b = clef.AltoClef()
        >>> a.insert(0, b)
        >>> a.repeatInsert(note.Note("C#"), list(range(10)))
        >>> c = a.getClefs()
        >>> len(c) == 1
        True
        '''
        # TODO: activeSite searching is not yet implemented
        # this may not be useful unless a stream is flat
        post = self.getElementsByClass('Clef')

        #environLocal.printDebug(['getClefs(); count of local', len(post), post])
        if len(post) == 0 and searchActiveSite and self.activeSite is not None:
            #environLocal.printDebug(['getClefs(): search activeSite'])
            post = self.activeSite.getElementsByClass('Clef')

        if len(post) == 0 and searchContext:
            # returns a single element match
            #post = self.__class__()
            obj = self.getContextByClass('Clef')
            if obj is not None:
                post.append(obj)

        # get a default and/or place default at zero if nothing at zero
        if returnDefault and (len(post) == 0 or post[0].offset > 0):
            #environLocal.printDebug(['getClefs(): using bestClef()'])
            post.insert(0, self.bestClef())
        return post

    def getKeySignatures(self, searchActiveSite=True, searchContext=True):
        '''
        Collect all :class:`~music21.key.KeySignature` objects in this
        Stream in a new Stream. Optionally search the activeSite
        stream and/or contexts.

        If no KeySignature objects are defined, returns an empty Stream


        >>> a = stream.Stream()
        >>> b = key.KeySignature(3)
        >>> a.insert(0, b)
        >>> a.repeatInsert(note.Note("C#"), list(range(10)))
        >>> c = a.getKeySignatures()
        >>> len(c) == 1
        True
        '''
        # TODO: activeSite searching is not yet implemented
        # this may not be useful unless a stream is flat
        post = self.getElementsByClass('KeySignature')
        if len(post) == 0 and searchContext:
            # returns a single value
            post = self.cloneEmpty(derivationMethod='getKeySignatures')
            obj = self.getContextByClass(key.KeySignature)
            if obj is not None:
                post.append(obj)

        # do nothing if empty  
        if len(post) == 0 or post[0].offset > 0:
            pass
        return post

    def invertDiatonic(self, inversionNote = note.Note('C4'), inPlace = True ):
        '''
        inverts a stream diatonically around the given note (by default, middle C)

        For pieces where the key signature
        does not change throughout the piece it is MUCH faster than
        for pieces where the key signature changes.

        Here in this test, we put Ciconia's Quod Jactatur (a single voice
        piece that should have a canon solution: see trecento.quodJactatur)
        into 3 flats (instead of its original 1 flat) in measure 1, but
        into 5 sharps in measure 2 and then invert around F4, creating
        a new piece.


        >>> qj = corpus.parse('ciconia/quod_jactatur').parts[0].measures(1,2)
        >>> qj.id = 'measureExcerpt'

        >>> qj.show('text')
        {0.0} <music21.instrument.Instrument P1: MusicXML Part: Grand Piano>
        {0.0} <music21.stream.Measure 1 offset=0.0>
            {0.0} <music21.layout.SystemLayout>
            {0.0} <music21.clef.Treble8vbClef>
            {0.0} <music21.key.KeySignature of 1 flat, mode major>
            {0.0} <music21.meter.TimeSignature 2/4>
            {0.0} <music21.note.Note C>
            {1.5} <music21.note.Note D>
        {2.0} <music21.stream.Measure 2 offset=2.0>
            {0.0} <music21.note.Note E>
            {0.5} <music21.note.Note D>
            {1.0} <music21.note.Note C>
            {1.5} <music21.note.Note D>
        >>> qjflat = qj.flat
        >>> k1 = qjflat.getElementsByClass(key.KeySignature)[0]
        >>> k3flats = key.KeySignature(-3)
        >>> qjflat.replace(k1, k3flats, allDerived=True)
        >>> qj.getElementsByClass(stream.Measure)[1].insert(0, key.KeySignature(5))
        >>> qj2 = qj.invertDiatonic(note.Note('F4'), inPlace=False)
        >>> qj2.show('text')
        {0.0} <music21.instrument.Instrument P1: MusicXML Part: Grand Piano>
        {0.0} <music21.stream.Measure 1 offset=0.0>
            {0.0} <music21.layout.SystemLayout>
            {0.0} <music21.clef.Treble8vbClef>
            {0.0} <music21.key.KeySignature of 3 flats>
            {0.0} <music21.meter.TimeSignature 2/4>
            {0.0} <music21.note.Note B->
            {1.5} <music21.note.Note A->
        {2.0} <music21.stream.Measure 2 offset=2.0>
            {0.0} <music21.key.KeySignature of 5 sharps>
            {0.0} <music21.note.Note G#>
            {0.5} <music21.note.Note A#>
            {1.0} <music21.note.Note B>
            {1.5} <music21.note.Note A#>
        '''
        if inPlace == True:
            returnStream = self
        else:
            returnStream = copy.deepcopy(self)

        keySigSearch = returnStream.flat.getElementsByClass(key.KeySignature)

        quickSearch = True
        if len(keySigSearch) == 0:
            ourKey = key.Key('C')
        elif len(keySigSearch) == 1:
            ourKey = keySigSearch[0]
        else:
            quickSearch = False

        inversionDNN = inversionNote.diatonicNoteNum
        for n in returnStream.recurse(classFilter=('NotRest')):
            n.pitch.diatonicNoteNum = (2*inversionDNN) - n.pitch.diatonicNoteNum
            if quickSearch: # use previously found
                n.pitch.accidental = ourKey.accidentalByStep(n.pitch.step)
            else: # use context search
                ksActive = n.getContextByClass(key.KeySignature)
                n.pitch.accidental = ksActive.accidentalByStep(n.pitch.step)
            if n.pitch.accidental is not None:
                n.pitch.accidental.displayStatus = None

#            if n.step != 'B':
#                n.pitch.accidental = None
#            else:
#                n.pitch.accidental = pitch.Accidental('flat')
#                n.pitch.accidental.displayStatus = None
##            n.pitch.accidental = n.getContextByClass(key.KeySignature).accidentalByStep(n.pitch.step)
        return returnStream



    #--------------------------------------------------------------------------
    # offset manipulation

    def shiftElements(self, offset, startOffset=None, endOffset=None, classFilterList=None):
        '''
        Add the given offset value to every offset of
        the objects found in the Stream. Objects that are
        specifically placed at the end of the Stream via
        .storeAtEnd() (such as right barlines) are
        not affected.

        If startOffset is given then all elements before
        that offset will be shifted.  If endOffset is given
        then all elements at or after this offset will be
        shifted

        >>> a = stream.Stream()
        >>> a.repeatInsert(note.Note("C"), list(range(0,10)))
        >>> a.shiftElements(30)
        >>> a.lowestOffset
        30.0
        >>> a.shiftElements(-10)
        >>> a.lowestOffset
        20.0

        Use shiftElements to move elements after a change in
        duration:

        >>> st2 = stream.Stream()
        >>> st2.insert(0, note.Note('D4', type='whole'))
        >>> st2.repeatInsert(note.Note('C4'), list(range(4, 8)))
        >>> st2.show('text')
        {0.0} <music21.note.Note D>
        {4.0} <music21.note.Note C>
        {5.0} <music21.note.Note C>
        {6.0} <music21.note.Note C>
        {7.0} <music21.note.Note C>

        Now make the first note a dotted whole note and shift the rest by two quarters...

        >>> firstNote = st2[0]
        >>> firstNoteOldQL = firstNote.quarterLength
        >>> firstNote.duration.dots = 1
        >>> firstNoteNewQL = firstNote.quarterLength
        >>> shiftAmount = firstNoteNewQL - firstNoteOldQL
        >>> shiftAmount
        2.0

        >>> st2.shiftElements(shiftAmount, startOffset=4.0)
        >>> st2.show('text')
        {0.0} <music21.note.Note D>
        {6.0} <music21.note.Note C>
        {7.0} <music21.note.Note C>
        {8.0} <music21.note.Note C>
        {9.0} <music21.note.Note C>
        '''
        # only want _elements, do not want _endElements
        for e in self._elements:

            if startOffset is not None and self.elementOffset(e) < startOffset:
                continue
            if endOffset is not None and self.elementOffset(e) >= endOffset:
                continue

            match = False
            if classFilterList is not None:
                for className in classFilterList:
                    # this may not match wrapped objects
                    if isinstance(e, className):
                        match = True
                        break
            else:
                match = True
            if match:
                self.setElementOffset(e, self.elementOffset(e) + offset)

        self.elementsChanged()

    def transferOffsetToElements(self):
        '''
        Transfer the offset of this stream to all
        internal elements; then set
        the offset of this stream to zero.

        >>> a = stream.Stream()
        >>> a.repeatInsert(note.Note("C"), list(range(0,10)))
        >>> a.offset = 30
        >>> a.transferOffsetToElements()
        >>> a.lowestOffset
        30.0
        >>> a.offset
        0.0
        >>> a.offset = 20
        >>> a.transferOffsetToElements()
        >>> a.lowestOffset
        50.0
        '''
        self.shiftElements(self.offset)
        self.offset = 0.0
        self.elementsChanged()


    #--------------------------------------------------------------------------
    # utilities for creating large numbers of elements

    def repeatAppend(self, item, numberOfTimes):
        '''
        Given an object and a number, run append that many times on
        a deepcopy of the object.
        numberOfTimes should of course be a positive integer.

        >>> a = stream.Stream()
        >>> n = note.Note('D--')
        >>> n.duration.type = "whole"
        >>> a.repeatAppend(n, 10)
        >>> a.show('text')
        {0.0} <music21.note.Note D-->
        {4.0} <music21.note.Note D-->
        {8.0} <music21.note.Note D-->
        {12.0} <music21.note.Note D-->
        ...
        {36.0} <music21.note.Note D-->

        >>> a.duration.quarterLength
        40.0
        >>> a[9].offset
        36.0
        '''
        try:
            unused = item.isStream
            element = item
        #if not isinstance(item, music21.Music21Object):
        except AttributeError:
            #element = music21.ElementWrapper(item)
            raise StreamException('to put a non Music21Object in a stream, ' + 
                                  'create a music21.ElementWrapper for the item')
        # if not an element, embed
#         if not isinstance(item, music21.Music21Object):
#             element = music21.ElementWrapper(item)
#         else:
#             element = item

        for unused_i in range(0, numberOfTimes):
            self.append(copy.deepcopy(element))

    def repeatInsert(self, item, offsets):
        '''
        Given an object, create a deep copy of each object at
        each positions specified by
        the offset list:

        >>> a = stream.Stream()
        >>> n = note.Note('G-')
        >>> n.quarterLength = 1

        >>> a.repeatInsert(n, [0, 2, 3, 4, 4.5, 5, 6, 7, 8, 9, 10, 11, 12])
        >>> len(a)
        13
        >>> a[10].offset
        10.0
        '''
        if not common.isIterable(offsets):
            raise StreamException('must provide an iterable of offsets, not %s' % offsets)

        try:
            unused = item.isStream
            element = item
        #if not isinstance(item, music21.Music21Object):
        except AttributeError:
            # if not an element, embed
            #element = music21.ElementWrapper(item)
            raise StreamException('to put a non Music21Object in a stream, ' +
                                  'create a music21.ElementWrapper for the item')
#         if not isinstance(item, music21.Music21Object):
#             # if not an element, embed
#             element = music21.ElementWrapper(item)
#         else:
#             element = item

        for offset in offsets:
            elementCopy = copy.deepcopy(element)
            self._insertCore(offset, elementCopy)
        self.elementsChanged()


    def extractContext(self, searchElement, before=4.0, after=4.0,
                       maxBefore=None, maxAfter=None, forceOutputClass=None):
        '''
        Extracts elements around the given element within (before)
        quarter notes and (after) quarter notes (default 4), and
        returns a new Stream.

        >>> qn = note.Note(type='quarter')
        >>> qtrStream = stream.Stream()
        >>> qtrStream.repeatInsert(qn, [0, 1, 2, 3, 4, 5])
        >>> hn = note.Note(type='half')
        >>> hn.name = "B-"
        >>> qtrStream.append(hn)
        >>> qtrStream.repeatInsert(qn, [8, 9, 10, 11])
        >>> hnStream = qtrStream.extractContext(hn, 1.0, 1.0)
        >>> hnStream.show('text')
        {5.0} <music21.note.Note C>
        {6.0} <music21.note.Note B->
        {8.0} <music21.note.Note C>

        OMIT_FROM_DOCS
        TODO: maxBefore -- maximum number of elements to return before; etc.
        TODO: use .template to get new Stream

        NOTE: RENAME: this probably should be renamed, as we use Context in a special way.
        Perhaps better is extractNeighbors?

        '''
        if forceOutputClass is None:
            display = self.__class__()
        else:
            display = forceOutputClass() # is this ever used? prevents using .cloneEmpty('extractContext')
        display.derivation.origin = self
        display.derivation.method = 'extractContext'

        found = None
        foundOffset = 0
        foundEnd = 0
        elements = self.elements
        for i in range(len(elements)):
            b = elements[i]
            if b.id is not None or searchElement.id is not None:
                if b.id == searchElement.id:
                    found = i
                    foundOffset = self.elementOffset(elements[i])
                    foundEnd = foundOffset + elements[i].duration.quarterLength
            else:
                if b is searchElement:
                    found = i
                    foundOffset = self.elementOffset(elements[i])
                    foundEnd = foundOffset + elements[i].duration.quarterLength
        if found is None:
            raise StreamException("Could not find the element in the stream")

        # handle _elements and _endElements independently
        for e in self._elements:
            o = self.elementOffset(e)
            if (o >= foundOffset - before and o < foundEnd + after):
                display._insertCore(o, e)

        for e in self._endElements:
            o = self.elementOffset(e)
            if (o >= foundOffset - before and o < foundEnd + after):
                #display.storeAtEnd(e)
                display._storeAtEndCore(e)
        display.elementsChanged()
        return display


    #---------------------------------------------------------------------------
    # transformations of self that return a new Stream

    def _uniqueOffsetsAndEndTimes(self, offsetsOnly=False,
        endTimesOnly=False):
        '''
        Get a list of all offsets and endtimes
        of notes and rests in this stream.

        Helper method for makeChords and Chordify
        run on .flat.notesAndRests


        >>> s = stream.Score()
        >>> p1 = stream.Part()
        >>> p1.insert(4, note.Note("C#"))
        >>> p1.insert(5.3, note.Rest())
        >>> p2 = stream.Part()
        >>> p2.insert(2.12, note.Note('D-', type='half'))
        >>> p2.insert(5.5, note.Rest())
        >>> s.insert(0, p1)
        >>> s.insert(0, p2)
        
        We will get a mix of float and fractions.Fraction() objects
        
        >>> [str(o) for o in s.flat._uniqueOffsetsAndEndTimes()]
        ['53/25', '4.0', '103/25', '5.0', '53/10', '5.5', '63/10', '6.5']

        Limit what is returned:

        >>> [str(o) for o in s.flat._uniqueOffsetsAndEndTimes(offsetsOnly=True)]
        ['53/25', '4.0', '53/10', '5.5']
        >>> [str(o) for o in s.flat._uniqueOffsetsAndEndTimes(endTimesOnly=True)]
        ['103/25', '5.0', '63/10', '6.5']

        And this is useless...  :-)

        >>> s.flat._uniqueOffsetsAndEndTimes(offsetsOnly=True, endTimesOnly=True)
        []

        '''
        uniqueOffsets = []
        for e in self.elements:
            o = self.elementOffset(e)
            if endTimesOnly is not True and o not in uniqueOffsets:
                uniqueOffsets.append(o)
            endTime = opFrac(o + e.duration.quarterLength)
            if offsetsOnly is not True and endTime not in uniqueOffsets:
                uniqueOffsets.append(endTime)
        #uniqueOffsets = sorted(uniqueOffsets)
        # must sort do to potential overlaps
        uniqueOffsets.sort() # might be faster in-place
        return uniqueOffsets

    def makeChords(self, 
                   minimumWindowSize=.125, 
                   includePostWindow=True,
                   removeRedundantPitches=True, 
                   useExactOffsets=False,
                   gatherArticulations=True, 
                   gatherExpressions=True, 
                   inPlace=False,
                   transferGroupsToPitches=False, 
                   makeRests=True):
        '''
        Gathers simultaneously sounding :class:`~music21.note.Note` objects
        into :class:`~music21.chord.Chord` objects, each of which
        contains all the pitches sounding together.

        If useExactOffsets is True (default=False), then do an exact
        makeChords using the offsets in the piece.
        If this parameter is set, then minimumWindowSize is ignored.

        This first example puts a part with three quarter notes (C4, D4, E4)
        together with a part consisting of a half note (C#5) and a
        quarter note (E#5) to make two Chords, the first containing the
        three :class:`~music21.pitch.Pitch` objects sounding at the
        beginning, the second consisting of the two Pitches sounding
        on offset 2.0 (beat 3):



        >>> p1 = stream.Part()
        >>> p1.append([note.Note('C4', type='quarter'), 
        ...            note.Note('D4', type='quarter'), 
        ...            note.Note('E4', type='quarter'), 
        ...            note.Note('B2', type='quarter')])
        >>> p2 = stream.Part()
        >>> p2.append([note.Note('C#5', type='half'), 
        ...            note.Note('E#5', type='quarter'), 
        ...            chord.Chord(["E4","G5","C#7"])])
        >>> sc1 = stream.Score()
        >>> sc1.insert(0, p1)
        >>> sc1.insert(0, p2)
        >>> scChords = sc1.flat.makeChords()
        >>> scChords.show('text')
        {0.0} <music21.chord.Chord C4 C#5 D4>
        {2.0} <music21.chord.Chord E4 E#5>
        {3.0} <music21.chord.Chord B2 E4 G5 C#7>

        The gathering of elements, starting from offset 0.0, uses
        the `minimumWindowSize`, in quarter lengths, to collect
        all Notes that start between 0.0 and the minimum window
        size (this permits overlaps within a minimum tolerance).

        After collection, the maximum duration of collected elements
        is found; this duration is then used to set the new
        starting offset. A possible gap then results between the end
        of the window and offset specified by the maximum duration;
        these additional notes are gathered in a second pass if
        `includePostWindow` is True.

        The new start offset is shifted to the larger of either
        the minimum window or the maximum duration found in the
        collected group. The process is repeated until all offsets
        are covered.

        Each collection of Notes is formed into a Chord. The Chord
        is given the longest duration of all constituents, and is
        inserted at the start offset of the window from which it
        was gathered.

        Chords can gather both articulations and expressions from found Notes
        using `gatherArticulations` and `gatherExpressions`.

        If `transferGroupsToPitches` is True, and group defined on the source
        elements Groups object will be transfered to the Pitch
        objects conatained in the resulting Chord.

        The resulting Stream, if not in-place, can also gather
        additional objects by placing class names in the `collect` list.
        By default, TimeSignature and KeySignature objects are collected.     
        '''
        #environLocal.printDebug(['makeChords():', 
        #              'transferGroupsToPitches', transferGroupsToPitches])

        if not inPlace: # make a copy
            # since we do not return Scores, this probably should always be
            # a Stream
            #returnObj = Stream()
            #returnObj = self.__class__() # for output
            returnObj = copy.deepcopy(self)
            returnObj.derivation.origin = self
            returnObj.derivation.method = 'makeChords'
        else:
            returnObj = self

        if returnObj.hasMeasures():
            # call on component measures
            for m in returnObj.getElementsByClass('Measure'):
                # offset values are not relative to measure; need to
                # shift by each measure's offset
                m.makeChords(
                    minimumWindowSize=minimumWindowSize,
                    includePostWindow=includePostWindow,
                    removeRedundantPitches=removeRedundantPitches,
                    gatherArticulations=gatherArticulations,
                    gatherExpressions=gatherExpressions,
                    transferGroupsToPitches=transferGroupsToPitches,
                    inPlace=True, 
                    makeRests=makeRests
                    )
            return returnObj # exit

        if returnObj.hasPartLikeStreams():
            # must get Streams, not Parts here
            for p in returnObj.getElementsByClass('Stream'):
                p.makeChords(
                    minimumWindowSize=minimumWindowSize,
                    includePostWindow=includePostWindow,
                    removeRedundantPitches=removeRedundantPitches,
                    gatherArticulations=gatherArticulations,
                    gatherExpressions=gatherExpressions,
                    transferGroupsToPitches=transferGroupsToPitches,
                    inPlace=True, 
                    makeRests=makeRests
                    )
            return returnObj # exit

        # TODO: gather lyrics as an option
        # define classes that are gathered; assume they have pitches
        # matchClasses = ['Note', 'Chord', 'Rest']
        matchClasses = ['Note', 'Chord']
        o = 0.0 # start at zero
        oTerminate = returnObj.highestOffset
        removedPitches = []

        # get temporary boundaries for making rests
        preHighestTime = returnObj.highestTime
        preLowestOffset = returnObj.lowestOffset
        #environLocal.printDebug(['got preLowest, preHighest', preLowestOffset, preHighestTime])
        if useExactOffsets is False:
            while True:
                # get all notes within the start and the minwindow size
                oStart = o
                oEnd = oStart + minimumWindowSize
<<<<<<< HEAD
                sub = returnObj.getElementsByOffset(
=======
                subNotes = returnObj.iter.getElementsByOffset(
>>>>>>> 5ebe910f
                                    oStart, 
                                    oEnd,
                                    includeEndBoundary=False, 
                                    mustFinishInSpan=False, 
                                    mustBeginInSpan=True
<<<<<<< HEAD
                                    )
                subNotes = sub.getElementsByClass(matchClasses) # get once for speed
=======
                        ).getElementsByClass(matchClasses).stream() # get once for speed
>>>>>>> 5ebe910f
                #environLocal.printDebug(['subNotes', subNotes])
                qlMax = None
                # get the max duration found from within the window
                if len(subNotes) > 0:
                    # get largest duration, use for duration of Chord, next span
                    qlMax = max([n.quarterLength for n in subNotes])

                # if the max duration found in the window is greater than the min
                # window size, it is possible that there are notes that will not
                # be gathered; those starting at the end of this window but before
                # the max found duration (as that will become the start of the next
                # window
                # so: if ql > min window, gather notes between
                # oStart + minimumWindowSize and oStart + qlMax
                if (includePostWindow and qlMax is not None
                    and qlMax > minimumWindowSize):
<<<<<<< HEAD
                    subAdd = returnObj.getElementsByOffset(
=======
                    subAdd = returnObj.iter.getElementsByOffset(
>>>>>>> 5ebe910f
                                            oStart + minimumWindowSize,
                                            oStart + qlMax,
                                            includeEndBoundary=False, 
                                            mustFinishInSpan=False, 
<<<<<<< HEAD
                                            mustBeginInSpan=True)
=======
                                            mustBeginInSpan=True
                                    ).getElementsByClass(matchClasses).stream()
>>>>>>> 5ebe910f
                    # concatenate any additional notes found
                    subNotes += subAdd

                # make subNotes into a chord
                if subNotes:
                    #environLocal.printDebug(['creating chord from subNotes', subNotes, 'inPlace', inPlace])
                    c = chord.Chord()
                    c.duration.quarterLength = qlMax
                    # these are references, not copies, for now
                    tempPitches = []
                    for n in subNotes:
                        if n.isChord:
                            pSub = n.pitches
                        else:
                            pSub = [n.pitch]
                        for p in pSub:
                            if transferGroupsToPitches:
                                for g in n.groups:
                                    p.groups.append(g)
                            tempPitches.append(p)
                    c.pitches = tempPitches
                    if gatherArticulations:
                        for n in subNotes:
                            c.articulations += n.articulations
                    if gatherExpressions:
                        for n in subNotes:
                            c.expressions += n.expressions
                    # always remove all the previous elements
                    for n in subNotes:
                        returnObj.remove(n)
                    # remove all rests found in source
                    for r in list(returnObj.iter.getElementsByClass('Rest')):
                        returnObj.remove(r)
                    if removeRedundantPitches:
                        removedPitches = c.removeRedundantPitches(inPlace=True)
                        
                        if transferGroupsToPitches:
                            for rem_p in removedPitches:
                                for cn in c:
                                    if cn.pitch.nameWithOctave == rem_p.nameWithOctave:
                                        #print(cn.pitch, rem_p)
                                        #print(cn.pitch.groups, rem_p.groups)
                                        cn.pitch.groups.extend(rem_p.groups)
                    # insert chord at start location
                    returnObj._insertCore(o, c)
                #environLocal.printDebug(['len of returnObj', len(returnObj)])
                # shift offset to qlMax or minimumWindowSize
                if qlMax is not None and qlMax >= minimumWindowSize:
                    # update start offset to what was old boundary
                    # note: this assumes that the start of the longest duration
                    # was at oStart; it could have been between oStart and oEnd
                    o += qlMax
                else:
                    o += minimumWindowSize
                # end While loop conditions
                if o > oTerminate:
                    break
        else: # useExactOffsets is True:
            onAndOffOffsets = self.flat.notesAndRests._uniqueOffsetsAndEndTimes()
            #environLocal.printDebug(['makeChords: useExactOffsets=True; onAndOffOffsets:', onAndOffOffsets])

            for i in range(len(onAndOffOffsets) - 1):
                # get all notes within the start and the minwindow size
                oStart = onAndOffOffsets[i]
                oEnd = onAndOffOffsets[i+1]
                subNotes = returnObj.iter.getElementsByOffset(
                                oStart, 
                                oEnd,
                                includeEndBoundary=False, 
                                mustFinishInSpan=False, 
                                mustBeginInSpan=True
                            ).getElementsByClass(matchClasses).stream()
                #environLocal.printDebug(['subNotes', subNotes])
                #subNotes.show('t')

                # make subNotes into a chord
                if subNotes:
                    #environLocal.printDebug(['creating chord from subNotes', subNotes, 'inPlace', inPlace])
                    c = chord.Chord()
                    c.duration.quarterLength = oEnd - oStart
                    # these are references, not copies, for now
                    tempComponents = []
                    for n in subNotes:
                        if n.isChord:  # TODO: this code should be the same as before: combine.
                            cSub = n._notes
                        else:
                            cSub = [n]

                        if transferGroupsToPitches:
                            if n.groups:
                                for comp in cSub:
                                    for g in n.groups:
                                        comp.pitch.groups.append(g)
#                            for g in comp.groups:
#                                comp.pitch.groups.append(g)
                        for comp in cSub:
                            tempComponents.append(comp)
                    c.pitches = [comp.pitch for comp in tempComponents]
                    for comp in tempComponents:
                        if comp.tie is not None:
                            c.setTie(comp.tie.type, comp.pitch)

                    if gatherArticulations:
                        for n in subNotes:
                            c.articulations += n.articulations
                    if gatherExpressions:
                        for n in subNotes:
                            c.expressions += n.expressions
                    # always remove all the previous elements
                    for n in subNotes:
                        returnObj.remove(n)
                    # remove all rests found in source
                    for r in list(returnObj.iter.getElementsByClass('Rest')):
                        returnObj.remove(r)

                    if removeRedundantPitches:
                        removedPitches = c.removeRedundantPitches(inPlace=True)
                        if transferGroupsToPitches:
                            for rem_p in removedPitches:
                                for cn in c:
                                    if cn.pitch.nameWithOctave == rem_p.nameWithOctave:
                                        cn.pitch.groups.extend(rem_p.groups)

                    
                    # insert chord at start location
                    returnObj._insertCore(oStart, c)

        # makeRests to fill any gaps produced by stripping
        #environLocal.printDebug(['pre makeRests show()'])
        if makeRests:
            returnObj.makeRests(
                refStreamOrTimeRange=(preLowestOffset, preHighestTime),
                fillGaps=True, inPlace=True)
        returnObj.elementsChanged()
        return returnObj


    def chordify(self, 
                 addTies=True, 
                 displayTiedAccidentals=False,
                 addPartIdAsGroup=False, 
                 removeRedundantPitches=True,
                 toSoundingPitch=True):
        '''
        Create a chordal reduction of polyphonic music, where each
        change to a new pitch results in a new chord. If a Score or
        Part of Measures is provided, a Stream of Measures will be
        returned. If a flat Stream of notes, or a Score of such
        Streams is provided, no Measures will be returned.

        If using chordify with chord symbols, ensure that the chord symbols
        have durations (by default the duration of a chord symbol object is 0, unlike
        a chord object). If harmony objects are not provided a duration, they
        will not be included in the chordified output pitches but may appear as chord symbol
        in notation on the score. To realize the chord symbol durations on a score, call
        :meth:`music21.harmony.realizeChordSymbolDurations` and pass in the score.

        This functionlaity works by splitting all Durations in
        all parts, or if multi-part by all unique offsets. All
        simultaneous durations are then gathered into single chords.

        If `addPartIdAsGroup` is True, all elements found in the
        Stream will have their source Part id added to the
        element's pitches' Group.  These groups names are useful
        for partially "de-chordifying" the output.  If the element chordifies to
        a :class:`~music21.chord.Chord` object, then the group will be found in each
        :class:`~music21.pitch.Pitch` element's .groups in Chord.pitches.  If the
        element chordifies to a single :class:`~music21.note.Note` then .pitch.groups
        will hold the group name.

        The `addTies` parameter currently does not work for pitches in Chords.

        If `toSoundingPitch` is True, all parts that define one or
        more transpositions will be transposed to sounding pitch before chordification.
        True by default.

        >>> s = stream.Score()
        >>> p1 = stream.Part()
        >>> p1.id = 'part1'
        >>> p1.insert(4, note.Note("C#4"))
        >>> p1.insert(5.3, note.Rest())
        >>> p2 = stream.Part()
        >>> p2.id = 'part2'
        >>> p2.insert(2.12, note.Note('D-4', type='half'))
        >>> p2.insert(5.5, note.Rest())
        >>> s.insert(0, p1)
        >>> s.insert(0, p2)
        >>> s.show('text', addEndTimes=True)
        {0.0 - 6.3} <music21.stream.Part part1>
            {4.0 - 5.0} <music21.note.Note C#>
            {5.3 - 6.3} <music21.note.Rest rest>
        {0.0 - 6.5} <music21.stream.Part part2>
            {2.12 - 4.12} <music21.note.Note D->
            {5.5 - 6.5} <music21.note.Rest rest>

        >>> cc = s.chordify()
        >>> cc[3]
        <music21.chord.Chord C#4>
        >>> cc[3].duration.quarterLength
        Fraction(22, 25)

        >>> cc.show('text', addEndTimes=True)
        {0.0 - 2.12} <music21.note.Rest rest>
        {2.12 - 4.0} <music21.chord.Chord D-4>
        {4.0 - 4.12} <music21.chord.Chord C#4 D-4>
        {4.12 - 5.0} <music21.chord.Chord C#4>
        {5.0 - 6.5} <music21.note.Rest rest>

        Here's how addPartIdAsGroup works:

        >>> cc2 = s.chordify(addPartIdAsGroup=True)
        >>> csharpDflatChord = cc2[2]
        >>> for p in csharpDflatChord.pitches:
        ...     (str(p), p.groups)
        ('C#4', ['part1'])
        ('D-4', ['part2'])

        >>> s = stream.Stream()
        >>> p1 = stream.Part()
        >>> p1.insert(0, harmony.ChordSymbol('Cm', quarterLength = 4.0))
        >>> p1.insert(2, note.Note('C'))
        >>> p1.insert(4, harmony.ChordSymbol('D', quarterLength = 4.0))
        >>> p1.insert(7, note.Note('A'))
        >>> s.insert(0,p1)
        >>> s.chordify().show('text')
        {0.0} <music21.chord.Chord C3 E-3 G3>
        {2.0} <music21.chord.Chord C C3 E-3 G3>
        {3.0} <music21.chord.Chord C3 E-3 G3>
        {4.0} <music21.chord.Chord D3 F#3 A3>
        {7.0} <music21.chord.Chord A D3 F#3 A3>

        Note that :class:`~music21.harmony.ChordSymbol` objects can also be chordified:

        >>> s = stream.Stream()
        >>> p2 = stream.Part()
        >>> p1 = stream.Part()
        >>> p2.insert(0, harmony.ChordSymbol('Cm', quarterLength = 4.0))
        >>> p1.insert(2, note.Note('C'))
        >>> p2.insert(4, harmony.ChordSymbol('D', quarterLength = 4.0))
        >>> p1.insert(7, note.Note('A'))
        >>> s.insert(0,p1)
        >>> s.insert(0,p2)
        >>> s.chordify().show('text')
        {0.0} <music21.chord.Chord C3 E-3 G3>
        {2.0} <music21.chord.Chord C C3 E-3 G3>
        {3.0} <music21.chord.Chord C3 E-3 G3>
        {4.0} <music21.chord.Chord D3 F#3 A3>
        {7.0} <music21.chord.Chord A D3 F#3 A3>

        If addPartIdAsGroup is True, and there are redundant pitches,
        ensure that the merged pitch has both groups

        >>> s = stream.Score()
        >>> p0 = stream.Part(id='p0')
        >>> p0.insert(0, note.Note("C4"))
        >>> p1 = stream.Part(id='p1')
        >>> p1.insert(0, note.Note("C4"))
        >>> s.insert(0, p0)
        >>> s.insert(0, p1)
        >>> s1 = s.chordify(addPartIdAsGroup=True)
        >>> c = s1.recurse().notes[0]
        >>> c
        <music21.chord.Chord C4>
        >>> c.pitches[0].groups
        ['p0', 'p1']


        OMIT_FROM_DOCS

        Test that chordifying works on a single stream.

        >>> f2 = stream.Score()
        >>> f2.insert(0, metadata.Metadata())
        >>> f2.insert(0, note.Note('C4'))
        >>> f2.insert(0, note.Note('D#4'))
        >>> c = f2.chordify()
        >>> cn = c.notes
        >>> cn[0].pitches
        (<music21.pitch.Pitch C4>, <music21.pitch.Pitch D#4>)
        '''
        # TODO: need to handle flat Streams contained in a Stream
        # TODO: need to handle voices
        #       even if those component Stream do not have Measures

        # TODO: make chordify have an option where the Pitches are not deepcopied from the original, but
        #       are the same.

        # for makeChords, below        
        transferGroupsToPitches = False
        if addPartIdAsGroup:
            transferGroupsToPitches = True

        returnObj = copy.deepcopy(self)
        returnObj.isSorted = False # this makes all the difference in the world for some reason...
        if returnObj.hasPartLikeStreams():
            allParts = returnObj.getElementsByClass('Stream')
        else: # simulate a list of Streams
            allParts = [returnObj]

        if toSoundingPitch:
            #environLocal.printDebug(['at sounding pitch',     allParts[0].atSoundingPitch])
            if allParts[0].atSoundingPitch == False: # if false
                returnObj.toSoundingPitch(inPlace=True)

        mStream = allParts[0].getElementsByClass('Measure')
        mCount = len(mStream)
        hasMeasures = True
        if mCount == 0:
            hasMeasures = False
            mCount = 1 # treat as a single measure
        else:
            partsMeasureCache = []
            for p in allParts:
                partsMeasureCache.append(p.getElementsByClass('Measure'))

        for i in range(mCount): # may be 1
            # first, collect all unique offsets for each measure
            uniqueOffsets = []
            for pNum, p in enumerate(allParts):
                if hasMeasures is True: # has measures
                    m = partsMeasureCache[pNum][i]
                else:
                    m = p # treat the entire part as one measure
                mFlatNotes = m.flat.notesAndRests
                theseUniques = mFlatNotes._uniqueOffsetsAndEndTimes()
                for t in theseUniques:
                    if t not in uniqueOffsets:
                        uniqueOffsets.append(t)
            #environLocal.printDebug(['chordify: uniqueOffsets for all parts, m', uniqueOffsets, i])
            uniqueOffsets = sorted(uniqueOffsets)
            for pNum, p in enumerate(allParts):
                # get one measure at a time
                if hasMeasures is True:
                    m = partsMeasureCache[pNum][i]
                else:
                    m = p # treat the entire part as one measure
                # working with a copy, in place can be true
                m.sliceAtOffsets(offsetList=uniqueOffsets, addTies=addTies,
                    inPlace=True,
                    displayTiedAccidentals=displayTiedAccidentals)
                # tag all sliced notes if requested
                if addPartIdAsGroup:
                    for e in m: # add to all elements
                        # some ids may not be strings; must convert
                        e.groups.append(str(p.id))

        # make chords from flat version of sliced parts
        # do in place as already a copy has been made
        post = returnObj.flat.makeChords(includePostWindow=True,
                                         useExactOffsets=True,
                                         removeRedundantPitches=removeRedundantPitches,
                                         gatherArticulations=True, 
                                         gatherExpressions=True, 
                                         inPlace=True,
                                         transferGroupsToPitches=transferGroupsToPitches)

        # re-populate a measure stream with the new chords
        # get a measure stream from the top voice
        # assume we can manipulate this these measures as already have deepcopy
        # the Part may not have had any Measures;
        if mStream:
            for i, m in enumerate(list(mStream.iter.getElementsByClass('Measure'))):
                # get highest time before removal
                mQl = m.duration.quarterLength
                m.removeByClass('GeneralNote')
                # remove any Streams (aka Voices) found in the Measure
                m.removeByClass('Stream')
                # get offset in original measure
                mOffsetStart = m.getOffsetBySite(allParts[0])
                mOffsetEnd = mOffsetStart + mQl
                # not sure if this properly manages padding

                # place all notes in their new location if offsets match
                # TODO: this iterates over all notes at each iteration; can be faster
                for e in post.iter.notesAndRests:
                    # these are flat offset values
                    o = e.getOffsetBySite(post)
                    #environLocal.printDebug(['iterating elements', o, e])
                    if o >= mOffsetStart and o < mOffsetEnd:
                        # get offset in relation to inside of Measure
                        localOffset = o - mOffsetStart
                        #environLocal.printDebug(['inserting element', e, 'at', o, 'in', m, 'localOffset', localOffset])
                        m.insert(localOffset, e)
                # call for each measure
                m.elementsChanged()
            # call this post now
            post = mStream
        else: # place in a single flat Stream
            post.elementsChanged()

        if hasattr(returnObj, 'metadata') and returnObj.metadata is not None and returnObj.hasPartLikeStreams() is True:
            post.insert(0, returnObj.metadata)
        return post

        #post.elementsChanged()
        #return mStream
        #return post


    def splitByClass(self, classObj, fx):
        '''
        Given a stream, get all objects of type classObj and divide them into
        two new streams depending on the results of fx.
        Fx should be a lambda or other function on elements.
        All elements where fx returns True go in the first stream.
        All other elements are put in the second stream.

        If classObj is None then all elements are returned.  ClassObj
        can also be a list of classes.

        In this example, we will create 50 notes from midi note 30 (two
        octaves and a tritone below middle C) to midi note 80 (an octave
        and a minor sixth above middle C) and add them to a Stream.
        We then create a lambda function to split between those notes
        below middle C (midi note 60) and those above
        (google "lambda functions in Python" for more information on
        what these powerful tools are).



        >>> stream1 = stream.Stream()
        >>> for x in range(30,81):
        ...     n = note.Note()
        ...     n.pitch.midi = x
        ...     stream1.append(n)
        >>> fx = lambda n: n.pitch.midi < 60
        >>> b, c = stream1.splitByClass(note.Note, fx)

        Stream b now contains all the notes below middle C,
        that is, 30 notes, beginning with F#1 and ending with B3
        while Stream c has the 21 notes from C4 to A-5:

        >>> len(b)
        30
        >>> (b[0].nameWithOctave, b[-1].nameWithOctave)
        ('F#1', 'B3')
        >>> len(c)
        21
        >>> (c[0].nameWithOctave, c[-1].nameWithOctave)
        ('C4', 'G#5')
        '''
        a = self.cloneEmpty(derivationMethod='splitByClass')
        b = self.cloneEmpty(derivationMethod='splitByClass')
        if classObj is not None:
            found = self.getElementsByClass(classObj)
        else:
            found = self
        for e in found._elements:
            if fx(e):
                a._insertCore(e.getOffsetBySite(found), e) # provide an offset here
            else:
                b._insertCore(e.getOffsetBySite(found), e)
        for e in found._endElements:
            if fx(e):
                #a.storeAtEnd(e)
                a._storeAtEndCore(e)
            else:
                #b.storeAtEnd(e)
                b._storeAtEndCore(e)
        a.elementsChanged()
        b.elementsChanged()
        return a, b


    def _getOffsetMap(self, srcObj=None):
        '''
        Needed for makeMeasures and a few other places

        The Stream source of elements is self by default,
        unless a `srcObj` is provided.


        >>> s = stream.Stream()
        >>> s.repeatAppend(note.Note(), 8)
        >>> for om in s._getOffsetMap():
        ...     om
        OffsetMap(element=<music21.note.Note C>, offset=0.0, endTime=1.0, voiceIndex=None)
        OffsetMap(element=<music21.note.Note C>, offset=1.0, endTime=2.0, voiceIndex=None)
        OffsetMap(element=<music21.note.Note C>, offset=2.0, endTime=3.0, voiceIndex=None)
        OffsetMap(element=<music21.note.Note C>, offset=3.0, endTime=4.0, voiceIndex=None)
        OffsetMap(element=<music21.note.Note C>, offset=4.0, endTime=5.0, voiceIndex=None)
        OffsetMap(element=<music21.note.Note C>, offset=5.0, endTime=6.0, voiceIndex=None)
        OffsetMap(element=<music21.note.Note C>, offset=6.0, endTime=7.0, voiceIndex=None)
        OffsetMap(element=<music21.note.Note C>, offset=7.0, endTime=8.0, voiceIndex=None)
        '''
        if srcObj is None:
            srcObj = self
        # assume that flat/sorted options will be set before procesing
        offsetMap = [] # list of start, start+dur, element
        if srcObj.hasVoices():
            groups = []
            for i, v in enumerate(srcObj.voices):
                groups.append((v.flat, i))
        else: # create a single collection
            groups = [(srcObj, None)]
        #environLocal.printDebug(['_getOffsetMap', groups])
        for group, voiceIndex in groups:
            for e in group._elements:
                # do not include barlines
                if isinstance(e, bar.Barline):
                    continue
                #if hasattr(e, 'duration') and e.duration is not None:
                if e.duration is not None:
                    dur = e.duration.quarterLength
                else:
                    dur = 0
                # NOTE: rounding here may cause secondary problems
                offset = e.getOffsetBySite(group) #round(e.getOffsetBySite(group), 8)
                endTime = opFrac(offset + dur)
                # NOTE: used to make a copy.copy of elements here;
                # this is not necssary b/c making deepcopy of entire Stream
                thisOffsetMap = _OffsetMap(e, offset, endTime, voiceIndex)
                #environLocal.printDebug(['_getOffsetMap: thisOffsetMap', thisOffsetMap])
                offsetMap.append(thisOffsetMap)
                #offsetMap.append((offset, offset + dur, e, voiceIndex))
                #offsetMap.append([offset, offset + dur, copy.copy(e)])
        return offsetMap

    offsetMap = property(_getOffsetMap, doc='''
        Returns a list where each element is a dictionary
        consisting of the 'offset' of each element in a stream, the
        'endTime' (that is, the offset plus the duration) and the
        'element' itself.  Also contains a 'voiceIndex' entry which
        contains the voice number of the element, or None if there
        are no voices.

        >>> n1 = note.Note(type='quarter')
        >>> c1 = clef.AltoClef()
        >>> n2 = note.Note(type='half')
        >>> s1 = stream.Stream()
        >>> s1.append([n1, c1, n2])
        >>> om = s1.offsetMap
        >>> om[2].offset
        1.0
        >>> om[2].endTime
        3.0
        >>> om[2].element is n2
        True
        >>> om[2].voiceIndex
    ''')

    def makeMeasures(
        self,
        meterStream=None,
        refStreamOrTimeRange=None,
        searchContext=False,
        innerBarline=None,
        finalBarline='final',
        bestClef=False,
        inPlace=False,
        ):
        '''
        Return a new stream (or if inPlace=True change in place) this
        Stream so that it has internal measures.

        For more details, see :py:func:`~music21.stream.makeNotation.makeMeasures`.
        '''
        return makeNotation.makeMeasures(
            self,
            meterStream=meterStream,
            refStreamOrTimeRange=refStreamOrTimeRange,
            searchContext=searchContext,
            innerBarline=innerBarline,
            finalBarline=finalBarline,
            bestClef=bestClef,
            inPlace=inPlace,
            )

    def makeRests(
        self,
        refStreamOrTimeRange=None,
        fillGaps=False,
        timeRangeFromBarDuration=False,
        inPlace=True,
        ):
        '''
        Calls :py:func:`~music21.stream.makeNotation.makeRests`.
        '''
        return makeNotation.makeRests(
            self,
            refStreamOrTimeRange=refStreamOrTimeRange,
            fillGaps=fillGaps,
            timeRangeFromBarDuration=timeRangeFromBarDuration,
            inPlace=inPlace,
            )

    def makeTies(self,
        meterStream=None,
        inPlace=True,
        displayTiedAccidentals=False,
        ):
        '''
        Calls :py:func:`~music21.stream.makeNotation.makeTies`.
        '''
        return makeNotation.makeTies(
            self,
            meterStream=meterStream,
            inPlace=inPlace,
            displayTiedAccidentals=displayTiedAccidentals,
            )

    def makeBeams(self, inPlace=False):
        '''
        Return a new Stream, or modify the Stream in place, with beams applied to all
        notes.

        See :py:func:`~music21.stream.makeNotation.makeBeams`.
        '''
        return makeNotation.makeBeams(
            self,
            inPlace=inPlace,
            )

    @common.deprecated("September 2015", "Feb. 2016", "use stream.streamStatus.StreamStatus.haveBeamsBeenMade instead")
    def haveBeamsBeenMade(self):
        # could be called: hasAccidentalDisplayStatusSet
        '''
        If any Note in this Stream has .beams defined, it as
        assumed that Beams have not been set and/or makeBeams
        has not been run. If any Beams exist, this method
        returns True, regardless of if makeBeams has actually been run.
        
        DEPRECATED: Use :meth:`~music21.stream.streamStatus.StreamStatus.haveBeamsBeenMade`
        instead.
        
        Remove in Feb 2016
        '''
        return self.streamStatus.haveBeamsBeenMade()

    # @common.deprecated
    def makeTupletBrackets(self, inPlace=False):
        '''
        Calls :py:func:`~music21.stream.makeNotation.makeTupletBrackets`.
        
        Deprecated sep 2015; rem march 2016; call makeNotation.makeTupletBrackets directly.
        '''
        return makeNotation.makeTupletBrackets(
            self,
            inPlace=inPlace,
            )

    def makeAccidentals(self, 
                        pitchPast=None, 
                        pitchPastMeasure=None,
                        useKeySignature=True, 
                        alteredPitches=None,
                        searchKeySignatureByContext=False, 
                        cautionaryPitchClass=True,
                        cautionaryAll=False, 
                        inPlace=True, 
                        overrideStatus=False,
                        cautionaryNotImmediateRepeat=True, 
                        lastNoteWasTied=False):
        '''
        A method to set and provide accidentals given various conditions and contexts.

        `pitchPast` is a list of pitches preceeding this pitch in this measure.

        `pitchPastMeasure` is a list of pitches preceeding this pitch but in a previous measure.


        If `useKeySignature` is True, a :class:`~music21.key.KeySignature` will be searched
        for in this Stream or this Stream's defined contexts. An alternative KeySignature
        can be supplied with this object and used for temporary pitch processing.

        If `alteredPitches` is a list of modified pitches (Pitches with Accidentals) that
        can be directly supplied to Accidental processing. These are the same values obtained
        from a :class:`music21.key.KeySignature` object using the
        :attr:`~music21.key.KeySignature.alteredPitches` property.

        If `cautionaryPitchClass` is True, comparisons to past accidentals are made regardless
        of register. That is, if a past sharp is found two octaves above a present natural,
        a natural sign is still displayed.

        If `cautionaryAll` is True, all accidentals are shown.

        If `overrideStatus` is True, this method will ignore any current `displayStatus` stetting
        found on the Accidental. By default this does not happen. If `displayStatus` is set to
        None, the Accidental's `displayStatus` is set.

        If `cautionaryNotImmediateRepeat` is True, cautionary accidentals will be displayed for
        an altered pitch even if that pitch had already been displayed as altered.

        If `lastNoteWasTied` is True, assume that the first note of the stream was tied
        to the previous note.  TODO: make more robust for tied chords with only some pitches tied...

        The :meth:`~music21.pitch.Pitch.updateAccidentalDisplay` method is used to determine if
        an accidental is necessary.

        This will assume that the complete Stream is the context of evaluation. For smaller context
        ranges, call this on Measure objects.

        If `inPlace` is True, this is done in-place; if `inPlace` is False, this returns a modified deep copy.

        TODO: inPlace default should become False
        TODOL if inPlace is True return None
        '''
        if not inPlace: # make a copy
            returnObj = copy.deepcopy(self)
        else:
            returnObj = self

        # need to reset these lists unless values explicitly provided
        if pitchPast is None:
            pitchPast = []
        if pitchPastMeasure is None:
            pitchPastMeasure = []
        # see if there is any key signatures to add to altered pitches
        if alteredPitches is None:
            alteredPitches = []
        addAlteredPitches = []
        if isinstance(useKeySignature, key.KeySignature):
            addAlteredPitches = useKeySignature.alteredPitches
        elif useKeySignature is True: # get from defined contexts
            # will search local, then activeSite
            ksStream = self.getKeySignatures(
                searchContext=searchKeySignatureByContext)
            if len(ksStream) > 0:
                # assume we want the first found; in some cases it is possible
                # that this may not be true
                addAlteredPitches = ksStream[0].alteredPitches
        alteredPitches += addAlteredPitches
        #environLocal.printDebug(['processing makeAccidentals() with alteredPitches:', alteredPitches])

        # need to move through notes in order
        # NOTE: this may or may have sub-streams that are not being examined
        noteStream = returnObj.notesAndRests

        #environLocal.printDebug(['alteredPitches', alteredPitches])
        #environLocal.printDebug(['pitchPast', pitchPast])

        # get chords, notes, and rests
#         for i in range(len(noteStream)):
#             e = noteStream[i]
        for e in noteStream:
            if isinstance(e, note.Note):
                e.pitch.updateAccidentalDisplay(pitchPast=pitchPast,
                    pitchPastMeasure=pitchPastMeasure,
                    alteredPitches=alteredPitches,
                    cautionaryPitchClass=cautionaryPitchClass,
                    cautionaryAll=cautionaryAll,
                    overrideStatus=overrideStatus,
                    cautionaryNotImmediateRepeat=cautionaryNotImmediateRepeat,
                    lastNoteWasTied=lastNoteWasTied)
                pitchPast.append(e.pitch)
                if e.tie is not None and e.tie.type != 'stop':
                    lastNoteWasTied = True
                else:
                    lastNoteWasTied = False
            elif isinstance(e, chord.Chord):
                pGroup = e.pitches
                # add all chord elements to past first
                # when reading a chord, this will apply an accidental
                # if pitches in the chord suggest an accidental
                for p in pGroup:
                    p.updateAccidentalDisplay(pitchPast=pitchPast,
                        pitchPastMeasure=pitchPastMeasure,
                        alteredPitches=alteredPitches,
                        cautionaryPitchClass=cautionaryPitchClass, cautionaryAll=cautionaryAll,
                        overrideStatus=overrideStatus,
                      cautionaryNotImmediateRepeat=cautionaryNotImmediateRepeat,
                        lastNoteWasTied=lastNoteWasTied)
                if e.tie is not None and e.tie.type != 'stop':
                    lastNoteWasTied = True
                else:
                    lastNoteWasTied = False
                pitchPast += pGroup
            else:
                lastNoteWasTied = False

        return returnObj


    def haveAccidentalsBeenMade(self):
        # could be called: hasAccidentalDisplayStatusSet
        '''
        If Accidentals.displayStatus is None for all
        contained pitches, it as assumed that accidentals
        have not been set for display and/or makeAccidentals
        has not been run. If any Accidental has displayStatus
        other than None, this method returns True, regardless
        of if makeAccidentals has actually been run.
        '''
        return self.streamStatus.haveAccidentalsBeenMade()

    def makeNotation(self, 
                     meterStream=None, 
                     refStreamOrTimeRange=None,
                     inPlace=False, 
                     bestClef=False, 
                     **subroutineKeywords):
        '''
        This method calls a sequence of Stream methods on this Stream to prepare
        notation, including creating voices for overlapped regions, Measures
        if necessary, creating ties, beams, and accidentals.

        If `inPlace` is True, this is done in-place;
        if `inPlace` is False, this returns a modified deep copy.

        makeAccidentalsKeywords can be a dict specifying additional
        parameters to send to makeAccidentals


        >>> s = stream.Stream()
        >>> n = note.Note('g')
        >>> n.quarterLength = 1.5
        >>> s.repeatAppend(n, 10)
        >>> sMeasures = s.makeNotation()
        >>> len(sMeasures.getElementsByClass('Measure'))
        4
        >>> sMeasures.getElementsByClass('Measure')[-1].rightBarline.style
        'final'
        '''
        # determine what is the object to work on first
        if inPlace:
            returnStream = self
        else:
            returnStream = copy.deepcopy(self)

#         if 'finalBarline' in subroutineKeywords:
#             lastBarlineType = subroutineKeywords['finalBarline']
#         else:
#             lastBarlineType = 'final'

        # only use inPlace arg on first usage
        if not self.hasMeasures():
            # only try to make voices if no Measures are defined
            returnStream.makeVoices(inPlace=True, fillGaps=True)
            # if this is not inPlace, it will return a newStream; if
            # inPlace, this returns None
            # use inPlace=True, as already established above
            returnStream.makeMeasures(
                meterStream=meterStream,
                refStreamOrTimeRange=refStreamOrTimeRange,
                inPlace=True, 
                bestClef=bestClef)

        measureStream = returnStream.getElementsByClass('Measure')
        #environLocal.printDebug(['Stream.makeNotation(): post makeMeasures, length', len(returnStream)])

        # for now, calling makeAccidentals once per measures
        # pitches from last measure are passed
        # this needs to be called before makeTies
        # note that this functionality is also placed in Part
        if not measureStream.haveAccidentalsBeenMade():
            ksLast = None
            srkCopy = subroutineKeywords.copy()
            if 'meterStream' in srkCopy:
                del(srkCopy['meterStream'])
            if 'refStreamOrTimeRange' in srkCopy:
                del(srkCopy['refStreamOrTimeRange'])

            for i in range(len(measureStream)):
                m = measureStream[i]
                if m.keySignature is not None:
                    ksLast = m.keySignature
                if i > 0 and m.keySignature is None:
                    if (measureStream[i-1] and 
                            hasattr(measureStream[i-1][-1], "tie") and 
                            measureStream[i-1][-1].tie is not None and 
                            measureStream[i-1][-1].tie.type != 'stop'):
                        lastNoteWasTied = True
                    else:
                        lastNoteWasTied = False
                        
                    m.makeAccidentals(
                        pitchPastMeasure=measureStream[i-1].pitches,
                        useKeySignature=ksLast, 
                        searchKeySignatureByContext=False,
                        lastNoteWasTied=lastNoteWasTied, 
                        **srkCopy)
                else:
                    m.makeAccidentals(
                        useKeySignature=ksLast,
                        searchKeySignatureByContext=False, 
                        **srkCopy)
        #environLocal.printDebug(['makeNotation(): meterStream:', meterStream, meterStream[0]])
        measureStream.makeTies(meterStream, inPlace=True)
        #measureStream.makeBeams(inPlace=True)
        try:
            measureStream.makeBeams(inPlace=True)
        except (StreamException, meter.MeterException):
            # this is a result of makeMeaures not getting everything
            # note to measure allocation right
            #environLocal.printDebug(['skipping makeBeams exception', StreamException])
            pass

        # note: this needs to be after makeBeams, as placing this before
        # makeBeams was causing the duration's tuplet to loose its type setting
        # check for tuplet brackets one measure at a time
        # this means that they will never extend beyond one measure
        for m in measureStream:
            if m.streamStatus.haveTupletBracketsBeenMade() is False:
                makeNotation.makeTupletBrackets(m, inPlace=True)

        if len(measureStream) == 0:
            raise StreamException('no measures found in stream with %s elements' % (self.__len__()))
        #environLocal.printDebug(['Stream.makeNotation(): created measures:', len(measureStream)])

        return returnStream

    def realizeOrnaments(self):
        '''
        Calls :py:func:`~music21.stream.makeNotation.realizeOrnaments`.
        
        DEPRECATED Sep 2015; will be removed by March 2016
        '''
        warnings.warn("realizeOrnaments; use stream.makeNotation.realizeOrnaments() instead", 
                      StreamDeprecationWarning)
        return makeNotation.realizeOrnaments(self)

    def extendDuration(self, objName, inPlace=True):
        '''
        Given a Stream and an object class name, go through the Stream
        and find each instance of the desired object. The time between
        adjacent objects is then assigned to the duration of each object.
        The last duration of the last object is assigned to extend to the
        end of the Stream.

        If `inPlace` is True, this is done in-place; if `inPlace` is
        False, this returns a modified deep copy.

        >>> stream1 = stream.Stream()
        >>> n = note.Note(type='quarter')
        >>> n.duration.quarterLength
        1.0
        >>> stream1.repeatInsert(n, [0, 10, 20, 30, 40])

        >>> dyn = dynamics.Dynamic('ff')
        >>> stream1.insert(15, dyn)
        >>> stream1[-1].offset # offset of last element
        40.0
        >>> stream1.duration.quarterLength # total duration
        41.0
        >>> len(stream1)
        6

        >>> stream2 = stream1.flat.extendDuration(note.GeneralNote)
        >>> len(stream2)
        6
        >>> stream2[0].duration.quarterLength
        10.0

        The Dynamic does not affect the second note:
        
        >>> stream2[1].offset
        10.0
        >>> stream2[1].duration.quarterLength
        10.0

        >>> stream2[-1].duration.quarterLength # or extend to end of stream
        1.0
        >>> stream2.duration.quarterLength
        41.0
        >>> stream2[-1].offset
        40.0



        TODO: extendDuration inPlace should be False by default
        TODO: if inPlace is True, return None
        '''

        if not inPlace: # make a copy
            returnObj = copy.deepcopy(self)
        else:
            returnObj = self

        qLenTotal = returnObj.duration.quarterLength
        elements = []
        for element in returnObj.iter.getElementsByClass(objName):
#             if not hasattr(element, 'duration'):
#                 raise StreamException('can only process objects with duration attributes')
            if element.duration is None:
                element.duration = duration.Duration()
            elements.append(element)

        #print(elements[-1], qLenTotal, elements[-1].duration)
        # print(_MOD, elements)
        for i in range(len(elements)-1):
            #print(i, len(elements))
            span = self.elementOffset(elements[i+1]) - self.elementOffset(elements[i])
            elements[i].duration.quarterLength = span

        # handle last element
        #print(elements[-1], qLenTotal, elements[-1].duration)
        if len(elements) != 0:
            elements[-1].duration.quarterLength = (qLenTotal -
                        self.elementOffset(elements[-1]))
            #print(elements[-1], elements[-1].duration)
        return returnObj


    def extendDurationAndGetBoundaries(self, objName, inPlace=True):
        '''Extend the Duration of elements specified by objName; 
        then, collect a dictionary for every matched element of objName class, 
        where the matched element is the value and the key is the (start, end) offset value.

        >>> from pprint import pprint as pp
        >>> s = stream.Stream()
        >>> s.insert(3, dynamics.Dynamic('mf'))
        >>> s.insert(7, dynamics.Dynamic('f'))
        >>> s.insert(12, dynamics.Dynamic('ff'))
        >>> pp(s.extendDurationAndGetBoundaries('Dynamic'))
        {(3.0, 7.0): <music21.dynamics.Dynamic mf >,
         (7.0, 12.0): <music21.dynamics.Dynamic f >,
         (12.0, 12.0): <music21.dynamics.Dynamic ff >}        


        TODO: only allow inPlace = True or delete or something, can't return two different things
        '''
        if not inPlace: # make a copy
            returnObj = copy.deepcopy(self)
        else:
            returnObj = self
        returnObj.extendDuration(objName, inPlace=True)
        # TODO: use iteration.
        elements = returnObj.getElementsByClass(objName)
        boundaries = {}
        if len(elements) == 0:
            raise StreamException('no elements of this class defined in this Stream')
        else:
            for e in elements:
                start = e.getOffsetBySite(returnObj)
                end = start + e.duration.quarterLength
                boundaries[(start, end)] = e
        return boundaries


    def stripTies(self, inPlace=False, matchByPitch=False,
         retainContainers=False):
        '''
        Find all notes that are tied; remove all tied notes,
        then make the first of the tied notes have a duration
        equal to that of all tied constituents. Lastly,
        remove the formerly-tied notes.

        This method can be used on Stream and Stream subclasses.
        When used on a Score, Parts and Measures are retained.

        If `retainContainers` is False (by default), this method only
        returns Note objects; Measures and other structures are stripped
        from the Stream. Set `retainContainers` to True to remove ties
        from a :class:`~music21.part.Part` Stream that contains
        :class:`~music21.stream.Measure` Streams, and get back a
        multi-Measure structure.

        Presently, this only works if tied notes are sequentual; ultimately
        this will need to look at .to and .from attributes (if they exist)

        In some cases (under makeMeasures()) a continuation note will not have a
        Tie object with a stop attribute set. In that case, we need to look
        for sequential notes with matching pitches. The `matchByPitch` option can
        be used to use this technique.

        Note that inPlace=True on a Stream with substream currently has buggy behavior.  Use inPlace=False for now.
        TODO: Fix this.

        >>> a = stream.Stream()
        >>> n = note.Note()
        >>> n.quarterLength = 6
        >>> a.append(n)
        >>> m = a.makeMeasures()
        >>> m.makeTies()
        >>> len(m.flat.notes)
        2

        >>> m = m.stripTies()
        >>> len(m.flat.notes)
        1
        '''
        #environLocal.printDebug(['calling stripTies'])
        if not inPlace: # make a copy
            returnObj = copy.deepcopy(self)
        else:
            returnObj = self

        if returnObj.hasPartLikeStreams():
            for p in returnObj.iter.getElementsByClass('Part'):
                # already copied if necessary; edit in place
                # when handling a score, retain containers should be true
                p.stripTies(inPlace=True, matchByPitch=matchByPitch,
                            retainContainers=True)
            return returnObj # exit

        # assume this is sorted
        # need to just get .notesAndRests, as there may be other objects in the Measure
        # that come before the first Note, such as a SystemLayout object
        f = returnObj.flat
        notes = f.notesAndRests
        
        posConnected = [] # temporary storage for index of tied notes
        posDelete = [] # store deletions to be processed later

        for i in range(len(notes)):
            endMatch = None # can be True, False, or None
            n = notes[i]
            if i > 0: # get i and n for the previous value
                iLast = i-1
                nLast = notes[iLast]
            else:
                iLast = None
                nLast = None

            # see if we have a tie and it is started
            # a start typed tie may not be a true start tie
            if (hasattr(n, 'tie') and n.tie is not None and
                n.tie.type == 'start'):
                # find a true start, add to known connected positions
                if iLast is None or iLast not in posConnected:
                    posConnected = [i] # reset list with start
                # find a continuation: the last note was a tie
                # start and this note is a tie start (this may happen)
                elif iLast in posConnected:
                    posConnected.append(i)
                # a connection has been started or continued, so no endMatch
                endMatch = False

            elif (hasattr(n, 'tie') and n.tie is not None and
                n.tie.type == 'continue'):
                # a continue always implies a connection
                posConnected.append(i)
                endMatch = False

            # establish end condition
            if endMatch is None: # not yet set, not a start or continue
                # ties tell us when the are ended
                if (hasattr(n, 'tie') and n.tie is not None
                    and n.tie.type == 'stop'):
                    endMatch = True
                # if we cannot find a stop tie, see if last note was connected
                # and this and the last note are the same pitch; this assumes
                # that connected and same pitch value is tied; this is not
                # frequently the case
                elif matchByPitch:
                    # find out if the last index is in position connected
                    # if the pitches are the same for each note
                    if (nLast is not None and iLast in posConnected
                        and hasattr(nLast, "pitch") and hasattr(n, "pitch")
                        and nLast.pitch == n.pitch):
                        endMatch = True
                    # looking for two chords of equal size
                    elif (nLast is not None and not
                        self.isClassOrSubclass('Note') and iLast in posConnected
                        and hasattr(nLast, "pitches") and hasattr(n, "pitches")
                        and len(nLast.pitches) == len(n.pitches)):
                        allPitchesMatched = True
                        for pitchIndex in range(len(nLast.pitches)):
                            if nLast.pitches[pitchIndex] != n.pitches[pitchIndex]:
                                allPitchesMatched = False
                                break
                        if allPitchesMatched == True:
                            endMatch = True

            # process end condition
            if endMatch:
                posConnected.append(i) # add this last position
                if len(posConnected) < 2:
                    # an open tie, not connected to anything
                    # should be an error; presently, just skipping
                    #raise StreamException('cannot consolidate ties when only one tie is present', notes[posConnected[0]])
                    #environLocal.printDebug(['cannot consolidate ties when only one tie is present', notes[posConnected[0]]])
                    posConnected = []
                    continue

                # get sum of durations for all nots
                # do not include first; will add to later; do not delete
                durSum = 0
                for q in posConnected[1:]: # all but the first
                    durSum += notes[q].quarterLength
                    posDelete.append(q) # store for deleting later
                # dur sum should always be greater than zero
                if durSum == 0:
                    raise StreamException('aggregated ties have a zero duration sum')
                # change the duration of the first note to be self + sum
                # of all others
                qLen = notes[posConnected[0]].quarterLength
                notes[posConnected[0]].quarterLength = qLen + durSum

                # set tie to None on first note
                notes[posConnected[0]].tie = None
                posConnected = [] # resset to empty

        # all results have been processed
        # presently removing from notes, not resultObj, as index positions
        # in result object may not be the same
        posDelete.reverse() # start from highest and go down

        if retainContainers:
            for i in posDelete:
                #environLocal.printDebug(['removing note', notes[i]])
                # get the obj ref
                nTarget = notes[i]
                # go through each container and find the note to delete
                # note: this assumes the container is Measure
                # TODO: this is where we need a recursive container Generator out
                for sub in reversed(returnObj.getElementsByClass('Measure')):
                    try:
                        i = sub.index(nTarget)
                    except StreamException:
                        continue # pass if not in Stream
                    junk = sub.pop(i)
                    # get a new note
                    # we should not continue searching Measures
                    break
            returnObj.elementsChanged()
            return returnObj

        else:
            for i in posDelete:
                # removing the note from notes
                junk = notes.pop(i)
            notes.elementsChanged()
            return notes


    def extendTies(self, ignoreRests=False, pitchAttr='nameWithOctave'):
        '''
        Connect any adjacent pitch space values that are the
        same with a Tie. Adjacent pitches can be Chords, Notes, or Voices.

        If `ignoreRests` is True, rests that occur between events will not be
        considered in matching pitches.

        The `pitchAttr` determines the pitch attribute that is
        used for comparison. Any valid pitch attribute name can be used.
        '''
        def _getNextElements(srcStream, currentIndex, targetOffset,
                         ignoreRests=ignoreRests):
            # need to find next event that start at the appropriate offset
            if currentIndex == len(srcStream) - 1: # assume flat
                #environLocal.printDebug(['_getNextElements: nothing to process', currentIndex, len(srcStream.notes) ])
                return [] # nothing left
            # iterate over all possible elements
            if ignoreRests:
                # need to find the offset of the first thing that is not rest
                for j in range(currentIndex+1, len(srcStream._elements)):
                    e = srcStream._elements[j]
                    if 'NotRest' in e.classes:
                        # change target offset to this position
                        targetOffset = srcStream._elements[j].getOffsetBySite(
                                        srcStream)
                        break
            match = srcStream.getElementsByOffset(targetOffset)
            #filter matched elements
            post = []
            for m in match:
                if 'NotRest' in m.classes:
                    post.append(m)
            return post

        # take all flat elements; this will remove all voices; just use offset
        # position
        # do not need to worry about ._endElements
        srcFlat = self.flat.notes
        for i, e in enumerate(srcFlat._elements):
            pSrc = []
            if 'Note' in e.classes:
                pSrc = [e]
            elif 'Chord' in e.classes:
                pSrc = [n for n in e] # get components
            else:
                continue
            #environLocal.printDebug(['examining', i, e])
            connections = _getNextElements(srcFlat, i,
                e.getOffsetBySite(srcFlat) + e.duration.quarterLength)
            #environLocal.printDebug(['possible conections', connections])

            for p in pSrc:
                # for each p, see if there is match in the next position
                for m in connections:
                    # for each element, look for a pitch to match
                    mSrc = []
                    if 'Note' in m.classes:
                        mSrc = [m]
                    elif 'Chord' in m.classes:
                        mSrc = [n for n in m] # get components
                    # final note comparison
                    for q in mSrc:
                        if getattr(q.pitch, pitchAttr) == getattr(p.pitch,
                            pitchAttr):
                            # create a tie from p to q
                            if p.tie is None:
                                p.tie = tie.Tie('start')
                            elif p.tie.type is 'stop':
                                p.tie.type = 'continue'
                            # if dst tie exists, assume it connects
                            q.tie = tie.Tie('stop')
                            break # can only have one match from p to q

    #---------------------------------------------------------------------------

    def sort(self, force=False):
        '''
        Sort this Stream in place by offset, then priority, then
        standard class sort order (e.g., Clefs before KeySignatures before
        TimeSignatures).

        Note that Streams automatically sort themsevlves unless
        autoSort is set to False (as in the example below)

        If `force` is True, a sort will be attempted regardless of any other parameters.


        >>> n1 = note.Note('a')
        >>> n2 = note.Note('b')
        >>> s = stream.Stream()
        >>> s.autoSort = False
        >>> s.insert(100, n2)
        >>> s.insert(0, n1) # now a has a lower offset by higher index
        >>> [n.name for n in s]
        ['B', 'A']
        >>> s.sort()
        >>> [n.name for n in s]
        ['A', 'B']
        '''
        # trust if this is sorted: do not sort again
        # experimental
        if (not self.isSorted and self._mutable) or force:
            #environLocal.printDebug(['sorting _elements, _endElements'])
#             self._elements.sort(
#                 cmp=lambda x, y: cmp(
#                     self.elementOffset(x), self.elementOffset(y))
#                     or cmp(x.priority, y.priority)
#                     or cmp(x.classSortOrder, y.classSortOrder)
#                     or cmp(not x.isGrace, not y.isGrace) # sort graces first
#                     #or cmp(random.randint(1,30), random.randint(1,30))
#                 )
#             self._endElements.sort(
#                 cmp=lambda x, y: cmp(x.priority, y.priority) or
#                     cmp(x.classSortOrder, y.classSortOrder)
#                 )
            self._elements.sort(key=lambda x: x.sortTuple(self))
            self._endElements.sort(key=lambda x: x.sortTuple(self))

            # as sorting changes order, elements have changed;
            # need to clear cache, but flat status is the same
            self.elementsChanged(updateIsFlat=False, clearIsSorted=False)
            self.isSorted = True
            #environLocal.printDebug(['_elements', self._elements])

    def _getSorted(self):
        if 'sorted' not in self._cache or self._cache['sorted'] is None:
            shallowElements = copy.copy(self._elements) # already a copy
            shallowEndElements = copy.copy(self._endElements) # already a copy
            s = copy.copy(self)
            # assign directly to _elements, as we do not need to call
            # elementsChanged()
            s._elements = shallowElements
            s._endElements = shallowEndElements

            for e in shallowElements + shallowEndElements:
                s.setElementOffset(e, self.elementOffset(e))
                e.sites.add(s)
                # need to explicitly set activeSite
                e.activeSite = s
            # now just sort this stream in place; this will update the
            # isSorted attribute and sort only if not already sorted
            s.sort()
            self._cache['sorted'] = s
        return self._cache['sorted']

        # get a shallow copy of elements list
#         shallowElements = copy.copy(self._elements) # already a copy
#         shallowEndElements = copy.copy(self._endElements) # already a copy
#         newStream = copy.copy(self)
#         # assign directly to _elements, as we do not need to call
#         # elementsChanged()
#         newStream._elements = shallowElements
#         newStream._endElements = shallowEndElements
#
#         for e in shallowElements + shallowEndElements:
#             e.sites.add(newStream)
#             # need to explicitly set activeSite
#             e.activeSite = newStream
#         # now just sort this stream in place; this will update the
#         # isSorted attribute and sort only if not already sorted
#         newStream.sort()
#         return newStream

    sorted = property(_getSorted, doc='''
        Returns a new Stream where all the elements are sorted according to offset time, then
        priority, then classSortOrder (so that, for instance, a Clef at offset 0 appears before
        a Note at offset 0)

        if this Stream is not flat, then only the highest elements are sorted.  To sort all,
        run myStream.flat.sorted

        For instance, here is an unsorted Stream


        >>> s = stream.Stream()
        >>> s.autoSort = False # if true, sorting is automatic
        >>> s.insert(1, note.Note("D"))
        >>> s.insert(0, note.Note("C"))
        >>> s.show('text')
        {1.0} <music21.note.Note D>
        {0.0} <music21.note.Note C>


        But a sorted version of the Stream puts the C first:


        >>> s.sorted.show('text')
        {0.0} <music21.note.Note C>
        {1.0} <music21.note.Note D>


        While the original stream remains unsorted:


        >>> s.show('text')
        {1.0} <music21.note.Note D>
        {0.0} <music21.note.Note C>


        OMIT_FROM_DOCS
        >>> s = stream.Stream()
        >>> s.autoSort = False
        >>> s.repeatInsert(note.Note("C#"), [0, 2, 4])
        >>> s.repeatInsert(note.Note("D-"), [1, 3, 5])
        >>> s.isSorted
        False
        >>> g = ""
        >>> for myElement in s:
        ...    g += "%s: %s; " % (myElement.offset, myElement.name)
        >>> g
        '0.0: C#; 2.0: C#; 4.0: C#; 1.0: D-; 3.0: D-; 5.0: D-; '
        >>> y = s.sorted
        >>> y.isSorted
        True
        >>> g = ""
        >>> for myElement in y:
        ...    g += "%s: %s; " % (myElement.offset, myElement.name)
        >>> g
        '0.0: C#; 1.0: D-; 2.0: C#; 3.0: D-; 4.0: C#; 5.0: D-; '
        >>> farRight = note.Note("E")
        >>> farRight.priority = 5
        >>> farRight.offset = 2.0
        >>> y.insert(farRight)
        >>> g = ""
        >>> for myElement in y:
        ...    g += "%s: %s; " % (myElement.offset, myElement.name)
        >>> g
        '0.0: C#; 1.0: D-; 2.0: C#; 3.0: D-; 4.0: C#; 5.0: D-; 2.0: E; '
        >>> z = y.sorted
        >>> g = ""
        >>> for myElement in z:
        ...    g += "%s: %s; " % (myElement.offset, myElement.name)
        >>> g
        '0.0: C#; 1.0: D-; 2.0: C#; 2.0: E; 3.0: D-; 4.0: C#; 5.0: D-; '
        >>> z[2].name, z[3].name
        ('C#', 'E')

        ''')


    def _getFlatOrSemiFlat(self, retainContainers=False):
        '''
        A private method that implements the .flat or .semiFlat reduction types by using
        `retainContainers` = False to get .flat and retainContainers = True to get .semiFlat
        '''
        #environLocal.printDebug(['_getFlatOrSemiFlat(): self', self, 'self.activeSite', self.activeSite])

        # this copy will have a shared locations object
        # note that copy.copy() in some cases seems to not cause secondary
        # problems that self.__class__() does
        if retainContainers:
            method = 'semiFlat'
        else:
            method = 'flat'

        sNew = copy.copy(self)
        if sNew.id != id(sNew):
            sOldId = sNew.id
            if common.isNum(sOldId) and sOldId > defaults.minIdNumberToConsiderMemoryLocation:
                sOldId = hex(sOldId)
            sNew.id = str(sOldId) + "_" + method
        
        sNew._derivation = derivation.Derivation(sNew)
        sNew._derivation.origin = self
        sNew.derivation.method = method
        # storing .elements in here necessitates
        # create a new, independent cache instance in the flat representation
        sNew._cache = {} 
        sNew._offsetDict = {}
        sNew._elements = []
        sNew._endElements = []
        sNew.elementsChanged()

        for e in self._elements:
            #environLocal.printDebug(['_getFlatOrSemiFlat', 'processing e:', e])
            # check for stream instance instead

            # if this element is a Stream, recurse
            #if hasattr(e, "elements"):
            if e.isStream:
                #environLocal.printDebug(['_getFlatOrSemiFlat', '!!! processing substream:', e])

                recurseStreamOffset = self.elementOffset(e)

                if retainContainers is True: # semiFlat
                    #environLocal.printDebug(['_getFlatOrSemiFlat(), retaining containers, storing element:', e])

                    # this will change the activeSite of e to be sNew, previously
                    # this was the activeSite was the caller; thus, the activeSite here
                    # should not be set
                    #sNew.insert(recurseStreamOffset, e, setActiveSite=False)
                    sNew._insertCore(recurseStreamOffset, e,
                        setActiveSite=False)
                    # this may be a cached version;
                    recurseStream = e.semiFlat
                    #recurseStream = e._getFlatOrSemiFlat(retainContainers=True)
                else:
                    recurseStream = e.flat

                #environLocal.printDebug("recurseStreamOffset: " + str(e.id) + " " + str(recurseStreamOffset))
                # recurse Stream is the flat or semiFlat contents of a Stream
                # contained within the caller
                for eSub in recurseStream:
                    #environLocal.printDebug(['subElement', id(eSub), 'inserted in', sNew, 'id(sNew)', id(sNew)])
                    #oldOffset =
                    #sNew.insert(eSub.getOffsetBySite(recurseStream) +
                    #    recurseStreamOffset, eSub)
                    sNew._insertCore(eSub.getOffsetBySite(recurseStream) +
                        recurseStreamOffset, eSub)
            # if element not a Stream
            else:
                # insert into new stream at offset in old stream
                #self.elementOffset(sNew.insert(e), e)
                sNew._insertCore(self.elementOffset(e), e)

        # highest time elements should never be Streams
        for e in self._endElements:
            #sNew.storeAtEnd(e)
            sNew._storeAtEndCore(e)

        sNew.isFlat = True
        # here, we store the source stream from which this stream was derived
        return sNew


    def _getFlat(self):
        if 'flat' not in self._cache or self._cache['flat'] is None:
            self._cache['flat'] = self._getFlatOrSemiFlat(
                                  retainContainers=False)
        return self._cache['flat']

        # non cached approach
        #return self._getFlatOrSemiFlat(retainContainers=False)

    flat = property(_getFlat, doc=
        '''
        A very important read-only property that returns a new Stream
        that has all sub-containers "flattened" within it,
        that is, it returns a new Stream where no elements nest within
        other elements.

        Here is a simple example of the usefulness of .flat.  We
        will create a Score with two Parts in it, each with two Notes:

        >>> sc = stream.Score()
        >>> p1 = stream.Part()
        >>> p1.id = 'part1'
        >>> n1 = note.Note('C4')
        >>> n2 = note.Note('D4')
        >>> p1.append(n1)
        >>> p1.append(n2)

        >>> p2 = stream.Part()
        >>> p2.id = 'part2'
        >>> n3 = note.Note('E4')
        >>> n4 = note.Note('F4')
        >>> p2.append(n3)
        >>> p2.append(n4)

        >>> sc.insert(0, p1)
        >>> sc.insert(0, p2)

        When we look at sc, we will see only the two parts:

        >>> sc.elements
        (<music21.stream.Part part1>, <music21.stream.Part part2>)

        We can get at the notes by using the indices of the
        stream to get the parts and then looking at the .elements
        there:

        >>> sc[0].elements
        (<music21.note.Note C>, <music21.note.Note D>)

        >>> sc.getElementById('part2').elements
        (<music21.note.Note E>, <music21.note.Note F>)

        ...but if we want to get all the notes, the easiest way
        is via calling .flat on sc and looking at the elements
        there:

        >>> sc.flat.elements
        (<music21.note.Note C>, <music21.note.Note E>, <music21.note.Note D>, <music21.note.Note F>)

        Flattening a stream is a great way to get at all the notes in
        a larger piece.  For instance if we load a four-part
        Bach chorale into music21 from the integrated corpus, it
        will appear at first that there are no notes in the piece:

        >>> bwv66 = corpus.parse('bach/bwv66.6')
        >>> len(bwv66.notes)
        0

        This is because all the notes in the piece lie within :class:`music21.stream.Measure`
        objects and those measures lie within :class:`music21.stream.Part`
        objects.  It'd be a pain to navigate all the way through all those
        objects just to count notes.  Fortunately we can get a Stream of
        all the notes in the piece with .flat.notes and then use the
        length of that Stream to count notes:

        >>> bwv66flat = bwv66.flat
        >>> len(bwv66flat.notes)
        165

        If you look back to our simple example of four notes above,
        you can see that the E (the first note in part2) comes before the D
        (the second note of part1).  This is because the flat stream
        is automatically sorted like all streams are by default.  The
        next example shows how to change this behavior.

        >>> s = stream.Stream()
        >>> s.autoSort = False
        >>> s.repeatInsert(note.Note("C#"), [0, 2, 4])
        >>> s.repeatInsert(note.Note("D-"), [1, 3, 5])
        >>> s.isSorted
        False

        >>> g = ""
        >>> for myElement in s:
        ...    g += "%s: %s; " % (myElement.offset, myElement.name)
        ...

        >>> g
        '0.0: C#; 2.0: C#; 4.0: C#; 1.0: D-; 3.0: D-; 5.0: D-; '

        >>> y = s.sorted
        >>> y.isSorted
        True

        >>> g = ""
        >>> for myElement in y:
        ...    g += "%s: %s; " % (myElement.offset, myElement.name)
        ...

        >>> g
        '0.0: C#; 1.0: D-; 2.0: C#; 3.0: D-; 4.0: C#; 5.0: D-; '

        >>> q = stream.Stream()
        >>> for i in range(5):
        ...     p = stream.Stream()
        ...     p.repeatInsert(base.Music21Object(), [0, 1, 2, 3, 4])
        ...     q.insert(i * 10, p)
        ...

        >>> len(q)
        5


        >>> qf = q.flat
        >>> len(qf)
        25
        >>> qf[24].offset
        44.0

        OMIT_FROM_DOCS

        >>> r = stream.Stream()
        >>> for j in range(5):
        ...   q = stream.Stream()
        ...   for i in range(5):
        ...      p = stream.Stream()
        ...      p.repeatInsert(base.Music21Object(), [0, 1, 2, 3, 4])
        ...      q.insert(i * 10, p)
        ...   r.insert(j * 100, q)

        >>> len(r)
        5

        >>> len(r.flat)
        125

        >>> r.flat[124].offset
        444.0
        ''')


    def _getSemiFlat(self):
        if 'semiFlat' not in self._cache or self._cache['semiFlat'] is None:
            #environLocal.printDebug(['using cached semiFlat', self])
            self._cache['semiFlat'] = self._getFlatOrSemiFlat(
                                    retainContainers=True)
        return self._cache['semiFlat']

        #return self._getFlatOrSemiFlat(retainContainers=True)


    semiFlat = property(_getSemiFlat, doc='''
        Returns a flat-like Stream representation.
        Stream sub-classed containers, such as Measure or Part,
        are retained in the output Stream, but positioned at their
        relative offset.


        >>> s = stream.Stream()

        >>> p1 = stream.Part()
        >>> p1.id = 'part1'
        >>> n1 = note.Note('C5')
        >>> p1.append(n1)

        >>> p2 = stream.Part()
        >>> p2.id = 'part2'
        >>> n2 = note.Note('D5')
        >>> p2.append(n2)

        >>> s.insert(0, p1)
        >>> s.insert(0, p2)
        >>> sf = s.semiFlat
        >>> sf.elements
        (<music21.stream.Part part1>, <music21.stream.Part part2>, <music21.note.Note C>, <music21.note.Note D>)
        >>> sf[0]
        <music21.stream.Part part1>
        >>> sf[2]
        <music21.note.Note C>
        >>> sf[0][0]
        <music21.note.Note C>

        ''')

    def _yieldReverseUpwardsSearch(self, memo=None, streamsOnly=False,
                             skipDuplicates=True, classFilter=()):
        '''
        Yield all containers (Stream subclasses), including self, and going upward
        and outward.
        
        NOT CURRENTLY USED.

        Note: on first call, a new, fresh memo list must be provided; 
        otherwise, values are retained from one call to the next.
        
        >>> b = corpus.parse('bwv66.6')
        >>> nMid = b[2][4][2]
        >>> nMid
        <music21.note.Note G#>
        >>> nMidMeasure = b[2][4]
        >>> nMidMeasure
        <music21.stream.Measure 3 offset=9.0>
        >>> list(nMidMeasure._yieldReverseUpwardsSearch())
        [<music21.stream.Measure 3 offset=9.0>, 
         <music21.instrument.Instrument P2: Alto: Instrument 2>, 
         <music21.stream.Part Alto>, 
         <music21.metadata.Metadata object at 0x...>, 
         <music21.stream.Part Soprano>, 
         <music21.stream.Score ...>, 
         <music21.stream.Part Tenor>, 
         <music21.stream.Part Bass>, 
         <music21.layout.StaffGroup <music21.stream.Part Soprano><music21.stream.Part Alto><music21.stream.Part Tenor><music21.stream.Part Bass>>, 
         <music21.stream.Measure 0 offset=0.0>, 
         <music21.stream.Measure 1 offset=1.0>, 
         <music21.stream.Measure 2 offset=5.0>, 
         <music21.stream.Measure 4 offset=13.0>, 
         <music21.stream.Measure 5 offset=17.0>, 
         <music21.stream.Measure 6 offset=21.0>, 
         <music21.stream.Measure 7 offset=25.0>, 
         <music21.stream.Measure 8 offset=29.0>, 
         <music21.stream.Measure 9 offset=33.0>]
        '''
        # TODO: add support for filter list
        # TODO: add add end elements
        if memo is None:
            memo = []

        # must exclude spanner storage, as might be found
        if id(self) not in memo and 'SpannerStorage' not in self.classes:
            yield self
            #environLocal.printDebug(['memoing:', self, memo])
            if skipDuplicates:
                memo.append(id(self))

        # may need to make sure that activeSite is correctly assigned
        p = self.activeSite
        # if a activeSite exists, its always a stream!
        #if p is not None and hasattr(p, 'elements'):
        if p is not None and p.isStream and 'SpannerStorage' not in p.classes:
            # using indices so as to not to create an iterator and new locations/activeSites
            # here we access the private _elements, again: no iterator
            for i in range(len(p._elements)):
                # not using __getitem__, also to avoid new locations/activeSites
                e = p._elements[i]
                #environLocal.printDebug(['examining elements:', e])

                # not a Stream; may or may not have a activeSite;
                # its possible that it may have activeSite not identified elsewhere
                #if not hasattr(e, 'elements'):
                if not e.isStream:
                    if not streamsOnly:
                        if id(e) not in memo:
                            yield e
                            if skipDuplicates:
                                memo.append(id(e))
                # for each element in the activeSite that is a Stream,
                # look at the activeSites
                # if the activeSites are a Stream, recurse
                #elif (hasattr(e, 'elements') and e.activeSite is not None
                #    and hasattr(e.activeSite, 'elements')):

                elif (e.isStream and e.activeSite is not None and
                    e.activeSite.isStream and 'SpannerStorage' not in e.classes):
                    # this returns a generator, so need to iterate over it
                    # to get results
                    # e.activeSite will be yielded at top of recurse
                    for y in e.activeSite._yieldReverseUpwardsSearch(memo,
                            skipDuplicates=skipDuplicates,
                            streamsOnly=streamsOnly, classFilter=classFilter):
                        yield y
                    # here, we have found a container at the same level of
                    # the caller; since it is a Stream, we yield
                    # caller is contained in the activeSite; if e is self, skip
                    if id(e) != id(self):
                        if id(e) not in memo:
                            yield e
                            if skipDuplicates:
                                memo.append(id(e))

    def recurse(self, streamsOnly=False,
        restoreActiveSites=True, classFilter=(), skipSelf=False):
        '''
        NOTE: skipSelf is going to become True by default soon -- make sure that you
        are NOT relying on the default value.
        
        Returns an iterator that iterates over a list of Music21Objects 
        contained in the Stream, starting with self (unless skipSelf is True), 
        continuing with self's elements,
        and whenever finding a Stream subclass in self, 
        that Stream subclass's elements.

        Here's an example. Let's create a simple score.
        
        >>> s = stream.Score(id='mainScore')
        >>> p0 = stream.Part(id='part0')
        >>> p1 = stream.Part(id='part1')

        >>> m01 = stream.Measure(number=1)
        >>> m01.append(note.Note('C', type="whole"))
        >>> m02 = stream.Measure(number=2)
        >>> m02.append(note.Note('D', type="whole"))
        >>> m11 = stream.Measure(number=1)
        >>> m11.append(note.Note('E', type="whole"))
        >>> m12 = stream.Measure(number=2)
        >>> m12.append(note.Note('F', type="whole"))

        >>> p0.append([m01, m02])
        >>> p1.append([m11, m12])

        >>> s.insert(0, p0)
        >>> s.insert(0, p1)
        >>> s.show('text')
        {0.0} <music21.stream.Part part0>
            {0.0} <music21.stream.Measure 1 offset=0.0>
                {0.0} <music21.note.Note C>
            {4.0} <music21.stream.Measure 2 offset=4.0>
                {0.0} <music21.note.Note D>
        {0.0} <music21.stream.Part part1>
            {0.0} <music21.stream.Measure 1 offset=0.0>
                {0.0} <music21.note.Note E>
            {4.0} <music21.stream.Measure 2 offset=4.0>
                {0.0} <music21.note.Note F>
                
        Now we could assign the `.recurse()` method to something, but that won't have much effect:
        
        >>> sRecurse = s.recurse()
        >>> sRecurse
        <music21.stream.iterator.RecursiveIterator for Score:mainScore @:0>
        
        So, that's not how we use `.recurse()`.  Instead use it in a for loop:
        
        >>> for el in s.recurse():
        ...     tup = (el, el.offset, el.activeSite)
        ...     print(tup)
        (<music21.stream.Score mainScore>, 0.0, None)
        (<music21.stream.Part part0>, 0.0, <music21.stream.Score mainScore>)
        (<music21.stream.Measure 1 offset=0.0>, 0.0, <music21.stream.Part part0>)
        (<music21.note.Note C>, 0.0, <music21.stream.Measure 1 offset=0.0>)
        (<music21.stream.Measure 2 offset=4.0>, 4.0, <music21.stream.Part part0>)
        (<music21.note.Note D>, 0.0, <music21.stream.Measure 2 offset=4.0>)
        (<music21.stream.Part part1>, 0.0, <music21.stream.Score mainScore>)
        (<music21.stream.Measure 1 offset=0.0>, 0.0, <music21.stream.Part part1>)
        (<music21.note.Note E>, 0.0, <music21.stream.Measure 1 offset=0.0>)
        (<music21.stream.Measure 2 offset=4.0>, 4.0, <music21.stream.Part part1>)
        (<music21.note.Note F>, 0.0, <music21.stream.Measure 2 offset=4.0>)        
        
        Notice that like calling `.show('text')`, the offsets are relative to their containers.
        
        Compare the difference between putting `classFilter='Note'` and `.flat.notes`:
        
        >>> for el in s.recurse(classFilter='Note'):
        ...     tup = (el, el.offset, el.activeSite)
        ...     print(tup)
        (<music21.note.Note C>, 0.0, <music21.stream.Measure 1 offset=0.0>)
        (<music21.note.Note D>, 0.0, <music21.stream.Measure 2 offset=4.0>)
        (<music21.note.Note E>, 0.0, <music21.stream.Measure 1 offset=0.0>)
        (<music21.note.Note F>, 0.0, <music21.stream.Measure 2 offset=4.0>)

        >>> for el in s.flat.notes:
        ...     tup = (el, el.offset, el.activeSite)
        ...     print(tup)
        (<music21.note.Note C>, 0.0, <music21.stream.Stream mainScore_flat>)
        (<music21.note.Note E>, 0.0, <music21.stream.Stream mainScore_flat>)
        (<music21.note.Note D>, 4.0, <music21.stream.Stream mainScore_flat>)
        (<music21.note.Note F>, 4.0, <music21.stream.Stream mainScore_flat>)

        If you don't need correct offsets or activeSites, set `restoreActiveSites` to `False`.
        Then the last offset/activeSite will be used.  It's a bit of a speedup, but leads to some
        bad code, so use it only in highly optimized situations.
        
        We'll also test using multiple classes here... the Stream given is the same as the
        s.flat.notes stream.
        
        >>> for el in s.recurse(classFilter=('Note','Rest'), restoreActiveSites=False):
        ...     tup = (el, el.offset, el.activeSite)
        ...     print(tup)
        (<music21.note.Note C>, 0.0, <music21.stream.Stream mainScore_flat>)
        (<music21.note.Note D>, 4.0, <music21.stream.Stream mainScore_flat>)
        (<music21.note.Note E>, 0.0, <music21.stream.Stream mainScore_flat>)
        (<music21.note.Note F>, 4.0, <music21.stream.Stream mainScore_flat>)        

        So, this is pretty unreliable so don't use it unless the tiny speedup is worth it.
        
        The other two attributes are pretty self-explanatory: `streamsOnly` will put only Streams
        in, while `skipSelf` will ignore the initial stream from recursion.  If the inclusion or
        exclusion of `self` is important to you, put it in explicitly, because the default
        will likely change in the future.
        
        >>> for el in s.recurse(skipSelf=True, streamsOnly=True):
        ...     tup = (el, el.offset, el.activeSite)
        ...     print(tup)
        (<music21.stream.Part part0>, 0.0, <music21.stream.Score mainScore>)
        (<music21.stream.Measure 1 offset=0.0>, 0.0, <music21.stream.Part part0>)
        (<music21.stream.Measure 2 offset=4.0>, 4.0, <music21.stream.Part part0>)
        (<music21.stream.Part part1>, 0.0, <music21.stream.Score mainScore>)
        (<music21.stream.Measure 1 offset=0.0>, 0.0, <music21.stream.Part part1>)
        (<music21.stream.Measure 2 offset=4.0>, 4.0, <music21.stream.Part part1>)

        .. warning::
        
            Remember that like all iterators, it is dangerous to alter
            the components of the Stream being iterated over during iteration.
            if you need to edit while recusing, list(s.recurse()) is safer.
        
        #TODO: change skipSelf by January 2016.
        '''
        includeSelf = not skipSelf
        ri = iterator.RecursiveIterator(self, streamsOnly=streamsOnly,
                                        restoreActiveSites=restoreActiveSites,
                                        includeSelf=includeSelf
                                        )
        if classFilter != ():
            ri.addFilter(filter.ClassFilter(classFilter))
        return ri        

    def restoreActiveSites(self):
        '''
        Restore all active sites for all elements from this Stream downward.
        '''
        for dummy in self.recurse(streamsOnly=False,
            restoreActiveSites=True):
            pass

    def makeImmutable(self):
        '''
        Clean this Stream: for self and all elements, purge all dead locations
        and remove all non-contained sites. Further, restore all active sites.
        '''
        self.sort() # must sort before making immutable
        self._mutable = False
        for e in self.recurse(streamsOnly=True):
            #e.purgeLocations(rescanIsDead=True)
            # NOTE: calling this method was having the side effect of removing
            # sites from locations when a Note was both in a Stream and in
            # an Interval
            if e.isStream:
                e.sort() # sort before making immutable
                e._mutable = False

    def makeMutable(self, recurse=True):
        self._mutable = True
        if recurse:
            for e in self.recurse(streamsOnly=True):
                # do not recurse, as will get all Stream
                e.makeMutable(recurse=False)
        self.elementsChanged()

    #---------------------------------------------------------------------------
    # duration and offset methods and properties

    def _getHighestOffset(self):
        '''

        >>> p = stream.Stream()
        >>> p.repeatInsert(note.Note("C"), [0, 1, 2, 3, 4])
        >>> p.highestOffset
        4.0
        '''
        if 'HighestOffset' in self._cache and self._cache["HighestOffset"] is not None:
            pass  # return cache unaltered
        elif len(self._elements) == 0:
            self._cache["HighestOffset"] = 0.0
        elif self.isSorted is True:
            eLast = self._elements[-1]
            self._cache["HighestOffset"] = self.elementOffset(eLast)
        else: # iterate through all elements
            highestOffsetSoFar = None
            for e in self._elements:
                candidateOffset = self.elementOffset(e)
                if highestOffsetSoFar is None or candidateOffset > highestOffsetSoFar:
                    highestOffsetSoFar = candidateOffset
            
            if highestOffsetSoFar is not None:
                self._cache["HighestOffset"] = float(highestOffsetSoFar)
            else:
                self._cache["HighestOffset"] = None
        return self._cache["HighestOffset"]

    highestOffset = property(_getHighestOffset,
        doc='''Get start time of element with the highest offset in the Stream.
        Note the difference between this property and highestTime
        which gets the end time of the highestOffset



        >>> stream1 = stream.Stream()
        >>> for offset in [0, 4, 8]:
        ...     n = note.Note('G#', type='whole')
        ...     stream1.insert(offset, n)
        >>> stream1.highestOffset
        8.0
        >>> stream1.highestTime
        12.0
        ''')

    def _setHighestTime(self, value):
        '''For internal use only.
        '''
        self._cache["HighestTime"] = value

    def _getHighestTime(self):
        '''
        Returns the largest offset plus duration.
        see complete instructions in property highestTime.

        >>> n = note.Note('C#')
        >>> n.quarterLength = 3

        >>> q = stream.Stream()
        >>> for i in [20, 0, 10, 30, 40]:
        ...    p = stream.Stream()
        ...    p.repeatInsert(n, [0, 1, 2, 3, 4])
        ...    q.insert(i, p) # insert out of order
        >>> len(q.flat)
        25
        >>> q.highestTime # this works b/c the component Stream has an duration
        47.0
        >>> r = q.flat

        OMIT_FROM_DOCS

        Make sure that the cache really is empty
        >>> 'HighestTime' in r._cache
        False
        >>> r.highestTime # 44 + 3
        47.0
        '''
#         environLocal.printDebug(['_getHighestTime', 'isSorted', self.isSorted, self])
        # remove cache -- durations might change...
        if 'HighestTime' in self._cache and self._cache["HighestTime"] is not None:
            pass  # return cache unaltered
        elif len(self._elements) == 0:
        #if len(self._elements) == 0:
            self._cache["HighestTime"] = 0.0
            return 0.0
        else:
            highestTimeSoFar = Fraction(0, 1)
            # TODO: optimize for a faster way of doing this.
            # but cannot simply look at the last element because what if the penultimate element, with a
            # lower offset has a longer duration than the last?
            # Take the case where a whole note appears a 0.0, but a textExpression (ql=0) at 0.25 --
            # isSorted would be true, but highestTime should be 4.0 not 0.25
            for e in self._elements:
                try:
                    candidateOffset = (self.elementOffset(e) +
                                   e.duration.quarterLength)
                except:
                    #print(self, e, id(e), e.offset, e.getSites())
                    raise
                if candidateOffset > highestTimeSoFar:
                    highestTimeSoFar = candidateOffset
            self._cache["HighestTime"] = float(highestTimeSoFar)
        return self._cache["HighestTime"]

    highestTime = property(_getHighestTime, doc='''
        Returns the maximum of all Element offsets plus their Duration
        in quarter lengths. This value usually represents the last
        "release" in the Stream.


        Stream.duration is usually equal to the highestTime
        expressed as a Duration object, but it can be set separately
        for advanced operations.


        Example: Insert a dotted half note at position 0 and see where
        it cuts off:



        >>> p1 = stream.Stream()
        >>> p1.highestTime
        0.0

        >>> n = note.Note('A-')
        >>> n.quarterLength = 3
        >>> p1.insert(0, n)
        >>> p1.highestTime
        3.0


        Now insert in the same stream, the dotted half note
        at positions 1, 2, 3, 4 and see when the final note cuts off:



        >>> p1.repeatInsert(n, [1, 2, 3, 4])
        >>> p1.highestTime
        7.0
        ''')


    def _getLowestOffset(self):
        '''



        >>> p = stream.Stream()
        >>> p.repeatInsert(note.Note('D5'), [0, 1, 2, 3, 4])
        >>> q = stream.Stream()
        >>> q.repeatInsert(p, list(range(0,50,10)))
        >>> len(q.flat)
        25
        >>> q.lowestOffset
        0.0
        >>> r = stream.Stream()
        >>> r.repeatInsert(q, list(range(97, 500, 100)))
        >>> len(r.flat)
        125
        >>> r.lowestOffset
        97.0
        '''
        if 'lowestOffset' in self._cache and self._cache["LowestOffset"] is not None:
            pass  # return cache unaltered
        elif len(self._elements) == 0:
            self._cache["LowestOffset"] = 0.0
        elif self.isSorted is True:
            eFirst = self._elements[0]
            self._cache["LowestOffset"] = self.elementOffset(eFirst)
        else: # iterate through all elements
            minOffsetSoFar = None
            for e in self._elements:
                candidateOffset = self.elementOffset(e)
                if minOffsetSoFar is None or candidateOffset < minOffsetSoFar:
                    minOffsetSoFar = candidateOffset
            self._cache["LowestOffset"] = minOffsetSoFar

            #environLocal.printDebug(['_getLowestOffset: iterated elements', min])

        return self._cache["LowestOffset"]


    lowestOffset = property(_getLowestOffset, doc='''
        Get the start time of the Element with the lowest offset in the Stream.



        >>> stream1 = stream.Stream()
        >>> for x in range(3,5):
        ...     n = note.Note('G#')
        ...     stream1.insert(x, n)
        ...
        >>> stream1.lowestOffset
        3.0


        If the Stream is empty, then the lowest offset is 0.0:


        >>> stream2 = stream.Stream()
        >>> stream2.lowestOffset
        0.0

        ''')

    def _getDuration(self):
        '''
        Gets the duration of the whole stream (generally the highestTime, but can be set
        independently).
        '''
        if self._unlinkedDuration is not None:
            return self._unlinkedDuration
        #elif 'Duration' in self._cache and self._cache["Duration"] is not None:
            #environLocal.printDebug(['returning cached duration'])
        #    return self._cache["Duration"]
        else:
            #environLocal.printDebug(['creating new duration based on highest time'])
            self._cache["Duration"] = duration.Duration()
            self._cache["Duration"].quarterLength = self.highestTime
            return self._cache["Duration"]

    def _setDuration(self, durationObj):
        '''
        Set the total duration of the Stream independently of the highestTime
        of the stream.  Useful to define the scope of the stream as independent
        of its constituted elements.

        If set to None, then the default behavior of computing automatically from highestTime is reestablished.
        '''
        if (isinstance(durationObj, duration.Duration)):
            self._unlinkedDuration = durationObj
        elif (durationObj is None):
            self._unlinkedDuration = None
        else: # need to permit Duration object assignment here
            raise Exception('this must be a Duration object, not %s' % durationObj)

    duration = property(_getDuration, _setDuration, doc='''
        Returns the total duration of the Stream, from the beginning of the stream until the end of the final element.
        May be set independently by supplying a Duration object.



        >>> a = stream.Stream()
        >>> q = note.Note(type='quarter')
        >>> a.repeatInsert(q, [0,1,2,3])
        >>> a.highestOffset
        3.0
        >>> a.highestTime
        4.0
        >>> a.duration.quarterLength
        4.0


        Advanced usage: override the duration from what is set:


        >>> newDuration = duration.Duration("half")
        >>> newDuration.quarterLength
        2.0

        >>> a.duration = newDuration
        >>> a.duration.quarterLength
        2.0


        Note that the highestTime for the stream is the same
        whether duration is overriden or not:


        >>> a.highestTime
        4.0
        ''')


    def _setSeconds(self, value):
        # setting the seconds on a Stream for now is the same as on a
        # Music21Object, which reassigns Duration
        base.Music21Object._setSeconds(self, value)

    def _getSeconds(self):
        getTempoFromContext = False
        # need to find all tempo indications and the number of quarter lengths
        # under each
        tiStream = self.getElementsByClass('TempoIndication')
        offsetMetronomeMarkPairs = []

        if len(tiStream) == 0:
            getTempoFromContext = True
        else:
            for ti in tiStream:
                o = self.elementOffset(ti)
                # get the desired metronome mark from any of ti classes
                mm = ti.getSoundingMetronomeMark()
                offsetMetronomeMarkPairs.append([o, mm])

        for i, (o, mm) in enumerate(offsetMetronomeMarkPairs):
            if i == 0 and o > 0.0:
                getTempoFromContext = True
            break # just need first

        if getTempoFromContext:
            ti = self.getContextByClass('TempoIndication')
            if ti is None:
                raise StreamException('cannot get a seconds duration when no TempoIndication classes are found in or before this Stream.')
            else: # insert at zero offset position, even though coming from
                # outside this stream
                mm = ti.getSoundingMetronomeMark()
                offsetMetronomeMarkPairs = [
                    [0.0, mm]] + offsetMetronomeMarkPairs
        sec = 0.0
        for i, (o, mm) in enumerate(offsetMetronomeMarkPairs):
            # handle only one mm right away
            if len(offsetMetronomeMarkPairs) == 1:
                sec += mm.durationToSeconds(self.highestTime)
                break
            oStart, mmStart = o, mm
            # if not the last ti, get the next by index to get the offset
            if i < len(offsetMetronomeMarkPairs) - 1:
                # cases of two or more remain
                oEnd, unused_mmEnd = offsetMetronomeMarkPairs[i+1]
            else: # at the last
                oEnd = self.highestTime
            sec += mmStart.durationToSeconds(oEnd-oStart)

        return sec


    seconds = property(_getSeconds, _setSeconds, doc = '''
        Get or set the duration of this Stream in seconds, assuming that this object contains a :class:`~music21.tempo.MetronomeMark` or :class:`~music21.tempo.MetricModulation`.


        >>> s = corpus.parse('bwv66.6') # piece without a tempo
        >>> sFlat = s.flat
        >>> t = tempo.MetronomeMark('adagio')
        >>> sFlat.insert(0, t)
        >>> sFlat.seconds
        38.57142857...
        >>> tFast = tempo.MetronomeMark('allegro')
        >>> sFlat.replace(t, tFast)
        >>> sFlat.seconds
        16.363...
        ''')


    def metronomeMarkBoundaries(self, srcObj=None):
        '''
        Return a list of offset start, offset end,
        MetronomeMark triples for all TempoIndication objects found
        in this Stream or a Stream provided by srcObj.

        If no MetronomeMarks are found, or an initial region does not
        have a MetronomeMark, a mark of quarter equal to 120 is provided as default.

        Note that if other TempoIndication objects are defined,
        they will be converted to MetronomeMarks and returned here


        >>> s = stream.Stream()
        >>> s.repeatAppend(note.Note(), 8)
        >>> s.insert([6, tempo.MetronomeMark(number=240)])
        >>> s.metronomeMarkBoundaries()
        [(0.0, 6.0, <music21.tempo.MetronomeMark animato Quarter=120>), (6.0, 8.0, <music21.tempo.MetronomeMark Quarter=240>)]
        '''
        if srcObj is None:
            srcObj = self
        # get all tempo indications from the flat Stream;
        # using flat here may not always be desirable
        # may want to do a recursive upward search as well
        srcFlat = srcObj.flat
        tiStream = srcFlat.getElementsByClass('TempoIndication')
        mmBoundaries = [] # a  list of (start, end, mm)

        # not sure if this should be taken from the flat representation
        highestTime = srcFlat.highestTime
        lowestOffset = srcFlat.lowestOffset

        # if no tempo
        if len(tiStream) == 0:
            mmDefault = tempo.MetronomeMark(number=120) # a default
            mmBoundaries.append((lowestOffset, highestTime, mmDefault))
        # if just one tempo
        elif len(tiStream) == 1:
            # get offset from flat source
            o = tiStream[0].getOffsetBySite(srcFlat)
            mm = tiStream[0].getSoundingMetronomeMark()
            if o > lowestOffset:
                mmDefault = tempo.MetronomeMark(number=120) # a default
                mmBoundaries.append((lowestOffset, o, mmDefault))
                mmBoundaries.append((o, highestTime, mm))
            else:
                mmBoundaries.append((lowestOffset, highestTime, mm))
        # one or more tempi
        else:
            offsetPairs = []
            for ti in tiStream:
                o = ti.getOffsetBySite(srcObj)
                offsetPairs.append([o, ti.getSoundingMetronomeMark()])
            # fill boundaries
            # if lowest region not defined, supply as default
            if offsetPairs[0][0] > lowestOffset:
                mmDefault = tempo.MetronomeMark(number=120) # a default
                mmBoundaries.append((lowestOffset, offsetPairs[0][0],
                                     mmDefault))
                mmBoundaries.append((offsetPairs[0][0], offsetPairs[1][0],
                                     offsetPairs[0][1]))
            else: # just add the first range
                mmBoundaries.append((offsetPairs[0][0], offsetPairs[1][0],
                                     offsetPairs[0][1]))
            # add any remaining ranges, starting from the second; if last,
            # use the highest time as the boundary
            for i, (o, mm) in enumerate(offsetPairs):
                if i == 0:
                    continue # already added first
                elif i == len(offsetPairs) - 1: # last index
                    mmBoundaries.append((offsetPairs[i][0], highestTime,
                                         offsetPairs[i][1]))
                else: # add with next boundary
                    mmBoundaries.append((offsetPairs[i][0], offsetPairs[i+1][0],
                                         offsetPairs[i][1]))

        #environLocal.printDebug(['self.metronomeMarkBoundaries()', 'got mmBoundaries:', mmBoundaries])
        return mmBoundaries

    def _accumulatedSeconds(self, mmBoundaries, oStart, oEnd):
        '''
        Given MetronomeMark boundaries, for any pair of offsets,
        determine the realized duration in seconds.
        '''
        # assume tt mmBoundaries are in order
        totalSeconds = 0.0
        activeStart = oStart
        activeEnd = None
        for s, e, mm in mmBoundaries:
            if activeStart >= s and activeStart < e:
                # find time in this region
                if oEnd < e: # if end within this region
                    activeEnd = oEnd
                else: # if end after this region
                    activeEnd = e
                #environLocal.printDebug(['activeStart', activeStart, 'activeEnd', activeEnd, 's, e, mm', s, e, mm])
                totalSeconds += mm.durationToSeconds(activeEnd-activeStart)
            else:
                continue
            if activeEnd == oEnd:
                break
            else: # continue on
                activeStart = activeEnd
        return totalSeconds

    def _getSecondsMap(self, srcObj=None):
        '''
        Return a list of dictionaries for all elements in this Stream,
        where each dictionary defines the real-time characteristics of
        the stored events. This will attempt to find
        all :class:`~music21.tempo.TempoIndication` subclasses and use these
        values to realize tempi. If not initial tempo is found,
        a tempo of 120 BPM will be provided.
        '''
        if srcObj is None:
            srcObj = self
        mmBoundaries = self.metronomeMarkBoundaries(srcObj=srcObj)

        # not sure if this should be taken from the flat representation
        lowestOffset = srcObj.lowestOffset

        secondsMap = [] # list of start, start+dur, element
        if srcObj.hasVoices():
            groups = []
            for i, v in enumerate(srcObj.voices):
                groups.append((v.flat, i))
        else: # create a single collection
            groups = [(srcObj, None)]

        # get accumulated time over many possible tempo changes for
        # start/end offset
        for group, voiceIndex in groups:
            for e in group:
                if isinstance(e, bar.Barline):
                    continue
                if e.duration is not None:
                    dur = e.duration.quarterLength
                else:
                    dur = 0
                offset = round(e.getOffsetBySite(group), 8)
                # calculate all time regions given this offset

                # all stored values are seconds
                secondsDict = {}
                secondsDict['offsetSeconds'] = srcObj._accumulatedSeconds(
                                      mmBoundaries, lowestOffset, offset)
                secondsDict['durationSeconds'] = srcObj._accumulatedSeconds(
                                      mmBoundaries, offset, offset + dur)
                secondsDict['endTimeSeconds'] = (secondsDict['offsetSeconds'] +
                                          secondsDict['durationSeconds'])
                secondsDict['element'] = e
                secondsDict['voiceIndex'] = voiceIndex
                secondsMap.append(secondsDict)
        return secondsMap


    secondsMap = property(_getSecondsMap, doc='''
        Returns a list where each element is a dictionary consisting of the 'offsetSeconds' in seconds of each element in a Stream, the 'duration' in seconds, the 'endTimeSeconds' in seconds (that is, the offset plus the duration), and the 'element' itself. Also contains a 'voiceIndex' entry which contains the voice number of the element, or None if there
        are no voices.


        >>> mm1 = tempo.MetronomeMark(number=120)
        >>> n1 = note.Note(type='quarter')
        >>> c1 = clef.AltoClef()
        >>> n2 = note.Note(type='half')
        >>> s1 = stream.Stream()
        >>> s1.append([mm1, n1, c1, n2])
        >>> om = s1.secondsMap
        >>> om[3]['offsetSeconds']
        0.5
        >>> om[3]['endTimeSeconds']
        1.5
        >>> om[3]['element'] is n2
        True
        >>> om[3]['voiceIndex']
    ''')


    #---------------------------------------------------------------------------
    # Metadata access

    def _getMetadata(self):
        '''


        >>> a = stream.Stream()
        >>> a.metadata = metadata.Metadata()
        '''
        mdList = self.getElementsByClass('Metadata')
        # only return metadata that has an offset = 0.0
        mdList = mdList.getElementsByOffset(0)
        if len(mdList) == 0:
            return None
        else:
            return mdList[0]

    def _setMetadata(self, metadataObj):
        '''

        >>> a = stream.Stream()
        >>> a.metadata = metadata.Metadata()
        '''
        oldMetadata = self._getMetadata()
        if oldMetadata is not None:
            #environLocal.printDebug(['removing old metadata', oldMetadata])
            junk = self.pop(self.index(oldMetadata))

        if metadataObj is not None and isinstance(metadataObj, metadata.Metadata):
            self.insert(0, metadataObj)

    metadata = property(_getMetadata, _setMetadata,
        doc = '''
        Get or set the :class:`~music21.metadata.Metadata` object
        found at the beginning (offset 0) of this Stream.



        >>> s = stream.Stream()
        >>> s.metadata = metadata.Metadata()
        >>> s.metadata.composer = 'frank'
        >>> s.metadata.composer
        'frank'
        ''')

    #---------------------------------------------------------------------------
    # these methods override the behavior inherited from base.py

    def _getMeasureOffset(self):
        # this normally returns the offset of this object in its container
        # for now, simply return the offset
        return self.getOffsetBySite(self.activeSite)

    def _getBeat(self):
        # this normally returns the beat within a measure; here, it could
        # be beats from the beginning?
        return None

    beat = property(_getBeat)

    def _getBeatStr(self):
        return None

    beatStr = property(_getBeatStr, doc='''
    unlike other Music21Objects, streams always have beatStr (beat string) of None
    ''')

    def _getBeatDuration(self):
        # this returns the duration of the active beat
        return None

    beatDuration = property(_getBeatDuration, doc='unlike other Music21Objects, streams always have beatDuration of None')

    def _getBeatStrength(self):
        # this returns the accent weight of the active beat
        return None

    beatStrength = property(_getBeatStrength, doc='unlike other Music21Objects, streams always have beatStrength of None')

    def beatAndMeasureFromOffset(self, searchOffset, fixZeros=True):
        '''
        Returns a two-element tuple of the beat and the Measure object (or the first one
        if there are several at the same offset; unlikely but possible) for a given
        offset from the start of this Stream (that contains measures).

        Recursively searches for measures.  Note that this method assumes that all parts
        have measures of consistent length.  If that's not the case, this
        method can be called on the relevant part.

        This algorithm should work even for weird time signatures such as 2+3+2/8.


        >>> bach = corpus.parse('bach/bwv1.6')
        >>> bach.parts[0].measure(2).getContextByClass('TimeSignature')
        <music21.meter.TimeSignature 4/4>
        >>> returnTuples = []
        >>> for offset in [0.0, 1.0, 2.0, 5.0, 5.5]:
        ...     returnTuples.append(bach.beatAndMeasureFromOffset(offset))
        >>> returnTuples
        [(4.0, <music21.stream.Measure 0 offset=0.0>), (1.0, <music21.stream.Measure 1 offset=1.0>), (2.0, <music21.stream.Measure 1 offset=1.0>), (1.0, <music21.stream.Measure 2 offset=5.0>), (1.5, <music21.stream.Measure 2 offset=5.0>)]

        To get just the measureNumber and beat, use a transformation like this:
        >>> [(beat, measureObj.number) for beat, measureObj in returnTuples]
        [(4.0, 0), (1.0, 1), (2.0, 1), (1.0, 2), (1.5, 2)]

        Adapted from contributed code by Dmitri Tymoczko.  With thanks to DT.
        '''
        myStream = self
        if not myStream.hasMeasures():
            if myStream.hasPartLikeStreams():
                foundPart = False
                for subStream in myStream:
                    if 'Stream' not in subStream.classes:
                        continue
                    if subStream.hasMeasures():
                        foundPart = True
                        myStream = subStream
                        break
                if not foundPart:
                    raise StreamException("beatAndMeasureFromOffset: couldn't find any parts!")
                    # was return False
            else:
                if not myStream.hasMeasures():
                    raise StreamException("beatAndMeasureFromOffset: couldn't find any measures!")
                    # return False
        #Now we get the measure containing our offset.
        #In most cases this second part of the code does the job.
        myMeas = myStream.getElementAtOrBefore(searchOffset, classList = ['Measure'])
        if myMeas is None:
            raise StreamException("beatAndMeasureFromOffset: no measure at that offset.")
        ts1 = myMeas.timeSignature
        if ts1 is None:
            ts1 = myMeas.getContextByClass('TimeSignature')

        if ts1 is None:
            raise StreamException("beatAndMeasureFromOffset: could not find a time signature for that place.")
        try:
            myBeat = ts1.getBeatProportion(searchOffset - myMeas.offset)
        except:
            raise StreamException("beatAndMeasureFromOffset: offset is beyond the end of the piece")
        foundMeasureNumber = myMeas.number
        # deal with second half of partial measures...

        #Now we deal with the problem case, where we have the second half of a partial measure.  These are
        #treated as unnumbered measures (or measures with suffix 'X') by notation programs, even though they are
        #logically part of the previous measure.  The variable padBeats will represent extra beats we add to the front
        #of our partial measure
        numSuffix = myMeas.numberSuffix
        if numSuffix == "":
            numSuffix = None

        if numSuffix is not None or (fixZeros and foundMeasureNumber == 0):
            prevMeas = myStream.getElementBeforeOffset(myMeas.offset, classList = ['Measure'])
            if prevMeas:
                ts2 = prevMeas.getContextByClass('TimeSignature')
                if not ts2:
                    raise StreamException("beatAndMeasureFromOffset: partial measure found, but could not find a time signature for the preceeding measure")
                #foundMeasureNumber = prevMeas.number
                if prevMeas.highestTime == ts2.barDuration.quarterLength:       # need this for chorales 197 and 280, where we
                    padBeats = ts2.beatCount                                    # have a full-length measure followed by a pickup in
                else:                                                           # a new time signature
                    padBeats = ts2.getBeatProportion(prevMeas.highestTime) - 1
                return (myBeat + padBeats, prevMeas)
            else:
                padBeats = ts1.getBeatProportion(ts1.barDuration.quarterLength - myMeas.duration.quarterLength) - 1    # partial measure at start of piece
                return (myBeat + padBeats, myMeas)
        else:
            return (myBeat, myMeas)



    #---------------------------------------------------------------------------
    # transformations

    def transpose(self, value, inPlace=False, recurse=True,
        classFilterList=('Note', 'Chord')):
        '''
        Transpose all specified classes in the
        Stream by the
        user-provided value. If the value is an integer, the
        transposition is treated in half steps. If the value is
        a string, any Interval string specification can be
        provided.

        returns a new Stream by default, but if the
        optional "inPlace" key is set to True then
        it modifies pitches in place.
        
        TODO: for generic interval set accidental by key signature.
        TODO: set recurse = False? 
        

        >>> aInterval = interval.Interval('d5')

        >>> aStream = corpus.parse('bach/bwv324.xml')
        >>> part = aStream.parts[0]
        >>> [str(p) for p in aStream.parts[0].pitches[:10]]
        ['B4', 'D5', 'B4', 'B4', 'B4', 'B4', 'C5', 'B4', 'A4', 'A4']

        >>> bStream = aStream.parts[0].flat.transpose('d5')
        >>> [str(p) for p in bStream.pitches[:10]]
        ['F5', 'A-5', 'F5', 'F5', 'F5', 'F5', 'G-5', 'F5', 'E-5', 'E-5']

        Test that aStream hasn't been changed:

        >>> [str(p) for p in aStream.parts[0].pitches[:10]]
        ['B4', 'D5', 'B4', 'B4', 'B4', 'B4', 'C5', 'B4', 'A4', 'A4']

        >>> cStream = bStream.flat.transpose('a4')
        >>> [str(p) for p in cStream.pitches[:10]]
        ['B5', 'D6', 'B5', 'B5', 'B5', 'B5', 'C6', 'B5', 'A5', 'A5']

        >>> cStream.flat.transpose(aInterval, inPlace=True)
        >>> [str(p) for p in cStream.pitches[:10]]
        ['F6', 'A-6', 'F6', 'F6', 'F6', 'F6', 'G-6', 'F6', 'E-6', 'E-6']
        '''
        # only change the copy
        if not inPlace:
            post = copy.deepcopy(self)
        else:
            post = self
#         for p in post.pitches: # includes chords
#             # do inplace transpositions on the deepcopy
#             p.transpose(value, inPlace=True)

#         for e in post.getElementsByClass(classFilterList=classFilterList):
#             e.transpose(value, inPlace=True)

        # this will get all elements at this level and downward.
        if recurse is True:
            siterator = post.recurse()
        else:
            siterator = post.__iter__()
        
        for e in siterator.getElementsByClass(classFilterList):
            e.transpose(value, inPlace=True)
        if not inPlace:
            return post
        else:
            return None


    def scaleOffsets(self, amountToScale, anchorZero='lowest',
            anchorZeroRecurse=None, inPlace=True):
        '''
        Scale all offsets by a multiplication factor given
        in `amountToScale`. Durations are not altered.

        To augment or diminish a Stream,
        see the :meth:`~music21.stream.Stream.augmentOrDiminish` method.

        The `anchorZero` parameter determines if and/or where
        the zero offset is established for the set of
        offsets in this Stream before processing.
        Offsets are shifted to make either the lower
        or upper values the new zero; then offsets are scaled;
        then the shifts are removed. Accepted values are None
        (no offset shifting), "lowest", or "highest".

        The `anchorZeroRecurse` parameter determines the
        anchorZero for all embedded Streams, and Streams
        embedded within those Streams. If the lowest offset
        in an embedded Stream is non-zero, setting this value
        to None will a the space between the start of that
        Stream and the first element to be scaled. If the
        lowest offset in an embedded Stream is non-zero,
        setting this value to 'lowest' will not alter the
        space between the start of that Stream and the first
        element to be scaled.

        To shift all the elements in a Stream, see the
        :meth:`~music21.stream.Stream.shiftElements` method.

        TODO: inPlace by default should be False
        TODO: if inPlace is True, return None
        '''
        # if we have offsets at 0, 2, 4
        # we scale by 2, getting offsets at 0, 4, 8

        # compare to offsets at 10, 12, 14
        # we scale by 2; if we do not anchor at lower, we get 20, 24, 28
        # if we anchor, we get 10, 14, 18

        if not amountToScale > 0:
            raise StreamException('amountToScale must be greater than zero')

        if not inPlace: # make a copy
            returnObj = copy.deepcopy(self)
        else:
            returnObj = self

        # first, get the offset shift requested
        if anchorZero in ['lowest']:
            offsetShift = Fraction(returnObj.lowestOffset)
        elif anchorZero in ['highest']:
            offsetShift = Fraction(returnObj.highestOffset)
        elif anchorZero in [None]:
            offsetShift = Fraction(0, 1)
        else:
            raise StreamException('an achorZero value of %s is not accepted' % anchorZero)

        for e in returnObj._elements:

            # subtract the offset shift (and lowestOffset of 80 becomes 0)
            # then apply the amountToScale
            o = (returnObj.elementOffset(e) - offsetShift) * amountToScale
            # after scaling, return the shift taken away
            o += offsetShift

            #environLocal.printDebug(['changng offset', o, scalar, offsetShift])

            returnObj.setElementOffset(e, o)
            # need to look for embedded Streams, and call this method
            # on them, with inPlace == True, as already copied if
            # inPlace is != True
            #if hasattr(e, "elements"): # recurse time:
            if e.isStream:
                e.scaleOffsets(amountToScale,
                               anchorZero=anchorZeroRecurse,
                               anchorZeroRecurse=anchorZeroRecurse,
                inPlace=True)

        returnObj.elementsChanged()
        return returnObj


    def scaleDurations(self, amountToScale, inPlace=False):
        '''
        Scale all durations by a provided scalar. Offsets are not modified.

        To augment or diminish a Stream, see the :meth:`~music21.stream.Stream.augmentOrDiminish` method.

        We do not retain durations in any circumstance; if inPlace=True, two deepcopies are done
        which can be quite slow.
        '''
        if not amountToScale > 0:
            raise StreamException('amountToScale must be greater than zero')

        if not inPlace: # make a copy
            returnObj = copy.deepcopy(self)
        else:
            returnObj = self

        for e in returnObj.recurse().getElementsNotOfClass('Stream'):
            if e.duration is not None:
                e.duration = e.duration.augmentOrDiminish(amountToScale)

        returnObj.elementsChanged()
        if inPlace is not True:
            return returnObj


    def augmentOrDiminish(self, amountToScale, inPlace=False):
        '''
        Given a number greater than zero,
        multiplies the current quarterLength of the
        duration of each element by this number
        as well as their offset and returns a new Stream.
        Or if `inPlace` is
        set to True, modifies the durations of each
        element within the stream.


        A number of .5 will halve the durations and relative
        offset positions; a number of 2 will double the
        durations and relative offset positions.



        Note that the default for inPlace is the opposite
        of what it is for augmentOrDiminish on a Duration.
        This is done purposely to reflect the most common
        usage.



        >>> s = stream.Stream()
        >>> n = note.Note()
        >>> s.repeatAppend(n, 10)
        >>> s.highestOffset, s.highestTime
        (9.0, 10.0)
        >>> s1 = s.augmentOrDiminish(2)
        >>> s1.highestOffset, s1.highestTime
        (18.0, 20.0)
        >>> s1 = s.augmentOrDiminish(.5)
        >>> s1.highestOffset, s1.highestTime
        (4.5, 5.0)
        '''
        if not amountToScale > 0:
            raise StreamException('amountToScale must be greater than zero')
        if not inPlace: # make a copy
            returnObj = copy.deepcopy(self)
        else:
            returnObj = self

        # inPlace is True as a copy has already been made if nec
        returnObj.scaleOffsets(amountToScale=amountToScale, anchorZero='lowest',
            anchorZeroRecurse=None, inPlace=True)
        returnObj.scaleDurations(amountToScale=amountToScale, inPlace=True)
        returnObj.elementsChanged()

        # do not need to call elements changed, as called in sub methods
        return returnObj


    def quantize(self, quarterLengthDivisors=None,
            processOffsets=True, processDurations=True, inPlace=False, recurse=True):
        '''
        Quantize time values in this Stream by snapping offsets
        and/or durations to the nearest multiple of a quarter length value
        given as one or more divisors of 1 quarter length. The quantized
        value found closest to a divisor multiple will be used.

        The `quarterLengthDivisors` provides a flexible way to provide quantization
        settings. For example, (2,) will snap all events to eighth note grid.
        (4, 3) will snap events to sixteenth notes and eighth note triplets,
        whichever is closer. (4, 6) will snap events to sixteenth notes and
        sixteenth note triplets.  If quarterLengthDivisors is not specified then
        defaults.quantizationQuarterLengthDivisors is used.  The default is (4, 3).

        `processOffsets` determines whether the Offsets are quantized.

        `processDurations` determines whether the Durations are quantized.

        Both are set to True by default.  Setting both to False does nothing to the Stream.

        if `inPlace` is True then the quantization is done on the Stream itself.  If False
        (default) then a new quantized Stream of the same class is returned.

        If `recurse` is True then all substreams are also quantized.  If False (TODO: MAKE default)
        then only the highest level of the Stream is quantized.



        >>> n = note.Note()
        >>> n.quarterLength = .49
        >>> s = stream.Stream()
        >>> s.repeatInsert(n, [0.1, .49, .9])
        >>> nshort = note.Note()
        >>> nshort.quarterLength = .26
        >>> s.repeatInsert(nshort, [1.49, 1.76])
        >>> s.quantize([4], processOffsets=True, processDurations=True, inPlace=True)
        >>> [e.offset for e in s]
        [0.0, 0.5, 1.0, 1.5, 1.75]
        >>> [e.duration.quarterLength for e in s]
        [0.5, 0.5, 0.5, 0.25, 0.25]


        # test with default quarterLengthDivisors...

        >>> s = stream.Stream()
        >>> s.repeatInsert(n, [0.1, .49, .9])
        >>> nshort = note.Note()
        >>> nshort.quarterLength = .26
        >>> s.repeatInsert(nshort, [1.49, 1.76])
        >>> t = s.quantize(processOffsets=True, processDurations=True, inPlace=False)
        >>> [e.offset for e in t]
        [0.0, 0.5, 1.0, 1.5, 1.75]
        >>> [e.duration.quarterLength for e in t]
        [0.5, 0.5, 0.5, 0.25, 0.25]

        OMIT_FROM_DOCS


        Test changing defaults, running, and changing back...
        

        >>> dd = defaults.quantizationQuarterLengthDivisors
        >>> defaults.quantizationQuarterLengthDivisors = (3,)

        >>> u = s.quantize(processOffsets=True, processDurations=True, inPlace=False)
        >>> [e.offset for e in u]
        [0.0, Fraction(1, 3), 1.0, Fraction(4, 3), Fraction(5, 3)]
        >>> [e.duration.quarterLength for e in u]
        [Fraction(1, 3), Fraction(1, 3), Fraction(1, 3), Fraction(1, 3), Fraction(1, 3)]

        >>> defaults.quantizationQuarterLengthDivisors = dd
        >>> v = s.quantize(processOffsets=True, processDurations=True, inPlace=False)
        >>> [e.offset for e in v]
        [0.0, 0.5, 1.0, 1.5, 1.75]
        >>> [e.duration.quarterLength for e in v]
        [0.5, 0.5, 0.5, 0.25, 0.25]
        

        TODO: test recurse and inPlace etc.
        TODO: recurse should be off by default -- standard

        '''
        if quarterLengthDivisors is None:
            quarterLengthDivisors = defaults.quantizationQuarterLengthDivisors
        
        # this presently is not trying to avoid overlaps that
        # result from quantization; this may be necessary

        def bestMatch(target, divisors):
            found = []
            for div in divisors:
                match, error, signedError = common.nearestMultiple(target, (1.0/div))
                found.append((error, match, signedError)) # reverse for sorting
            # get first, and leave out the error
            bestMatchTuple = sorted(found)[0]
            return bestMatchTuple

        # if we have a min of .25 (sixteenth)
        # quarterLengthMin = quarterLengthDivisors[0]


        # TODO: Use new filters...
        if inPlace is False:
            returnStream = copy.deepcopy(self)
        else:
            returnStream = self

        useStreams = [returnStream]
        if recurse is True:
            for obj in returnStream.recurse():
                if 'Stream' in obj.classes:
                    useStreams.append(obj)

        for useStream in useStreams:
            for e in useStream._elements:
                if processOffsets:
                    o = useStream.elementOffset(e)
                    sign = 1
                    if o < 0:
                        sign = -1
                        o = -1 * o
                    unused_error, oNew, signedError = bestMatch(float(o), quarterLengthDivisors)
                    useStream.setElementOffset(e, oNew * sign)
                    if hasattr(e, 'editorial') and hasattr(e.editorial, 'misc') and signedError != 0:
                        e.editorial.misc['offsetQuantizationError'] = signedError * sign
                if processDurations:
                    if e.duration is not None:
                        ql = e.duration.quarterLength
                        if ql < 0:  # buggy MIDI file? 
                            ql = 0
                        unused_error, qlNew, signedError = bestMatch(float(ql), quarterLengthDivisors)
                        e.duration.quarterLength = qlNew
                        if hasattr(e, 'editorial') and hasattr(e.editorial, 'misc') and signedError != 0:
                            e.editorial.misc['quarterLengthQuantizationError'] = signedError

        if inPlace is False:
            return returnStream

    def expandRepeats(self, copySpanners=True):
        '''Expand this Stream with repeats. Nested repeats
        given with :class:`~music21.bar.Repeat` objects, or
        repeats and sections designated with
        :class:`~music21.repeat.RepeatExpression` objects, are all expanded.

        This method always returns a new Stream, with
        deepcopies of all contained elements at all levels.

        Uses the :class:`~music21.repeat.Expander` object in the `repeat` module.

        TODO: DOC TEST
        '''
        if not self.hasMeasures():
            raise StreamException('cannot process repeats on Stream that does not contian measures')

        ex = repeat.Expander(self)
        post = ex.process()

        # copy all non-repeats
        # do not copy repeat brackets
        for e in self.getElementsNotOfClass('Measure'):
            if 'RepeatBracket' not in e.classes:
                eNew = copy.deepcopy(e) # assume that this is needed
                post.insert( self.elementOffset(e), eNew)

        # all elements at this level and in measures have been copied; now we
        # need to reconnect spanners
        if copySpanners:
            #environLocal.printDebug(['Stream.expandRepeats', 'copying spanners'])
            #spannerBundle = spanner.SpannerBundle(post.flat.spanners)
            spannerBundle = post.spannerBundle
            # iterate over complete semi flat (need containers); find
            # all new/old pairs
            for e in post.semiFlat:
                # update based on last id, new object
                if e.sites.hasSpannerSite():
                    origin = e.derivation.origin
                    if (origin is not None and e.derivation.method == '__deepcopy__'):
                        spannerBundle.replaceSpannedElement(id(origin), e)

        return post


    #---------------------------------------------------------------------------
    # slicing and recasting a note as many notes

    def sliceByQuarterLengths(self, quarterLengthList, target=None,
        addTies=True, inPlace=False):
        '''
        Slice all :class:`~music21.duration.Duration` objects on all Notes and Rests 
        of this Stream.
        Duration are sliced according to values provided in `quarterLengthList` list.
        If the sum of these values is less than the Duration, the values are accumulated
        in a loop to try to fill the Duration. If a match cannot be found, an
        Exception is raised.

        If `target` is None, the entire Stream is processed. Otherwise, only the element
        specified is manipulated.

        TODO: return None if inPlace = True
        '''
        if not inPlace: # make a copy
            returnObj = copy.deepcopy(self)
        else:
            returnObj = self

        if returnObj.hasMeasures():
            # call on component measures
            for m in returnObj.iter.getElementsByClass('Measure'):
                m.sliceByQuarterLengths(quarterLengthList,
                    target=target, addTies=addTies, inPlace=True)
            returnObj.elementsChanged()
            return returnObj # exit

        if returnObj.hasPartLikeStreams():
            for p in returnObj.iter.getElementsByClass('Part'):
                p.sliceByQuarterLengths(quarterLengthList,
                    target=target, addTies=addTies, inPlace=True)
            returnObj.elementsChanged()
            return returnObj # exit

        if not common.isListLike(quarterLengthList):
            quarterLengthList = [quarterLengthList]

        if target is not None:
            # get the element out of rutern obj
            # need to use self.index to get index value
            eToProcess = [returnObj.elements[self.index(target)]]
        else: # get elements list from Stream
            eToProcess = returnObj.notesAndRests.elements

        for e in eToProcess:
            # if qlList values are greater than the found duration, skip
            if opFrac(sum(quarterLengthList)) > e.quarterLength:
                continue
            elif not opFrac(sum(quarterLengthList)) == e.quarterLength:
                # try to map a list that is of sufficient duration
                qlProcess = []
                i = 0
                while True:
                    qlProcess.append(
                        quarterLengthList[i%len(quarterLengthList)])
                    i += 1
                    sumQL = opFrac(sum(qlProcess))
                    if sumQL >= e.quarterLength:
                        break
            else:
                qlProcess = quarterLengthList

            #environLocal.printDebug(['got qlProcess', qlProcess, 'for element', e, e.quarterLength])

            if not opFrac(sum(qlProcess)) == e.quarterLength:
                raise StreamException('cannot map quarterLength list into element Duration: %s, %s' % (sum(qlProcess), e.quarterLength))

            post = e.splitByQuarterLengths(qlProcess, addTies=addTies)
            # remove e from the source
            oInsert = e.getOffsetBySite(returnObj)
            returnObj.remove(e)
            for eNew in post:
                returnObj._insertCore(oInsert, eNew)
                oInsert = opFrac(oInsert + eNew.quarterLength)

        returnObj.elementsChanged()
        return returnObj


    def sliceByGreatestDivisor(self, addTies=True, inPlace=False):
        '''
        Slice all :class:`~music21.duration.Duration` objects on all Notes and Rests of this Stream.
        Duration are sliced according to the approximate GCD found in all durations.

        TODO: return None if inPlace is True
        '''
        # when operating on a Stream, this should take all durations found and use the approximateGCD to get a min duration; then, call sliceByQuarterLengths

        if not inPlace: # make a copy
            returnObj = copy.deepcopy(self)
        else:
            returnObj = self

        if returnObj.hasMeasures():
            # call on component measures
            for m in returnObj.iter.getElementsByClass('Measure'):
                m.sliceByGreatestDivisor(addTies=addTies, inPlace=True)
            returnObj.elementsChanged()
            return returnObj # exit

        uniqueQuarterLengths = []
        for e in returnObj.notesAndRests:
            if e.quarterLength not in uniqueQuarterLengths:
                uniqueQuarterLengths.append(e.quarterLength)

        #environLocal.printDebug(['unique quarter lengths', uniqueQuarterLengths])

        # will raise an exception if no gcd can be found
        divisor = common.approximateGCD(uniqueQuarterLengths)

        # process in place b/c a copy, if necessary, has already been made
        returnObj.sliceByQuarterLengths(quarterLengthList=[divisor],
            target=None, addTies=addTies, inPlace=True)

        returnObj.elementsChanged()
        return returnObj


    def sliceAtOffsets(self, offsetList, target=None,
        addTies=True, inPlace=False, displayTiedAccidentals=False):
        '''
        Given a list of quarter lengths, slice and optionally tie all
        Durations at these points.

        >>> s = stream.Stream()
        >>> n = note.Note()
        >>> n.quarterLength = 4
        >>> s.append(n)
        >>> post = s.sliceAtOffsets([1, 2, 3], inPlace=True)
        >>> [(e.offset, e.quarterLength) for e in s]
        [(0.0, 1.0), (1.0, 1.0), (2.0, 1.0), (3.0, 1.0)]

        TODO: return None if inPlace is True
        '''
        if not inPlace: # make a copy
            returnObj = copy.deepcopy(self)
        else:
            returnObj = self

        if returnObj.hasMeasures():
            # call on component measures
            for m in returnObj.iter.getElementsByClass('Measure'):
                # offset values are not relative to measure; need to
                # shift by each measure's offset
                offsetListLocal = [o - m.getOffsetBySite(returnObj) for o in offsetList]
                m.sliceAtOffsets(offsetList=offsetListLocal,
                    addTies=addTies, 
                    inPlace=True,
                    displayTiedAccidentals=displayTiedAccidentals)
            return returnObj # exit

        if returnObj.hasPartLikeStreams():
            # part-like requires getting Streams, not Parts
            for p in returnObj.iter.getElementsByClass('Stream'):
                offsetListLocal = [o - p.getOffsetBySite(returnObj) for o in offsetList]
                p.sliceAtOffsets(offsetList=offsetListLocal,
                    addTies=addTies, 
                    inPlace=True,
                    displayTiedAccidentals=displayTiedAccidentals)
            return returnObj # exit

        # list of start, start+dur, element, all in abs offset time
        offsetMap = self._getOffsetMap(returnObj)

        offsetList = [opFrac(o) for o in offsetList]

        for ob in offsetMap:
            # if target is defined, only modify that object
            e, oStart, oEnd, unused_voiceCount  = ob
            if target is not None and id(e) != id(target):
                continue

            cutPoints = []
            oStart = opFrac(oStart)
            oEnd = opFrac(oEnd)

            for o in offsetList:
                if o > oStart and o < oEnd:
                    cutPoints.append(o)
            #environLocal.printDebug(['cutPoints', cutPoints, 'oStart', oStart, 'oEnd', oEnd])
            if cutPoints:
                # remove old
                #eProc = returnObj.remove(e)
                eNext = e
                oStartNext = oStart
                for o in cutPoints:
                    oCut = o - oStartNext
                    unused_eComplete, eNext = eNext.splitAtQuarterLength(oCut,
                        retainOrigin=True, addTies=addTies,
                        displayTiedAccidentals=displayTiedAccidentals)
                    # only need to insert eNext, as eComplete was modified
                    # in place due to retainOrigin option
                    # insert at o, not oCut (duration into element)
                    returnObj._insertCore(o, eNext)
                    oStartNext = o
        returnObj.elementsChanged()
        return returnObj


    def sliceByBeat(self, target=None,
        addTies=True, inPlace=False, displayTiedAccidentals=False):
        '''
        Slice all elements in the Stream that have a Duration at
        the offsets determined to be the beat from the local TimeSignature.

        TODO: return None if inPlace is True
        '''

        if not inPlace: # make a copy
            returnObj = copy.deepcopy(self)
        else:
            returnObj = self

        if returnObj.hasMeasures():
            # call on component measures
            for m in returnObj.getElementsByClass('Measure'):
                m.sliceByBeat(target=target,
                    addTies=addTies, inPlace=True,
                    displayTiedAccidentals=displayTiedAccidentals)
            return returnObj # exit

        if returnObj.hasPartLikeStreams():
            for p in returnObj.getElementsByClass('Part'):
                p.sliceByBeat(target=target,
                    addTies=addTies, inPlace=True,
                    displayTiedAccidentals=displayTiedAccidentals)
            return returnObj # exit

        # this will return a default
        # using this method to work on Stream, not just Measures
        tsStream = returnObj.getTimeSignatures(returnDefault=True)

        if len(tsStream) == 0:
            raise StreamException('no time signature was found')
        elif len(tsStream) > 1:
            raise StreamException('not yet implemented: slice by changing time signatures')

        offsetList = tsStream[0].getBeatOffsets()
        returnObj.sliceAtOffsets(offsetList, target=target, addTies=addTies,
            inPlace=True, displayTiedAccidentals=displayTiedAccidentals)

        return returnObj

    #---------------------------------------------------------------------------
    # get boolean information from the Stream

    def hasMeasures(self):
        '''
        Return a boolean value showing if this Stream contains Measures.


        >>> s = stream.Stream()
        >>> s.repeatAppend(note.Note(), 8)
        >>> s.hasMeasures()
        False
        >>> s.makeMeasures(inPlace=True)
        >>> len(s.getElementsByClass('Measure'))
        2
        >>> s.hasMeasures()
        True
        '''
        if 'hasMeasures' not in self._cache or self._cache['hasMeasures'] is None:
            post = False
            # do not need to look in endElements
            for obj in self._elements:
                # if obj is a Part, we have multi-parts
                if 'Measure' in obj.classes:
                    post = True
                    break # only need one
            self._cache['hasMeasures'] = post
        return self._cache['hasMeasures']


    def hasVoices(self):
        '''
        Return a boolean value showing if this Stream contains Voices
        '''
        if 'hasVoices' not in self._cache or self._cache['hasVoices'] is None:
            post = False
            # do not need to look in endElements
            for obj in self._elements:
                # if obj is a Part, we have multi-parts
                if 'Voice' in obj.classes:
                    post = True
                    break # only need one
            self._cache['hasVoices'] = post
        return self._cache['hasVoices']


    def hasPartLikeStreams(self):
        '''
        Return a boolean value showing if this Stream contains multiple Parts, or Part-like sub-Streams.
        Part-like sub-streams are Streams that contain Measures or Notes.


        >>> s = stream.Score()
        >>> s.hasPartLikeStreams()
        False
        >>> p1 = stream.Part()
        >>> p1.repeatAppend(note.Note(), 8)
        >>> s.insert(0, p1)
        >>> s.hasPartLikeStreams()
        True

        Flat objects do not have part-like Streams:

        >>> sf = s.flat
        >>> sf.hasPartLikeStreams()
        False
        '''
        if 'hasPartLikeStreams' not in self._cache or self._cache['hasPartLikeStreams'] is None:
            multiPart = False
            if not self.isFlat: # if flat, does not have parts!
                # do not need to look in endElements
                for obj in self._elements:
                    # if obj is a Part, we have multi-parts
                    if obj.isClassOrSubclass(['Part']):
                        multiPart = True
                        break
                    if obj.isClassOrSubclass(['Measure', 'Voice']):
                        multiPart = False
                        break
                    # if components are streams of Notes or Measures,
                    # than assume this is like a Part
                    elif obj.isStream and (
                                obj.iter.getElementsByClass('Measure') or 
                                obj.iter.notesAndRests):
                        multiPart = True
                        break # only need one
            self._cache['hasPartLikeStreams'] = multiPart
        return self._cache['hasPartLikeStreams']


    def isTwelveTone(self):
        '''
        Return true if this Stream only employs twelve-tone equal-tempered pitch values.


        >>> s = stream.Stream()
        >>> s.append(note.Note('G#4'))
        >>> s.isTwelveTone()
        True
        >>> s.append(note.Note('G~4'))
        >>> s.isTwelveTone()
        False
        '''
        for p in self.pitches:
            if not p.isTwelveTone():
                return False
        return True


    def isWellFormedNotation(self):
        '''
        Return True if, given the context of this Stream or Stream subclass,
        contains what appears to be well-formed notation. This often means
        the formation of Measures, or a Score that contains Part with Measures.


        >>> s = corpus.parse('bwv66.6')
        >>> s.isWellFormedNotation()
        True
        >>> s.parts[0].isWellFormedNotation()
        True
        >>> s.parts[0].getElementsByClass('Measure')[0].isWellFormedNotation()
        True
        '''
        # if a measure, we assume we are well-formed
        if 'Measure' in self.classes:
            return True
        elif 'Part' in self.classes:
            if self.hasMeasures():
                return True
        elif self.hasPartLikeStreams():
            # higher constraint than has part-like streams: has sub-streams
            # with Measures
            match = 0
            count = 0
            for s in self.getElementsByClass('Stream'):
                count += 1
                if s.hasMeasures():
                    match += 1
            if match == count:
                return True
        # all other conditions are not well-formed notation
        return False



    #---------------------------------------------------------------------------
    def _getNotesAndRests(self):
        '''
        see property `notesAndRests`, below
        '''
        if 'notesAndRests' not in self._cache or self._cache['notesAndRests'] is None:
            #environLocal.printDebug(['updating noteAndRests cache:', str(self), id(self)])
            # as this Stream will be retained, we do not want it to be
            # the same class as the source, thus, do not return subclass
            if self.isMeasure:
                returnStreamSubClass = False
            else:
                returnStreamSubClass = True
            self._cache['notesAndRests'] = self.getElementsByClass(
                                          'GeneralNote',
                            returnStreamSubClass=returnStreamSubClass)
        return self._cache['notesAndRests']

        #return self.getElementsByClass([note.GeneralNote, chord.Chord])
        # using string class names is import for some test contexts where
        # absolute class name matching fails
        #return self.getElementsByClass(['GeneralNote', 'Chord'])

    notesAndRests = property(_getNotesAndRests, doc='''
        The notesAndRests property of a Stream returns a new Stream object
        that consists only of the :class:`~music21.note.GeneralNote` objects found in
        the stream.  The new Stream will contain
        mostly notes and rests (including
        :class:`~music21.note.Note`,
        :class:`~music21.chord.Chord`,
        :class:`~music21.note.Rest`) but also their subclasses, such as
        `Harmony` objects (`ChordSymbols`, `FiguredBass`), `SpacerRests` etc.


        >>> s1 = stream.Stream()
        >>> k1 = key.KeySignature(0) # key of C
        >>> n1 = note.Note('B')
        >>> r1 = note.Rest()
        >>> c1 = chord.Chord(['A', 'B-'])
        >>> s1.append([k1, n1, r1, c1])
        >>> s1.show('text')
        {0.0} <music21.key.KeySignature of no sharps or flats>
        {0.0} <music21.note.Note B>
        {1.0} <music21.note.Rest rest>
        {2.0} <music21.chord.Chord A B->

        `.notesAndRests` removes the `KeySignature` object but keeps the `Rest`.

        >>> notes1 = s1.notesAndRests
        >>> notes1.show('text')
        {0.0} <music21.note.Note B>
        {1.0} <music21.note.Rest rest>
        {2.0} <music21.chord.Chord A B->

        The same caveats about `Stream` classes and `.flat` in `.notes` apply here.
        ''')


    def _getNotes(self):
        if 'notes' not in self._cache or self._cache['notes'] is None:
            self._cache['notes'] = self.getElementsByClass('NotRest',
                                        returnStreamSubClass=False)
            self._cache['notes'].derivation.method = 'notes'
        return self._cache['notes']


    notes = property(_getNotes, doc='''
        The notes property of a Stream returns a new Stream object
        that consists only of the notes (that is,
        :class:`~music21.note.Note`,
        :class:`~music21.chord.Chord`, etc.) found
        in the stream. This excludes :class:`~music21.note.Rest` objects.


        >>> p1 = stream.Part()
        >>> k1 = key.KeySignature(0) # key of C
        >>> n1 = note.Note('B')
        >>> r1 = note.Rest()
        >>> c1 = chord.Chord(['A', 'B-'])
        >>> p1.append([k1, n1, r1, c1])
        >>> p1.show('text')
        {0.0} <music21.key.KeySignature of no sharps or flats>
        {0.0} <music21.note.Note B>
        {1.0} <music21.note.Rest rest>
        {2.0} <music21.chord.Chord A B->

        >>> p1.notes.show('text')
        {0.0} <music21.note.Note B>
        {2.0} <music21.chord.Chord A B->

        Notice that though `p1` is a `Part` object, `.notes` returns
        a generic `Stream` object.

        >>> p1.notes
        <music21.stream.Stream ...>

        Let's add a measure to `p1`:

        >>> m1 = stream.Measure()
        >>> n2 = note.Note("D")
        >>> m1.insert(0, n2)
        >>> p1.append(m1)

        Now note that `n2` is *not* found in `p1.notes`

        >>> p1.notes.show('text')
        {0.0} <music21.note.Note B>
        {2.0} <music21.chord.Chord A B->

        We need to call `p1.flat.notes` to find it:

        >>> p1.flat.notes.show('text')
        {0.0} <music21.note.Note B>
        {2.0} <music21.chord.Chord A B->
        {3.0} <music21.note.Note D>
        ''')

    def _getPitches(self):
        post = []
        for e in self.elements:
            if hasattr(e, "pitch"):
                post.append(e.pitch)
            # both Chords and Stream have a pitches properties; this just
            # causes a recursive pitch gathering
            elif hasattr(e, "pitches"):
                for p in e.pitches:
                    post.append(p)
            # do an ininstance comparison
            elif 'Pitch' in e.classes:
                post.append(e)
        return post

    pitches = property(_getPitches, doc='''
        Returns all :class:`~music21.pitch.Pitch` objects found in any
        element in the Stream as a Python List. Elements such as
        Streams, and Chords will have their Pitch objects accumulated as
        well. For that reason, a flat representation is not required.

        Pitch objects are returned in a List, not a Stream.  This usage
        differs from the .notes property, but makes sense since Pitch
        objects usually have by default a Duration of zero. This is an important difference
        between them and :class:`music21.note.Note` objects.


        >>> from music21 import corpus
        >>> a = corpus.parse('bach/bwv324.xml')
        >>> partOnePitches = a.parts[0].pitches
        >>> len(partOnePitches)
        25
        >>> partOnePitches[0]
        <music21.pitch.Pitch B4>
        >>> [str(p) for p in partOnePitches[0:10]]
        ['B4', 'D5', 'B4', 'B4', 'B4', 'B4', 'C5', 'B4', 'A4', 'A4']


        Note that the pitches returned above are
        objects, not text:

        >>> partOnePitches[0].octave
        4

        Since pitches are found from within internal objects,
        flattening the stream is not required:

        >>> len(a.pitches)
        104

        Chords get their pitches found as well:

        >>> c = chord.Chord(['C4','E4','G4'])
        >>> n = note.Note('F#4')
        >>> m = stream.Measure()
        >>> m.append(n)
        >>> m.append(c)
        >>> m.pitches
        [<music21.pitch.Pitch F#4>, <music21.pitch.Pitch C4>,
         <music21.pitch.Pitch E4>, <music21.pitch.Pitch G4>]
        ''')


    def pitchAttributeCount(self, pitchAttr='name'):
        '''
        Return a dictionary of pitch class usage (count)
        by selecting an attribute of the Pitch object.

        >>> from music21 import corpus
        >>> a = corpus.parse('bach/bwv324.xml')
        >>> pcCount = a.pitchAttributeCount('pitchClass')
        >>> for n in sorted(list(pcCount.keys())):
        ...     print ("%2d: %2d" % (n, pcCount[n]))
         0:  3
         2: 25
         3:  3
         4: 14
         6: 15
         7: 13
         9: 17
        11: 14
        >>> nameCount = a.pitchAttributeCount('name')
        >>> for n in sorted(list(nameCount.keys())):
        ...     print ("%2s: %2d" % (n, nameCount[n]))
         A: 17
         B: 14
         C:  3
         D: 25
        D#:  3
         E: 14
        F#: 15
         G: 13
        >>> nameOctaveCount = a.pitchAttributeCount('nameWithOctave')
        >>> for n in sorted(list(nameOctaveCount.keys())):
        ...     print ("%3s: %2d" % (n, nameOctaveCount[n]))
         A2:  2
         A3:  5
         A4: 10
         B2:  3
         B3:  4
         B4:  7
         C3:  2
         C5:  1
        D#3:  1
        D#4:  2
         D3:  9
         D4: 14
         D5:  2
         E2:  1
         E3:  4
         E4:  9
        F#3: 13
        F#4:  2
         G2:  1
         G3: 10
         G4:  2
        '''
        post = {}
        for p in self.pitches:
            k = getattr(p, pitchAttr)
            if k not in post:
                post[k] = 0
            post[k] += 1
        return post


    def attributeCount(self, classFilterList, attrName='quarterLength'):
        '''
        Return a dictionary of attribute usage for one or more
        classes provided in a the `classFilterList` list and having
        the attribute specified by `attrName`.

        >>> from music21 import corpus
        >>> a = corpus.parse('bach/bwv324.xml')
        >>> a.parts[0].flat.attributeCount(note.Note, 'quarterLength')
        {1.0: 12, 2.0: 11, 4.0: 2}
        '''
        post = {}
        for e in self.getElementsByClass(classFilterList):
            if hasattr(e, attrName):
                k = getattr(e, attrName)
                if k not in post:
                    post[k] = 0
                post[k] += 1
        return post


    #---------------------------------------------------------------------------
    # interval routines

    def findConsecutiveNotes(self, skipRests=False, skipChords=False,
        skipUnisons=False, skipOctaves=False,
        skipGaps=False, getOverlaps=False, noNone=False, **keywords):
        r'''
        Returns a list of consecutive *pitched* Notes in a Stream.

        A single "None" is placed in the list
        at any point there is a discontinuity (such as if there is a
        rest between two pitches), unless the `noNone` parameter is True.

        How to determine consecutive pitches is a little tricky and there are many options:

            The `skipUnisons` parameter uses the midi-note value (.ps) to determine unisons,
            so enharmonic transitions (F# -> Gb) are
            also skipped if `skipUnisons` is true.  We believe that this is the most common usage.
            However, because
            of this, you cannot completely be sure that the
            x.findConsecutiveNotes() - x.findConsecutiveNotes(skipUnisons=True)
            will give you the number of P1s in the piece, because there could be
            d2's in there as well.

        See Test.testFindConsecutiveNotes() for usage details.


        OMIT_FROM_DOCS

        N.B. for chords, currently, only the first pitch is tested for unison.
        this is a bug TODO: FIX

        (\*\*kwargs is there so that other methods that pass along dicts to
        findConsecutiveNotes don't have to remove
        their own args; this method is used in melodicIntervals.)
        '''
        sortedSelf = self.sorted
        returnList = []
        lastStart = 0.0
        lastEnd = 0.0
        lastWasNone = False
        lastPitch = None
        if skipOctaves is True:
            skipUnisons = True  # implied

        # need to look for voices in self and deal with each one at a time
        if self.hasVoices:
            vGroups = []
            for v in self.voices:
                vGroups.append(v.flat)
            vGroups.append(sortedSelf)
        else:
            vGroups = (sortedSelf.flat,)

        for v in vGroups:
            for e in v.elements:
                if (lastWasNone is False and skipGaps is False and
                    e.offset > lastEnd):
                    if not noNone:
                        returnList.append(None)
                        lastWasNone = True
                if hasattr(e, "pitch"):
                    #if (skipUnisons is False or isinstance(lastPitch, list) or
                    if (skipUnisons is False or isinstance(lastPitch, tuple) or
                        lastPitch is None or
                        e.pitch.pitchClass != lastPitch.pitchClass or
                        (skipOctaves is False and e.pitch.ps != lastPitch.ps)):
                        if getOverlaps is True or e.offset >= lastEnd:
                            if e.offset >= lastEnd:  # is not an overlap...
                                lastStart = e.offset
                                if hasattr(e, "duration"):
                                    lastEnd = opFrac(lastStart + e.duration.quarterLength)
                                else:
                                    lastEnd = lastStart
                                lastWasNone = False
                                lastPitch = e.pitch
                            else:  # do not update anything for overlaps
                                pass
                            returnList.append(e)
                # if we have a chord
                elif hasattr(e, "pitches"):
                    if skipChords is True:
                        if lastWasNone is False:
                            if not noNone:
                                returnList.append(None)
                                lastWasNone = True
                                lastPitch = None
                    # if we have a chord
                    else:
                        #environLocal.printDebug(['e.pitches', e, e.pitches])
                        #environLocal.printDebug(['lastPitch', lastPitch])

                        if (skipUnisons is True and isinstance(lastPitch, list) and
                            e.pitches[0].ps == lastPitch[0].ps):
                            pass
                        else:
                            if getOverlaps is True or e.offset >= lastEnd:
                                if e.offset >= lastEnd:  # is not an overlap...
                                    lastStart = e.offset
                                    if hasattr(e, "duration"):
                                        lastEnd = opFrac(lastStart + e.duration.quarterLength)
                                    else:
                                        lastEnd = lastStart
                                    # this is the case where the last pitch is a
                                    # a list
                                    lastPitch = e.pitches
                                    lastWasNone = False
                                else:  # do not update anything for overlaps
                                    pass
                                returnList.append(e)

                elif (skipRests is False and isinstance(e, note.Rest) and
                    lastWasNone is False):
                    if noNone is False:
                        returnList.append(None)
                        lastWasNone = True
                        lastPitch = None
                elif skipRests is True and isinstance(e, note.Rest):
                    lastEnd = opFrac(e.offset + e.duration.quarterLength)

        if lastWasNone is True:
            returnList.pop() # removes the last-added element
        return returnList

    def melodicIntervals(self, *skipArgs, **skipKeywords):
        '''
        Returns a Stream of :class:`~music21.interval.Interval` objects
        between Notes (and by default, Chords) that follow each other in a stream.
        the offset of the Interval is the offset of the beginning of the interval
        (if two notes are adjacent, then this offset is equal to the offset of
        the second note, but if skipRests is set to True or there is a gap
        in the Stream, then these two numbers
        will be different).

        See :meth:`~music21.stream.Stream.findConsecutiveNotes` in this class for
        a discussion of what is meant by default for "consecutive notes", and
        which keywords such as skipChords, skipRests, skipUnisons, etc. can be
        used to change that behavior.

        The interval between a Note and a Chord (or between two chords) is the
        interval to the first pitch of the Chord (pitches[0]) which is usually the lowest.
        For more complex interval calculations,
        run :meth:`~music21.stream.Stream.findConsecutiveNotes` and then calculate
        your own intervals directly.

        Returns an empty Stream if there are not at least two elements found by
        findConsecutiveNotes.



        >>> s1 = converter.parse("tinynotation: 3/4 c4 d' r b b'", makeNotation=False)
        >>> #_DOCS_SHOW s1.show()

        .. image:: images/streamMelodicIntervals1.*
            :width: 246

        >>> intervalStream1 = s1.melodicIntervals()
        >>> intervalStream1.show('text')
        {1.0} <music21.interval.Interval M9>
        {4.0} <music21.interval.Interval P8>

        >>> M9 = intervalStream1[0]
        >>> M9.noteStart.nameWithOctave, M9.noteEnd.nameWithOctave
        ('C4', 'D5')

        Using the skip attributes from :meth:`~music21.stream.Stream.findConsecutiveNotes`,
        we can alter which intervals are reported:

        >>> intervalStream2 = s1.melodicIntervals(skipRests=True, skipOctaves=True)
        >>> intervalStream2.show('text')
        {1.0} <music21.interval.Interval M9>
        {2.0} <music21.interval.Interval m-3>

        >>> m3 = intervalStream2[1]
        >>> m3.directedNiceName
        'Descending Minor Third'
        '''
        returnList = self.findConsecutiveNotes(**skipKeywords)
        if len(returnList) < 2:
            return self.cloneEmpty(derivationMethod='melodicIntervals')

        returnStream = self.cloneEmpty(derivationMethod='melodicIntervals')
        for i in range(len(returnList) - 1):
            firstNote = returnList[i]
            secondNote = returnList[i+1]
            firstPitch = None
            secondPitch = None
            if firstNote is not None and secondNote is not None:
                startIsChord = False
                endIsChord = False
                if hasattr(firstNote, "pitch") and firstNote.pitch is not None:
                    firstPitch = firstNote.pitch
                elif hasattr(firstNote, "pitches") and firstNote.pitches:
                    firstPitch = firstNote.pitches[0]
                    startIsChord = True
                if hasattr(secondNote, "pitch") and secondNote.pitch is not None:
                    secondPitch = secondNote.pitch
                elif hasattr(secondNote, "pitches") and secondNote.pitches:
                    secondPitch = secondNote.pitches[0]
                    endIsChord = True
                if firstPitch is not None and secondPitch is not None:
                    returnInterval = interval.notesToInterval(firstPitch,
                                                              secondPitch)
                    if startIsChord is False:
                        returnInterval.noteStart = firstNote
                    if endIsChord is False:
                        returnInterval.noteEnd = secondNote
                    returnInterval.offset = opFrac(firstNote.offset +
                                     firstNote.duration.quarterLength)
                    returnInterval.duration = duration.Duration(opFrac(
                        secondNote.offset - returnInterval.offset))
                    returnStream.insert(returnInterval)

        return returnStream

    #---------------------------------------------------------------------------
    def _getDurSpan(self, flatStream):
        '''
        Given a flat stream, create a list of the start and end
        times (as a tuple pair) of all elements in the Stream.


        >>> a = stream.Stream()
        >>> a.repeatInsert(note.Note(type='half'), [0, 1, 2, 3, 4])
        >>> a._getDurSpan(a.flat)
        [(0.0, 2.0), (1.0, 3.0), (2.0, 4.0), (3.0, 5.0), (4.0, 6.0)]
        '''
        post = []
        for e in flatStream:
            if e.duration is None:
                durSpan = (e.offset, e.offset)
            else:
                dur = e.duration.quarterLength
                durSpan = (e.offset, opFrac(e.offset+dur))
            post.append(durSpan)
        # assume this is already sorted
        # index found here will be the same as elementsSorted
        return post


    def _durSpanOverlap(self, a, b, includeEndBoundary=False):
        '''
        Compare two durSpans and find overlaps; optionally,
        include coincident boundaries. a and b are sorted to permit any ordering.

        If an element ends at 3.0 and another starts at 3.0, this may or may not
        be considered an overlap. The includeCoincidentEnds parameter determines
        this behaviour, where ending and starting 3.0 being a type of overlap
        is set by the includeEndBoundary being True.


        >>> a = stream.Stream()
        >>> a._durSpanOverlap([0, 10], [11, 12], False)
        False
        >>> a._durSpanOverlap([11, 12], [0, 10], False)
        False
        >>> a._durSpanOverlap([0, 3], [3, 6], False)
        False
        >>> a._durSpanOverlap([0, 3], [3, 6], True)
        True
        '''

        durSpans = [a, b]
        # sorting will ensure that leading numbers are ordered from low to high
        durSpans.sort()
        found = False

        if includeEndBoundary:
            # if the start of b is before the end of a
            #if durSpans[1][0] <= durSpans[0][1]:
            if durSpans[1][0] <= durSpans[0][1]:
                found = True
        else: # do not include coincident boundaries
            #if durSpans[1][0] < durSpans[0][1]:
            if durSpans[1][0] < durSpans[0][1]:
                found = True
        return found


    def _findLayering(self, flatStream, includeDurationless=True,
                   includeEndBoundary=False):
        '''
        Find any elements in an elementsSorted list that have simultaneities
        or durations that cause overlaps.

        Returns two lists. Each list contains a list for each element in
        elementsSorted. If that elements has overlaps or simultaneities,
        all index values that match are included in that list.

        See testOverlaps, in unit tests, for examples.


        '''
        flatStream = flatStream.sorted
        # these may not be sorted
        durSpanSorted = self._getDurSpan(flatStream)

        # create a list with an entry for each element
        # in each entry, provide indices of all other elements that overalap
        overlapMap = [[] for dummy in range(len(durSpanSorted))]
        # create a list of keys for events that start at the same time
        simultaneityMap = [[] for dummy in range(len(durSpanSorted))]

        for i in range(len(durSpanSorted)):
            src = durSpanSorted[i]
            # second entry is duration
            if not includeDurationless and flatStream[i].duration is None:
                continue
            # compare to all past and following durations
            for j in range(len(durSpanSorted)):
                if j == i: # index numbers
                    continue # do not compare to self
                dst = durSpanSorted[j]
                # print(src, dst, self._durSpanOverlap(src, dst, includeEndBoundary))

                # if start times are the same (rational comparison; no fudge needed)
                if src[0] == dst[0]:
                    simultaneityMap[i].append(j)
                # this function uses common.py comparions methods
                if self._durSpanOverlap(src, dst, includeEndBoundary):
                    overlapMap[i].append(j)
        return simultaneityMap, overlapMap



    def _consolidateLayering(self, flatStream, layeringMap):
        '''
        Given elementsSorted and a map of equal length with lists of
        index values that meet a given condition (overlap or simultaneities),
        organize into a dictionary by the relevant or first offset
        '''
        flatStream = flatStream.sorted

        if len(layeringMap) != len(flatStream):
            raise StreamException('layeringMap must be the same length as flatStream')

        post = {}
        for i in range(len(layeringMap)):
            # print('examining i:', i)
            indices = layeringMap[i]
            if len(indices) > 0:
                srcOffset = flatStream[i].offset
                srcElementObj = flatStream[i]
                dstOffset = None
                # print('found indices', indices)
                # check indices
                for j in indices: # indices of other elements tt overlap
                    elementObj = flatStream[j]
                    # check if this object has been stored anywhere yet
                    # if so, use the offset of where it was stored to
                    # to store the src element below
                    store = True
                    for k in post:
                        # this comparison needs to be based on object id, not
                        # matching equality
                        if id(elementObj) in [id(e) for e in post[k]]:
                        # if elementObj in post[key]:
                            store = False
                            dstOffset = k
                            break
                    if dstOffset is None:
                        dstOffset = srcOffset
                    if store:
                        # print('storing offset', dstOffset)
                        if dstOffset not in post:
                            post[dstOffset] = [] # create dictionary entry
                        post[dstOffset].append(elementObj)

                # check if this object has been stored anywhere yet
                store = True
                for k in post:
                    if id(srcElementObj) in [id(e) for e in post[k]]:
                    #if srcElementObj in post[key]:
                        store = False
                        break
                # dst offset may have been set when looking at indices
                if store:
                    if dstOffset is None:
                        dstOffset = srcOffset
                    if dstOffset not in post:
                        post[dstOffset] = [] # create dictionary entry
                    # print('storing offset', dstOffset)
                    post[dstOffset].append(srcElementObj)
        #print(post)
        return post



    def findGaps(self):
        '''
        Returns either (1) a Stream containing Elements
        (that wrap the None object) whose offsets and durations
        are the length of gaps in the Stream
        or (2) None if there are no gaps.

        N.B. there may be gaps in the flattened representation of the stream
        but not in the unflattened.  Hence why "isSequence" calls self.flat.isGapless
        '''
        if 'GapStream' in self._cache and self._cache["GapStream"] is not None:
            return self._cache["GapStream"]

        sortedElements = self.sorted.elements
        gapStream = self.cloneEmpty(derivationMethod='findGaps')
        highestCurrentEndTime = 0.0
        for e in sortedElements:
            if e.offset > highestCurrentEndTime:
                gapElement = base.Music21Object() #ElementWrapper(obj=None)
                gapQuarterLength = opFrac(e.offset - highestCurrentEndTime)
                gapElement.duration = duration.Duration()
                gapElement.duration.quarterLength = gapQuarterLength
                gapStream.insert(highestCurrentEndTime, gapElement)
            if hasattr(e, 'duration') and e.duration is not None:
                eDur = e.duration.quarterLength
            else:
                eDur = 0.
            highestCurrentEndTime = opFrac(max(highestCurrentEndTime, e.offset + eDur))

        if len(gapStream) == 0:
            return None
        else:
            self._cache["GapStream"] = gapStream
            return gapStream

    def _getIsGapless(self):
        if 'isGapless' in self._cache and self._cache["isGapless"] is not None:
            return self._cache["isGapless"]
        else:
            if self.findGaps() is None:
                self._cache["Gapless"] = True
                return True
            else:
                self._cache["Gapless"] = False
                return False

    isGapless = property(_getIsGapless)

    def getSimultaneous(self, includeDurationless=True):
        '''Find and return any elements that start at the same time.


        >>> stream1 = stream.Stream()
        >>> for x in range(4):
        ...     n = note.Note('G#')
        ...     n.offset = x * 0
        ...     stream1.insert(n)
        ...
        >>> b = stream1.getSimultaneous()
        >>> len(b[0]) == 4
        True
        >>> stream2 = stream.Stream()
        >>> for x in range(4):
        ...     n = note.Note('G#')
        ...     n.offset = x * 3
        ...     stream2.insert(n)
        ...
        >>> d = stream2.getSimultaneous()
        >>> len(d) == 0
        True
        '''
#        checkOverlap = False
        elementsSorted = self.flat
        simultaneityMap, unused_overlapMap = self._findLayering(elementsSorted,
                                                                includeDurationless)

        return self._consolidateLayering(elementsSorted, simultaneityMap)


    def getOverlaps(self, includeDurationless=True,
                     includeEndBoundary=False):
        '''
        Find any elements that overlap. Overlaping might include elements
        that have no duration but that are simultaneous.
        Whether elements with None durations are included is determined by
        includeDurationless.

        This method returns a dictionary, where keys
        are the start time of the first overlap and
        value are a list of all objects included in
        that overlap group.

        This example demonstrates end-joing overlaps: there are four
        quarter notes each following each other. Whether or not
        these count as overlaps
        is determined by the includeEndBoundary parameter.


        >>> a = stream.Stream()
        >>> for x in range(4):
        ...     n = note.Note('G#')
        ...     n.duration = duration.Duration('quarter')
        ...     n.offset = x * 1
        ...     a.insert(n)
        ...
        >>> d = a.getOverlaps(True, False)
        >>> len(d)
        0
        >>> d = a.getOverlaps(True, True) # including coincident boundaries
        >>> len(d)
        1
        >>> len(d[0])
        4
        >>> a = stream.Stream()
        >>> for x in [0,0,0,0,13,13,13]:
        ...     n = note.Note('G#')
        ...     n.duration = duration.Duration('half')
        ...     n.offset = x
        ...     a.insert(n)
        ...
        >>> d = a.getOverlaps()
        >>> len(d[0])
        4
        >>> len(d[13])
        3
        >>> a = stream.Stream()
        >>> for x in [0,0,0,0,3,3,3]:
        ...     n = note.Note('G#')
        ...     n.duration = duration.Duration('whole')
        ...     n.offset = x
        ...     a.insert(n)
        ...
        >>> # default is to not include coincident boundaries
        >>> d = a.getOverlaps()
        >>> len(d[0])
        7

        '''
        elementsSorted = self.flat
        unused_simultaneityMap, overlapMap = self._findLayering(elementsSorted,
                                                                includeDurationless, includeEndBoundary)
        #environLocal.printDebug(['simultaneityMap map', simultaneityMap])
        #environLocal.printDebug(['overlapMap', overlapMap])

        return self._consolidateLayering(elementsSorted, overlapMap)



    def isSequence(self, includeDurationless=True,
                        includeEndBoundary=False):
        '''A stream is a sequence if it has no overlaps.


        >>> a = stream.Stream()
        >>> for x in [0,0,0,0,3,3,3]:
        ...     n = note.Note('G#')
        ...     n.duration = duration.Duration('whole')
        ...     n.offset = x * 1
        ...     a.insert(n)
        ...
        >>> a.isSequence()
        False

        OMIT_FROM_DOCS
        TODO: check that co-incident boundaries are properly handled

        '''
        elementsSorted = self.flat
        unused_simultaneityMap, overlapMap = self._findLayering(elementsSorted,
                                                                includeDurationless, includeEndBoundary)
        post = True
        for indexList in overlapMap:
            if indexList:
                post = False
                break
        return post


    #---------------------------------------------------------------------------
    # routines for dealing with relationships to other streams.
    # Formerly in twoStreams.py

    def simultaneousAttacks(self, stream2):
        '''
        returns an ordered list of offsets where elements are started (attacked)
        at the same time in both self and stream2.

        In this example, we create one stream of Qtr, Half, Qtr, and one of Half, Qtr, Qtr.
        There are simultaneous attacks at offset 0.0 (the beginning) and at offset 3.0,
        but not at 1.0 or 2.0:


        >>> st1 = stream.Stream()
        >>> st2 = stream.Stream()
        >>> st1.append([note.Note(type='quarter'), note.Note(type='half'), note.Note(type='quarter')])
        >>> st2.append([note.Note(type='half'), note.Note(type='quarter'), note.Note(type='quarter')])
        >>> print(st1.simultaneousAttacks(st2))
        [0.0, 3.0]
        '''
        stream1Offsets = self.groupElementsByOffset()
        stream2Offsets = stream2.groupElementsByOffset()

        returnKey = {}

        for thisList in stream1Offsets:
            thisOffset = self.elementOffset(thisList[0])
            returnKey[thisOffset] = 1

        for thatList in stream2Offsets:
            thatOffset = thatList[0].getOffsetBySite(stream2)
            if thatOffset in returnKey:
                returnKey[thatOffset] += 1

        returnList = []
        for foundOffset in sorted(returnKey):
            if returnKey[foundOffset] >= 2:
                returnList.append(foundOffset)
        return returnList

    def attachIntervalsBetweenStreams(self, cmpStream):
        '''
        For each element in self, creates an interval.Interval object in the element's
        editorial that is the interval between it and the element in cmpStream that
        is sounding at the moment the element in srcStream is attacked.

        Remember that if you are comparing two streams with measures, etc.,
        you'll need to flatten each stream as follows:

        >>> #_DOCS_SHOW stream1.flat.attachIntervalsBetweenStreams(stream2.flat)

        Example usage:


        >>> s1 = converter.parse('tinynotation: 7/4 C4 d8 e f# g A2 d2', makeNotation=False)
        >>> s2 = converter.parse('tinynotation: 7/4 g4 e8 d c4   a2 r2', makeNotation=False)
        >>> s1.attachIntervalsBetweenStreams(s2)
        >>> for n in s1.notes:
        ...     if n.editorial.harmonicInterval is None: print("None") # if other voice had a rest...
        ...     else: print(n.editorial.harmonicInterval.directedName)
        P12
        M2
        M-2
        A-4
        P-5
        P8
        None
        '''
        for n in self.notes:
            # get simultaneous elements form other stream
            simultEls = cmpStream.iter.getElementsByOffset( self.elementOffset(n),
                mustBeginInSpan=False, mustFinishInSpan=False)
            if simultEls:
                for simultNote in simultEls.notes:
                    interval1 = None
                    try:
                        interval1 = interval.notesToInterval(n, simultNote)
                        n.editorial.harmonicInterval = interval1
                    except exceptions21.Music21Exception:
                        pass
                    if interval1 is not None:
                        break # inner loop

    def attachMelodicIntervals(self):
        '''For each element in self, creates an interval.Interval object in the element's
        editorial that is the interval between it and the previous element in the stream. Thus,
        the first element will have a value of None.

        >>> s1 = converter.parse('tinyNotation: 7/4 C4 d8 e f# g A2 d2', makeNotation=False)
        >>> s1.attachMelodicIntervals()
        >>> for n in s1.notes:
        ...     if n.editorial.melodicInterval is None: print("None")
        ...     else: print(n.editorial.melodicInterval.directedName)
        None
        M9
        M2
        M2
        m2
        m-7
        P4

        OMIT_FROM_DOCS
        >>> s = stream.Stream()
        >>> s.append(note.Note('C'))
        >>> s.append(note.Note('D'))
        >>> s.append(note.Rest(quarterLength = 4.0))
        >>> s.append(note.Note('D'))
        >>> s.attachMelodicIntervals()
        >>> for n in s.notes:
        ...     if n.editorial.melodicInterval is None: print("None") # if other voice had a rest...
        ...     else: print(n.editorial.melodicInterval.directedName)
        None
        M2
        None
        '''

        notes = self.notes
        currentObject = notes[0]
        previousObject = None
        while currentObject is not None:
            if previousObject is not None and \
                  "Note" in currentObject.classes and \
                  "Note" in previousObject.classes:
                currentObject.editorial.melodicInterval = interval.notesToInterval(previousObject, currentObject)
            previousObject = currentObject
            currentObject = currentObject.next()


    def playingWhenAttacked(self, el, elStream=None):
        '''
        Given an element (from another Stream) returns the single element
        in this Stream that is sounding while the given element starts.

        If there are multiple elements sounding at the moment it is
        attacked, the method returns the first element of the same class
        as this element, if any. If no element
        is of the same class, then the first element encountered is
        returned. For more complex usages, use allPlayingWhileSounding.

        Returns None if no elements fit the bill.

        The optional elStream is the stream in which el is found.
        If provided, el's offset
        in that Stream is used.  Otherwise, the current offset in
        el is used.  It is just
        in case you are paranoid that el.offset might not be what
        you want, because of some fancy manipulation of
        el.activeSite

        >>> n1 = note.Note("G#")
        >>> n2 = note.Note("D#")
        >>> s1 = stream.Stream()
        >>> s1.insert(20.0, n1)
        >>> s1.insert(21.0, n2)
        >>> n3 = note.Note("C#")
        >>> s2 = stream.Stream()
        >>> s2.insert(20.0, n3)
        >>> s1.playingWhenAttacked(n3).name
        'G#'
        >>> n3.setOffsetBySite(s2, 20.5)
        >>> s1.playingWhenAttacked(n3).name
        'G#'
        >>> n3.setOffsetBySite(s2, 21.0)
        >>> n3.offset
        21.0
        >>> s1.playingWhenAttacked(n3).name
        'D#'

        Optionally, specify the site to get the offset from:

        >>> n3.setOffsetBySite(None, 100)
        >>> n3.activeSite = None
        >>> s1.playingWhenAttacked(n3)
        <BLANKLINE>
        >>> s1.playingWhenAttacked(n3, s2).name
        'D#'
        '''
        if elStream is not None: # bit of safety
            elOffset = el.getOffsetBySite(elStream)
        else:
            elOffset = el.offset

        otherElements = self.getElementsByOffset(elOffset, mustBeginInSpan=False)
        if len(otherElements) == 0:
            return None
        elif len(otherElements) == 1:
            return otherElements[0]
        else:
            for thisEl in otherElements:
                if isinstance(thisEl, el.__class__):
                    return thisEl
            return otherElements[0]

    def allPlayingWhileSounding(self, el, elStream=None,
                                requireClass=False):
        '''
        Returns a new Stream of elements in this stream that sound
        at the same time as `el`, an element presumably in another Stream.

        The offset of this new Stream is set to el's offset, while the
        offset of elements within the Stream are adjusted relative to
        their position with respect to the start of el.  Thus, a note
        that is sounding already when el begins would have a negative
        offset.  The duration of otherStream is forced
        to be the length of el -- thus a note sustained after el ends
        may have a release time beyond that of the duration of the Stream.

        As above, elStream is an optional Stream to look up el's offset in.

        The method always returns a Stream, but it might be an empty Stream.

        OMIT_FROM_DOCS
        TODO: write: requireClass:
        Takes as an optional parameter "requireClass".  If this parameter
        is boolean True then only elements
        of the same class as el are added to the new Stream.  If requireClass
        is list, it is used like
        classList in elsewhere in stream to provide a list of classes that the
        el must be a part of.


        '''
        if requireClass is not False:
            raise Exception("requireClass is not implemented")

        if elStream is not None: # bit of safety
            elOffset = el.getOffsetBySite(elStream)
        else:
            elOffset = el.offset
        elEnd = elOffset + el.quarterLength

        if elEnd != elOffset: # i.e. not zero length
            otherElements = self.getElementsByOffset(elOffset, elEnd, 
                                                     mustBeginInSpan=False, 
                                                     includeEndBoundary=False, 
                                                     includeElementsThatEndAtStart=False)
        else:
            otherElements = self.getElementsByOffset(elOffset, mustBeginInSpan=False)

        otherElements.offset = elOffset
        otherElements.quarterLength = el.quarterLength
        for thisEl in otherElements:
            thisEl.offset = thisEl.offset - elOffset

        return otherElements

#     def trimPlayingWhileSounding(self, el, elStream=None,
#                                requireClass=False, padStream=False):
#         '''
#         Returns a Stream of deepcopies of elements in otherStream that sound at the same time as`el. but
#         with any element that was sounding when el. begins trimmed to begin with el. and any element
#         sounding when el ends trimmed to end with el.
# 
#         if padStream is set to true then empty space at the beginning and end is filled with a generic
#         Music21Object, so that no matter what otherStream is the same length as el.
# 
#         Otherwise is the same as allPlayingWhileSounding -- but because these elements are deepcopies,
#         the difference might bite you if you're not careful.
# 
#         Note that you can make el an empty stream of offset X and duration Y to extract exactly
#         that much information from otherStream.
# 
#         OMIT_FROM_DOCS
#         TODO: write: ALL. requireClass, padStream
# 
#         always returns a Stream, but might be an empty Stream
#         '''
#         if requireClass is not False:
#             raise StreamException("requireClass is not implemented")
#         if padStream is not False:
#             raise StreamException("padStream is not implemented")
# 
#         raise StreamException("Not written yet")
# 
#         if elStream is not None: # bit of safety
#             elOffset = el.getOffsetBySite(elStream)
#         else:
#             elOffset = el.offset
# 
#         otherElements = self.getElementsByOffset(elOffset, elOffset + el.duration.quarterLength, mustBeginInSpan=False)
# 
#         otherElements.offset = elOffset
#         otherElements.quarterLength = el.duration.quarterLength
#         for thisEl in otherElements:
#             thisEl.offset = thisEl.offset - elOffset
# 
#         return otherElements


    #---------------------------------------------------------------------------
    # voice processing routines
    def makeVoices(self, inPlace=True, fillGaps=True):
        '''
        If this Stream has overlapping Notes or Chords, this method will isolate
        all overlaps in unique Voices, and place those Voices in the Stream.


        >>> s = stream.Stream()
        >>> s.insert(0, note.Note('C4', quarterLength=4))
        >>> s.repeatInsert(note.Note('b-4', quarterLength=.5), [x*.5 for x in list(range(0,8))])
        >>> s.makeVoices(inPlace=True)
        >>> len(s.voices)
        2
        >>> [n.pitch for n in s.voices[0].notes]
        [<music21.pitch.Pitch C4>]
        >>> [str(n.pitch) for n in s.voices[1].notes]
        ['B-4', 'B-4', 'B-4', 'B-4', 'B-4', 'B-4', 'B-4', 'B-4']

        TODO: by default inPlace should be False
        '''
        # this method may not always
        # produce the optimal voice assignment based on context (register
        # chord formation, etc
        if not inPlace: # make a copy
            returnObj = copy.deepcopy(self)
        else:
            returnObj = self
        # must be sorted
        if not returnObj.isSorted:
            returnObj.sort()
        olDict = returnObj.notes.getOverlaps(
                 includeDurationless=False, includeEndBoundary=False)
        #environLocal.printDebug(['makeVoices(): olDict', olDict])
        # find the max necessary voices by finding the max number
        # of elements in each group; these may not all be necessary
        maxVoiceCount = 1
        for group in olDict.values():
            if len(group) > maxVoiceCount:
                maxVoiceCount = len(group)
        if maxVoiceCount == 1: # nothing to do here
            if not inPlace:
                return returnObj
            return None

        # store all voices in a list
        voices = []
        for dummy in range(0, maxVoiceCount):
            voices.append(Voice()) # add voice classes

        # iterate through all elements; if not in an overlap, place in
        # voice 1, otherwise, distribute
        for e in returnObj.notes:
            o = e.getOffsetBySite(returnObj)
            # cannot match here by offset, as olDict keys are representative
            # of the first overlapped offset, not all contained offsets
            #if o not in olDict: # place in a first voices
            #    voices[0].insert(o, e)
            # find a voice to place in
            # as elements are sorted, can use the highest time
            #else:
            for v in voices:
                if v.highestTime <= o:
                    v.insert(o, e)
                    break
            # remove from source
            returnObj.remove(e)
        # remove any unused voices (possible if overlap group has sus)
        for v in voices:
            if v: # skip empty voices
                if fillGaps:
                    returnObj.makeRests(fillGaps=True, inPlace=True)
                returnObj.insert(0, v)
        # remove rests in returnObj
        returnObj.removeByClass('Rest')
        # elements changed will already have been called
        if not inPlace:
            return returnObj
        return None

    def internalize(self, container=None,
                    classFilterList=('GeneralNote',)):
        '''
        Gather all notes and related classes of this Stream
        and place inside a new container (like a Voice) in this Stream.
        '''
        if container is None:
            container = Voice
        dst = container()
        for e in self.getElementsByClass(classFilterList):
            dst.insert( self.elementOffset(e), e)
            self.remove(e)
        self.insert(0, dst)

#    def externalize(self):
#        '''
#        Assuming there is a container in this Stream
#        (like a Voice), remove the container and place
#        all contents in the Stream.
#        '''
#        pass

    def voicesToParts(self):
        '''
        If this Stream defines one or more voices,
        extract each into a Part, returning a Score.

        If this Stream has no voices, return the Stream as a Part within a Score.
        '''
        s = Score()
        #s.metadata = self.metadata

        # if this is a Score, call this recursively on each Part, then
        # add all parts to one Score
        if self.hasPartLikeStreams():
            for p in self.parts:
                sSub = p.voicesToParts()
                for pSub in sSub:
                    s.insert(0, pSub)
            return s

        # need to find maximum voice count
        partCount = 0
        #partId = []
        if self.hasMeasures():
            for m in self.getElementsByClass('Measure'):
                vCount = len(m.voices)
                if vCount > partCount:
                    partCount = vCount
        elif self.hasVoices():
            partCount = len(self.voices)
        else: # if no measure or voices, get one part
            partCount = 1

        #environLocal.printDebug(['voicesToParts(): got partCount', partCount])

        # create parts, naming ids by voice id?
        for dummy in range(partCount):
            p = Part()
            s.insert(0, p)

        if self.hasMeasures():
            for m in self.getElementsByClass('Measure'):
                if m.hasVoices():
                    mActive = Measure()
                    mActive.mergeAttributes(m) # get groups, optional id
                    # merge everything except Voices; this will get
                    # clefs
                    mActive.mergeElements(m, classFilterList=('Bar', 'TimeSignature', 'Clef', 'KeySignature'))
                    for vIndex, v in enumerate(m.voices):
                        # make an independent copy
                        mNew = copy.deepcopy(mActive)
                        # merge all elements from the voice
                        mNew.mergeElements(v)
                        # insert in the appropriate part
                        s[vIndex].insert( self.elementOffset(m), mNew)
                # if a measure does not have voices, simply populate
                # with elements and append
                else:
                    mNew = Measure()
                    mNew.mergeAttributes(m) # get groups, optional id
                    # get all elements
                    mNew.mergeElements(m)
                    # always place in top-part
                    s[0].insert( self.elementOffset(m), mNew)
        # if no measures but voices, contents of each voice go into the part
        elif self.hasVoices():
            for vIndex, v in enumerate(self.voices):
                s[vIndex].mergeElements(v)
        # if just a Stream of elements, add to a part
        else:
            s[0].mergeElements(self)

        # there is no way to assure proper clef information, so using
        # best clef here is desirable.
        for p in s.parts:
            # only add clef if measures are defined; otherwise, assume
            # best clef will be assigned later
            if p.hasMeasures():
                # place in first measure
                p.getElementsByClass('Measure')[0].clef = p.flat.bestClef()
        return s

    def explode(self):
        '''
        Create a multi-part extraction from a single polyphonic Part.

        Currently just runs :meth:`~music21.stream.Stream.voicesToParts`
        but that will change as part explosion develops, and this
        method will use our best available quick method for part
        extraction.
        '''
        return self.voicesToParts()

    def flattenUnnecessaryVoices(self, force=False, inPlace=True):
        '''
        If this Stream defines one or more internal voices, do the following:

        * If there is more than one voice, and a voice has no elements,
          remove that voice.
        * If there is only one voice left that has elements, place those
          elements in the parent Stream.
        * If `force` is True, even if there is more than one Voice left,
          all voices will be flattened.

        TODO: by default inPlace should be False
        '''
        if len(self.voices) == 0:
            return None # do not make copy; return immediately

        if not inPlace: # make a copy
            returnObj = copy.deepcopy(self)
        else:
            returnObj = self

        # collect voices for removal and for flattening
        remove = []
        flatten = []
        for v in returnObj.voices:
            if len(v) == 0: # might add other criteria
                remove.append(v)
            else:
                flatten.append(v)
        for v in remove:
            returnObj.remove(v)

        if len(flatten) == 1 or force: # always flatten 1
            for v in flatten: # usually one unless force
                # get offset of voice in returnObj
                shiftOffset = v.getOffsetBySite(returnObj)
                for e in v.elements:
                    # insert shift + offset w/ voice
                    returnObj._insertCore(shiftOffset + e.getOffsetBySite(v), e)
                returnObj.remove(v)

        returnObj.elementsChanged()
        if not inPlace:
            return returnObj
        else:
            return None

    #---------------------------------------------------------------------------
    # Lyric control

    def lyrics(self, ignoreBarlines=True, recurse=False, skipTies=False):
        '''
        Returns a dict of lists of lyric objects (with the keys being
        the lyric numbers) found in self. Each list will have an element for each
        note in the stream (which may be a note.Lyric() or None). By default, this method automatically
        recurses through measures, but not other container streams.


        >>> s = converter.parse("tinynotation: 4/4 a4 b c d     e f g a", makeNotation=False)
        >>> someLyrics = ['this', 'is', 'a', 'list', 'of', 'eight', 'lyric', 'words']
        >>> for n, lyric in zip(s.notes, someLyrics):
        ...     n.lyric = lyric


        >>> s.lyrics()
        {1: [<music21.note.Lyric number=1 syllabic=single text="this">, ..., <music21.note.Lyric number=1 syllabic=single text="words">]}

        >>> s.notes[3].lyric = None
        >>> s.lyrics()[1]
        [<music21.note.Lyric number=1 syllabic=single text="this">, ..., None, ..., <music21.note.Lyric number=1 syllabic=single text="words">]

        If ignoreBarlines is True, it will behave as if the elements in measures are all in a flattened stream (note that this is not stream.flat as it does not copy the elements)
        together without measure containers. This means that even if recurse is False, lyrics() will still essentially recurse through measures.

        >>> s.makeMeasures(inPlace=True)
        >>> s.lyrics()[1]
        [<music21.note.Lyric number=1 syllabic=single text="this">, ..., None, ..., <music21.note.Lyric number=1 syllabic=single text="words">]

        >>> list(s.lyrics(ignoreBarlines=False).keys())
        []

        If recurse is True, this method will recurse through all container streams and build a nested list structure mirroring the hierarchy of the stream.
        Note that if ignoreBarlines is True, measure structure will not be reflected in the hierarchy, although if ignoreBarlines is False, it will.

        Note that streams which do not contain any instance of a lyric number will not appear anywhere in the final list (not as a [] or otherwise).

        >>> p = stream.Part(s)
        >>> scr = stream.Score()
        >>> scr.append(p)

        >>> scr.lyrics(ignoreBarlines=False, recurse=True)[1]
        [[[<music21.note.Lyric number=1 syllabic=single text="this">, <..."is">, <..."a">, None], [<..."of">, <..."eight">, <..."lyric">, <..."words">]]]

        Notice that the measures are nested in the part which is nested in the score.

        >>> scr.lyrics(ignoreBarlines=True, recurse=True)[1]
        [[<music21.note.Lyric number=1 syllabic=single text="this">, <..."is">, <..."a">, None, <..."of">, <..."eight">, <..."lyric">, <..."words">]]

        Notice that this time, the measure structure is ignored.

        >>> list(scr.lyrics(ignoreBarlines=True, recurse=False).keys())
        []

        '''
        returnLists = {}
        numNotes = 0

        #---------------------

        def appendLyricsFromNote(n, returnLists, numNonesToAppend):
            if len(n.lyrics) == 0:
                for k in returnLists:
                    returnLists[k].append(None)
                return

            addLyricNums = []
            for l in n.lyrics:
                if not l.number in returnLists:
                    returnLists[l.number] = [ None for dummy in range(numNonesToAppend) ]
                returnLists[l.number].append(l)
                addLyricNums.append(l.number)
            for k in returnLists:
                if k not in addLyricNums:
                    returnLists[k].append(None)

        #------------------------
        # TODO: use new recurse
        for e in self:
            eclasses = e.classes
            if ignoreBarlines is True and "Measure" in eclasses:
                m = e
                for n in m.notes:
                    if skipTies is True:
                        if n.tie is None or n.tie.type == 'start':
                            appendLyricsFromNote(n, returnLists, numNotes)
                            numNotes +=1
                        else:
                            pass  #do nothing if end tie and skipTies is True
                    else:
                        appendLyricsFromNote(n, returnLists, numNotes)
                        numNotes +=1

            elif recurse is True and "Stream" in eclasses:
                s = e
                sublists = s.lyrics(ignoreBarlines=ignoreBarlines, recurse=True, skipTies=skipTies)
                for k in sublists:
                    if not k in returnLists:
                        returnLists[k] = []
                    returnLists[k].append(sublists[k])
            elif "NotRest" in eclasses: #elif "Stream" not in eclasses and hasattr(e, "lyrics"):
                n = e
                if skipTies is True:
                    if n.tie is None or n.tie.type == 'start':
                        appendLyricsFromNote(n, returnLists, numNotes)
                        numNotes +=1
                    else:
                        pass  #do nothing if end tie and skipTies is True
                else:
                    appendLyricsFromNote(n, returnLists, numNotes)
                    numNotes +=1
            else: # e is a stream (could be a measure if ignoreBarlines is False) and recurse is False
                pass  # do nothing

        return returnLists

    #---------------------------------------------------------------------------
    # Variant control

    def _getVariants(self):
        if 'variants' not in self._cache or self._cache['variants'] is None:
            self._cache['variants'] = self.getElementsByClass('Variant',
                                  returnStreamSubClass=False)
        return self._cache['variants']

    variants = property(_getVariants, doc='''
        Return a Stream containing all :class:`~music21.variant.Variant` objects in this Stream.

        # TODO -- make an iterator...

        >>> s = stream.Stream()
        >>> s.repeatAppend(note.Note('C4'), 8)
        >>> v1 = variant.Variant([note.Note('D#4'), note.Note('F#4')])
        >>> s.insert(3, v1)

        >>> varStream = s.variants
        >>> len(varStream)
        1
        >>> varStream[0] is v1
        True
        >>> len(s.variants[0])
        2

        Note that the D# and F# aren't found in the original Stream's pitches

        >>> [str(p) for p in s.pitches]
        ['C4', 'C4', 'C4', 'C4', 'C4', 'C4', 'C4', 'C4']
        ''')


#     def _getVariantBundle(self):
#         from music21 import variant # variant imports Stream
#
#         if ('variantBundle' not in self._cache or
#             self._cache['variantBundle'] is None):
#             # variants are only gotten for this level of the Stream
#             self._cache['variantBundle'] = variant.VariantBundle(self.variants)
#         return self._cache['variantBundle']
#
#     variantBundle = property(_getVariantBundle,
#         doc = '''A high-level object for Variant management. This is only a gettable property. Note that only Variants found on this Stream level (not the flat representation) are gathered in the bundle.
#         ''')
#

    #---- Variant Activation Methods

    def activateVariants(self, group=None, matchBySpan=True, inPlace=False):
        '''
        For any :class:`~music21.variant.Variant` objects defined in this Stream
        (or selected by matching the `group` parameter),
        replace elements defined in the Variant with those in the calling Stream.
        Elements replaced will be gathered into a new Variant
        given the group 'default'. If a variant is activated with
        .replacementDuration different from its length, the appropriate elements
        in the stream will have their offsets shifted, and measure numbering
        will be fixed. If matchBySpan is True, variants with lengthType
        'replacement' will replace all of the elements in the
        replacement region of comparable class. If matchBySpan is False,
        elements will be swapped in when a match is found between an element
        in the variant and an element in the replcement region of the string.

        >>> s = converter.parse("tinynotation: 4/4 d4 e4 f4 g4   a2 b-4 a4    g4 a8 g8 f4 e4    d2 a2                  d4 e4 f4 g4    a2 b-4 a4    g4 a8 b-8 c'4 c4    f1", makeNotation=False)
        >>> s.makeMeasures(inPlace=True)
        >>> v1stream = converter.parse("tinynotation: 4/4        a2. b-8 a8", makeNotation=False)
        >>> v2stream1 = converter.parse("tinynotation: 4/4                                      d4 f4 a2", makeNotation=False)
        >>> v2stream2 = converter.parse("tinynotation: 4/4                                                  d4 f4 AA2", makeNotation=False)

        >>> v1 = variant.Variant()
        >>> v1measure = stream.Measure()
        >>> v1.insert(0.0, v1measure)
        >>> for e in v1stream.notesAndRests:
        ...    v1measure.insert(e.offset, e)

        >>> v2 = variant.Variant()
        >>> v2measure1 = stream.Measure()
        >>> v2measure2 = stream.Measure()
        >>> v2.insert(0.0, v2measure1)
        >>> v2.insert(4.0, v2measure2)
        >>> for e in v2stream1.notesAndRests:
        ...    v2measure1.insert(e.offset, e)
        >>> for e in v2stream2.notesAndRests:
        ...    v2measure2.insert(e.offset, e)

        >>> v3 = variant.Variant()
        >>> v2.replacementDuration = 4.0
        >>> v3.replacementDuration = 4.0
        >>> v1.groups = ["docvariants"]
        >>> v2.groups = ["docvariants"]
        >>> v3.groups = ["docvariants"]

        >>> s.insert(4.0, v1)    # replacement variant
        >>> s.insert(12.0, v2)  # insertion variant (2 bars replace 1 bar)
        >>> s.insert(20.0, v3)  # deletion variant (0 bars replace 1 bar)

        >>> docvariant = s.activateVariants('docvariants')

        >>> #_DOCS_SHOW s.show()

        .. image:: images/stream_activateVariants1.*
            :width: 600

        >>> #_DOCS_SHOW docvariant.show()

        .. image:: images/stream_activateVariants2.*
            :width: 600

        >>> docvariant.show('text')
        {0.0} <music21.stream.Measure 1 offset=0.0>
            {0.0} <music21.clef.TrebleClef>
            {0.0} <music21.meter.TimeSignature 4/4>
            {0.0} <music21.note.Note D>
            {1.0} <music21.note.Note E>
            {2.0} <music21.note.Note F>
            {3.0} <music21.note.Note G>
        {4.0} <music21.variant.Variant object of length 4.0>
        {4.0} <music21.stream.Measure 2 offset=4.0>
            {0.0} <music21.note.Note A>
            {3.0} <music21.note.Note B->
            {3.5} <music21.note.Note A>
        {8.0} <music21.stream.Measure 3 offset=8.0>
            {0.0} <music21.note.Note G>
            {1.0} <music21.note.Note A>
            {1.5} <music21.note.Note G>
            {2.0} <music21.note.Note F>
            {3.0} <music21.note.Note E>
        {12.0} <music21.variant.Variant object of length 4.0>
        {12.0} <music21.stream.Measure 4 offset=12.0>
            {0.0} <music21.note.Note D>
            {1.0} <music21.note.Note F>
            {2.0} <music21.note.Note A>
        {16.0} <music21.stream.Measure 5 offset=16.0>
            {0.0} <music21.note.Note D>
            {1.0} <music21.note.Note F>
            {2.0} <music21.note.Note A>
        {20.0} <music21.stream.Measure 6 offset=20.0>
            {0.0} <music21.note.Note D>
            {1.0} <music21.note.Note E>
            {2.0} <music21.note.Note F>
            {3.0} <music21.note.Note G>
        {24.0} <music21.variant.Variant object of length 4.0>
        {24.0} <music21.stream.Measure 7 offset=24.0>
            {0.0} <music21.note.Note G>
            {1.0} <music21.note.Note A>
            {1.5} <music21.note.Note B->
            {2.0} <music21.note.Note C>
            {3.0} <music21.note.Note C>
        {28.0} <music21.stream.Measure 8 offset=28.0>
            {0.0} <music21.note.Note F>
            {4.0} <music21.bar.Barline style=final>

        After a variant group has been activated, the regions it replaced are stored as variants with the group 'default'.
        It should be noted that this means .activateVariants should rarely if ever be used on a stream which is returned
        by activateVariants because the group information is lost.

        >>> defaultvariant = docvariant.activateVariants('default')
        >>> #_DOCS_SHOW defaultvariant.show()

        .. image:: images/stream_activateVariants3.*
            :width: 600

        >>> defaultvariant.show('text')
        {0.0} <music21.stream.Measure 1 offset=0.0>
            {0.0} <music21.clef.TrebleClef>
            {0.0} <music21.meter.TimeSignature 4/4>
            {0.0} <music21.note.Note D>
            {1.0} <music21.note.Note E>
            {2.0} <music21.note.Note F>
            {3.0} <music21.note.Note G>
        {4.0} <music21.variant.Variant object of length 4.0>
        {4.0} <music21.stream.Measure 2 offset=4.0>
            {0.0} <music21.note.Note A>
            {2.0} <music21.note.Note B->
            {3.0} <music21.note.Note A>
        {8.0} <music21.stream.Measure 3 offset=8.0>
            {0.0} <music21.note.Note G>
            {1.0} <music21.note.Note A>
            {1.5} <music21.note.Note G>
            {2.0} <music21.note.Note F>
            {3.0} <music21.note.Note E>
        {12.0} <music21.variant.Variant object of length 8.0>
        {12.0} <music21.stream.Measure 4 offset=12.0>
            {0.0} <music21.note.Note D>
            {2.0} <music21.note.Note A>
        {16.0} <music21.stream.Measure 5 offset=16.0>
            {0.0} <music21.note.Note D>
            {1.0} <music21.note.Note E>
            {2.0} <music21.note.Note F>
            {3.0} <music21.note.Note G>
        {20.0} <music21.variant.Variant object of length 0.0>
        {20.0} <music21.stream.Measure 6 offset=20.0>
            {0.0} <music21.note.Note A>
            {2.0} <music21.note.Note B->
            {3.0} <music21.note.Note A>
        {24.0} <music21.stream.Measure 7 offset=24.0>
            {0.0} <music21.note.Note G>
            {1.0} <music21.note.Note A>
            {1.5} <music21.note.Note B->
            {2.0} <music21.note.Note C>
            {3.0} <music21.note.Note C>
        {28.0} <music21.stream.Measure 8 offset=28.0>
            {0.0} <music21.note.Note F>
            {4.0} <music21.bar.Barline style=final>
        '''
        if not inPlace: # make a copy if inPlace is False
            returnObj = copy.deepcopy(self)
        else:
            returnObj = self

        # Define Lists to cache variants
        elongationVariants = []
        deletionVariants = []

        #Loop through all variants, deal with replacement variants and save insertion and deletion for later.
        for v in returnObj.variants:
            if group is not None:
                if group not in v.groups:
                    continue # skip those that are not part of this group

            lengthType = v.lengthType

            #save insertions to perform last
            if lengthType == 'elongation':
                elongationVariants.append(v)
            #save deletions to perform after replacements
            elif lengthType == 'deletion':
                deletionVariants.append(v)
            #Deal with cases in which variant is the same length as what it replaces first.
            elif lengthType == 'replacement':
                returnObj._insertReplacementVariant(v, matchBySpan)

        #Now deal with deletions before insertion variants.
        deletedMeasures = [] #For keeping track of which measure numbers have been removed
        insertedMeasures = [] #For keeping track of where new measures without measure numbers have been inserted, will be a list of tuples (measureNumberPrior, [List, of, inserted, measures])

        deletedRegionsForRemoval = [] #For keeping track of the sections that are deleted (so the offset gap can be closed later)

        for v in deletionVariants:
            deletedRegion, vDeletedMeasures, vInsertedMeasuresTuple = returnObj._insertDeletionVariant(v, matchBySpan) #deletes and inserts
            deletedRegionsForRemoval.append(deletedRegion) #Saves the deleted region
            deletedMeasures.extend(vDeletedMeasures) # Saves the deleted measure numbers
            insertedMeasures.append(vInsertedMeasuresTuple) #saves the inserted numberless measures (this will be empty unless there are more bars in the variant than in the replacement region, which is unlikely for a deletion variant.

        returnObj._removeOrExpandGaps(deletedRegionsForRemoval, isRemove=True, inPlace=True) #Squeeze out the gaps that were saved.


        #Before we can deal with insertions, we have to expand the stream to make space.
        insertionRegionsForExpansion = [] #For saving the insertion regions
        for v in elongationVariants: #go through all elongation variants to find the insertion regions.
            lengthDifference = v.replacementDuration - v.containedHighestTime
            insertionStart = v.getOffsetBySite(returnObj) + v.replacementDuration
            insertionRegionsForExpansion.append((insertionStart, -1 * lengthDifference, [v]))   #Saves the information for each gap to be expanded

        returnObj._removeOrExpandGaps(insertionRegionsForExpansion, isRemove=False, inPlace=True)  #Expands the appropriate gaps in the stream.

        # Now deal with elongation variants properly
        for v in elongationVariants:
            vInsertedMeasuresTuple, vDeletedMeasures = returnObj._insertInsertionVariant(v, matchBySpan) #deletes and inserts
            insertedMeasures.append(vInsertedMeasuresTuple) # Saves the numberless inserted measures
            deletedMeasures.extend(vDeletedMeasures) # Saves deleted measures if any (it is unlikely that there will be unless there are fewer measures in the variant than the replacement region, which is unlikely for an elongation variant)

        #Now fix measure numbers given the saved information
        returnObj._fixMeasureNumbers(deletedMeasures, insertedMeasures)

        # have to clear cached variants, as they are no longer the same
        returnObj.elementsChanged()
        if not inPlace:
            return returnObj
        else:
            return None

    def _insertReplacementVariant(self, v, matchBySpan=True):
        '''
        Helper function for activateVariants. Activates variants which are the same size there the
        region they replace.


        >>> v = variant.Variant()
        >>> variantDataM1 = [('b', 'eighth'), ('c', 'eighth'), ('a', 'quarter'), ('a', 'quarter'),('b', 'quarter')]
        >>> variantDataM2 = [('c', 'quarter'), ('d', 'quarter'), ('e', 'quarter'), ('e', 'quarter')]
        >>> variantData = [variantDataM1, variantDataM2]
        >>> for d in variantData:
        ...    m = stream.Measure()
        ...    for pitchName,durType in d:
        ...        n = note.Note(pitchName)
        ...        n.duration.type = durType
        ...        m.append(n)
        ...    v.append(m)
        >>> v.groups = ['paris']
        >>> v.replacementDuration = 8.0

        >>> s = stream.Stream()
        >>> streamDataM1 = [('a', 'quarter'), ('b', 'quarter'), ('a', 'quarter'), ('g', 'quarter')]
        >>> streamDataM2 = [('b', 'eighth'), ('c', 'quarter'), ('a', 'eighth'), ('a', 'quarter'), ('b', 'quarter')]
        >>> streamDataM3 = [('c', 'quarter'), ('b', 'quarter'), ('a', 'quarter'), ('a', 'quarter')]
        >>> streamDataM4 = [('c', 'quarter'), ('b', 'quarter'), ('a', 'quarter'), ('a', 'quarter')]
        >>> streamData = [streamDataM1, streamDataM2, streamDataM3, streamDataM4]
        >>> for d in streamData:
        ...    m = stream.Measure()
        ...    for pitchName,durType in d:
        ...        n = note.Note(pitchName)
        ...        n.duration.type = durType
        ...        m.append(n)
        ...    s.append(m)
        >>> s.insert(4.0, v)

        >>> deletedMeasures, insertedMeasuresTuple = s._insertReplacementVariant(v)
        >>> deletedMeasures
        []
        >>> insertedMeasuresTuple
        (0, [])
        >>> s.show('text')
        {0.0} <music21.stream.Measure 0 offset=0.0>
            {0.0} <music21.note.Note A>
            {1.0} <music21.note.Note B>
            {2.0} <music21.note.Note A>
            {3.0} <music21.note.Note G>
        {4.0} <music21.variant.Variant object of length 8.0>
        {4.0} <music21.stream.Measure 0 offset=4.0>
            {0.0} <music21.note.Note B>
            {0.5} <music21.note.Note C>
            {1.0} <music21.note.Note A>
            {2.0} <music21.note.Note A>
            {3.0} <music21.note.Note B>
        {8.0} <music21.stream.Measure 0 offset=8.0>
            {0.0} <music21.note.Note C>
            {1.0} <music21.note.Note D>
            {2.0} <music21.note.Note E>
            {3.0} <music21.note.Note E>
        {12.0} <music21.stream.Measure 0 offset=12.0>
            {0.0} <music21.note.Note C>
            {1.0} <music21.note.Note B>
            {2.0} <music21.note.Note A>
            {3.0} <music21.note.Note A>
        '''
        from music21 import variant

        removed = variant.Variant() # replacement variant
        removed.groups = ['default'] #for now, default
        vStart = self.elementOffset(v)
        # this method matches and removes on an individual basis
        if not matchBySpan:
            targetsMatched = 0
            for e in v.elements: # get components in the Variant
                # get target offset relative to Stream
                oInStream = vStart + e.getOffsetBySite(v.containedSite)
                # get all elements at this offset, force a class match
                targets = self.iter.getElementsByOffset(oInStream).getElementsByClass(
                                                        classList=[e.classes[0]])
                # only replace if we match the start
                if targets:
                    targetsMatched += 1
                    # always assume we just want the first one?
                    targetToReplace = targets[0]
                    #environLocal.printDebug(['matchBySpan', matchBySpan, 'found target to replace:', targetToReplace])
                    # remove the target, place in removed Variant
                    removed.append(targetToReplace)
                    self.remove(targetToReplace)
                    # extract the variant component and insert into place
                    self.insert(oInStream, e)

                    if "Measure" in targetToReplace.classes:
                        e.number = targetToReplace.number
            # only remove old and add removed if we matched
            if targetsMatched > 0:
                # remove the original variant
                self.remove(v)
                # place newly contained elements in position
                self.insert(vStart, removed)

        # matching by span means that we remove all elements with the
        # span defined by the variant
        else:
            deletedMeasures = []
            insertedMeasures = []
            highestNumber = None

            targets = v.replacedElements(self)

            # this will always remove elements before inserting
            for e in targets:
                # need to get time relative to variant container's position
                oInVariant = self.elementOffset(e) - vStart
                removed.insert(oInVariant, e)
                #environLocal.printDebug(['matchBySpan', matchBySpan, 'activateVariants', 'removing', e])
                self.remove(e)
                if "Measure" in e.classes: #Save deleted measure numbers.
                    deletedMeasures.append(e.number)

            for e in v.elements:
                oInStream = vStart + e.getOffsetBySite(v.containedSite)
                self.insert(oInStream, e)
                if "Measure" in e.classes:
                    if deletedMeasures != []: #If there measure numbers left to use, use them.
                        e.number = deletedMeasures.pop(False) #Assign the next highest deleted measure number
                        highestNumber = e.number #Save the highest number used so far (for use in the case that there are extra measures with no numbers at the end)
                    else:
                        e.number = 0
                        insertedMeasures.append(e) # If no measure numbers left, add this numberless measure to insertedMeasures
            # remove the source variant
            self.remove(v)
            # place newly contained elements in position
            self.insert(vStart, removed)

            # If deletedMeasures != [], then there were more deleted measures than inserted and the remaining numbers in deletedMeasures are those that were removed.
            return deletedMeasures, (highestNumber, insertedMeasures) #In the case that the variant and stream are in the same time-signature, this should return []

    def _insertDeletionVariant(self, v, matchBySpan=True):
        '''
        Helper function for activateVariants used for inserting variants that are shorter than
        the region they replace. Inserts elements in the variant and deletes elements in the
        replaced region but does not close gaps.

        Returns a tuple describing the region where elements were removed, the
        gap is left behind to be dealt with by _removeOrExpandGaps.
        Tuple is of form (startOffset, lengthOfDeletedRegion, []). The empty list is expected by _removeOrExpandGaps
        and describes the list of elements which should be exempted from shifting for a particular gap. In the
        case of deletion, no elements need be exempted.


        >>> v = variant.Variant()
        >>> variantDataM1 = [('b', 'eighth'), ('c', 'eighth'), ('a', 'quarter'), ('a', 'quarter'),('b', 'quarter')]
        >>> variantDataM2 = [('c', 'quarter'), ('d', 'quarter'), ('e', 'quarter'), ('e', 'quarter')]
        >>> variantData = [variantDataM1, variantDataM2]
        >>> for d in variantData:
        ...    m = stream.Measure()
        ...    for pitchName,durType in d:
        ...        n = note.Note(pitchName)
        ...        n.duration.type = durType
        ...        m.append(n)
        ...    v.append(m)
        >>> v.groups = ['paris']
        >>> v.replacementDuration = 12.0

        >>> s = stream.Stream()
        >>> streamDataM1 = [('a', 'quarter'), ('b', 'quarter'), ('a', 'quarter'), ('g', 'quarter')]
        >>> streamDataM2 = [('b', 'eighth'), ('c', 'quarter'), ('a', 'eighth'), ('a', 'quarter'), ('b', 'quarter')]
        >>> streamDataM3 = [('c', 'quarter'), ('b', 'quarter'), ('a', 'quarter'), ('a', 'quarter')]
        >>> streamDataM4 = [('c', 'quarter'), ('b', 'quarter'), ('a', 'quarter'), ('a', 'quarter')]
        >>> streamData = [streamDataM1, streamDataM2, streamDataM3, streamDataM4]
        >>> for d in streamData:
        ...    m = stream.Measure()
        ...    for pitchName,durType in d:
        ...        n = note.Note(pitchName)
        ...        n.duration.type = durType
        ...        m.append(n)
        ...    s.append(m)
        >>> s.insert(4.0, v)


        >>> deletedRegion, deletedMeasures, insertedMeasuresTuple = s._insertDeletionVariant(v)
        >>> deletedRegion
        (12.0, 4.0, [])
        >>> deletedMeasures
        [0]
        >>> insertedMeasuresTuple
        (0, [])
        >>> s.show('text')
        {0.0} <music21.stream.Measure 0 offset=0.0>
            {0.0} <music21.note.Note A>
            {1.0} <music21.note.Note B>
            {2.0} <music21.note.Note A>
            {3.0} <music21.note.Note G>
        {4.0} <music21.variant.Variant object of length 12.0>
        {4.0} <music21.stream.Measure 0 offset=4.0>
            {0.0} <music21.note.Note B>
            {0.5} <music21.note.Note C>
            {1.0} <music21.note.Note A>
            {2.0} <music21.note.Note A>
            {3.0} <music21.note.Note B>
        {8.0} <music21.stream.Measure 0 offset=8.0>
            {0.0} <music21.note.Note C>
            {1.0} <music21.note.Note D>
            {2.0} <music21.note.Note E>
            {3.0} <music21.note.Note E>

        '''
        from music21 import variant

        deletedMeasures = [] # For keeping track of what measure numbers are deleted
        lengthDifference = v.replacementDuration - v.containedHighestTime #length of the deleted region
        removed = variant.Variant() # what group should this have?
        removed.groups = ['default'] #for now, default
        removed.replacementDuration = v.containedHighestTime
        vStart = self.elementOffset(v)
        deletionStart = vStart + v.containedHighestTime

        targets = v.replacedElements(self)

        # this will always remove elements before inserting
        for e in targets:
            if "Measure" in e.classes: #if a measure is deleted, save its number
                deletedMeasures.append(e.number)
            oInVariant = self.elementOffset(e) - vStart
            removed.insert(oInVariant, e)
            self.remove(e)

        #Next put in the elements from the variant
        highestNumber = None
        insertedMeasures = []
        for e in v.elements:
            if "Measure" in e.classes:
                if deletedMeasures != []: #If there are deleted numbers still saved, assign this measure the next highest and remove it from the list.
                    e.number = deletedMeasures.pop(False)
                    highestNumber = e.number #Save the highest number assigned so far. If there are numberless inserted measures at the end, this will name where to begin numbering.
                else:
                    e.number = 0
                    insertedMeasures.append(e) #If there are no deleted numbers left (unlikely) save the inserted measures for renumbering later.
            oInStream = vStart + e.getOffsetBySite(v.containedSite)
            self.insert(oInStream, e)

        # remove the source variant
        self.remove(v)
        # place newly contained elements in position
        self.insert(vStart, removed)

        #each variant leaves a gap, this saves the required information about those gaps
        return (deletionStart, lengthDifference, []), deletedMeasures, (highestNumber, insertedMeasures) #In most cases, inserted measures should be [].

    def _insertInsertionVariant(self, v, matchBySpan=True):
        '''
        Helper function for activateVariants. _removeOrExpandGaps must be called on the expanded regions before this function
        or it will not work properly.


        >>> v = variant.Variant()
        >>> variantDataM1 = [('b', 'eighth'), ('c', 'eighth'), ('a', 'quarter'), ('a', 'quarter'),('b', 'quarter')]
        >>> variantDataM2 = [('c', 'quarter'), ('d', 'quarter'), ('e', 'quarter'), ('e', 'quarter')]
        >>> variantData = [variantDataM1, variantDataM2]
        >>> for d in variantData:
        ...    m = stream.Measure()
        ...    for pitchName,durType in d:
        ...        n = note.Note(pitchName)
        ...        n.duration.type = durType
        ...        m.append(n)
        ...    v.append(m)
        >>> v.groups = ['paris']
        >>> v.replacementDuration = 4.0

        >>> s = stream.Stream()
        >>> streamDataM1 = [('a', 'quarter'), ('b', 'quarter'), ('a', 'quarter'), ('g', 'quarter')]
        >>> streamDataM2 = [('b', 'eighth'), ('c', 'quarter'), ('a', 'eighth'), ('a', 'quarter'), ('b', 'quarter')]
        >>> streamDataM3 = [('c', 'quarter'), ('b', 'quarter'), ('a', 'quarter'), ('a', 'quarter')]
        >>> streamDataM4 = [('c', 'quarter'), ('b', 'quarter'), ('a', 'quarter'), ('a', 'quarter')]
        >>> streamData = [streamDataM1, streamDataM2, streamDataM3, streamDataM4]
        >>> for d in streamData:
        ...    m = stream.Measure()
        ...    for pitchName,durType in d:
        ...        n = note.Note(pitchName)
        ...        n.duration.type = durType
        ...        m.append(n)
        ...    s.append(m)
        >>> s.insert(4.0, v)

        >>> insertionRegionsForExpansion = [(8.0, 4.0, [v])]
        >>> s._removeOrExpandGaps(insertionRegionsForExpansion, isRemove=False, inPlace=True)

        >>> insertedMeasuresTuple, deletedMeasures = s._insertInsertionVariant(v)
        >>> measurePrior, insertedMeasures = insertedMeasuresTuple
        >>> measurePrior
        0
        >>> len(insertedMeasures)
        1

        >>> s.show('text')
        {0.0} <music21.stream.Measure 0 offset=0.0>
            {0.0} <music21.note.Note A>
            {1.0} <music21.note.Note B>
            {2.0} <music21.note.Note A>
            {3.0} <music21.note.Note G>
        {4.0} <music21.variant.Variant object of length 4.0>
        {4.0} <music21.stream.Measure 0 offset=4.0>
            {0.0} <music21.note.Note B>
            {0.5} <music21.note.Note C>
            {1.0} <music21.note.Note A>
            {2.0} <music21.note.Note A>
            {3.0} <music21.note.Note B>
        {8.0} <music21.stream.Measure 0 offset=8.0>
            {0.0} <music21.note.Note C>
            {1.0} <music21.note.Note D>
            {2.0} <music21.note.Note E>
            {3.0} <music21.note.Note E>
        {12.0} <music21.stream.Measure 0 offset=12.0>
            {0.0} <music21.note.Note C>
            {1.0} <music21.note.Note B>
            {2.0} <music21.note.Note A>
            {3.0} <music21.note.Note A>
        {16.0} <music21.stream.Measure 0 offset=16.0>
            {0.0} <music21.note.Note C>
            {1.0} <music21.note.Note B>
            {2.0} <music21.note.Note A>
            {3.0} <music21.note.Note A>

        '''
        from music21 import variant

        deletedMeasures = []
        removed = variant.Variant() # what group should this have?
        removed.groups = ['default'] #for now, default
        removed.replacementDuration = v.containedHighestTime
        vStart = self.elementOffset(v)

        #First deal with the elements in the overlapping section (limit by class)
        targets = v.replacedElements(self)

        # this will always remove elements before inserting
        for e in targets:
            if "Measure" in e.classes: # Save deleted measure numbers.
                deletedMeasures.append(e.number)
            oInVariant = self.elementOffset(e) - vStart
            removed.insert(oInVariant, e)
            self.remove(e)

        #Next put in the elements from the variant
        highestMeasure = None
        insertedMeasures = []
        for e in v.elements:
            if "Measure" in e.classes: # If there are deleted measure numbers left, assign the next inserted measure the next highest number and remove it.
                if deletedMeasures != []:
                    e.number = deletedMeasures.pop(False)
                    highestMeasure = e.number # Save the highest number assigned so far so we know where to being numbering new measures.
                else:
                    e.number = 0
                    insertedMeasures.append(e) # If there are no deleted measures, we have begun inserting as yet unnumbered measures, save which those are.
            oInStream = vStart + e.getOffsetBySite(v.containedSite)
            self.insert(oInStream, e)

        if highestMeasure is None: #If the highestMeasure is None (which will occur if the variant is a strict insertion and replaces no measures,
                                    #we need to choose the highest measure number prior to the variant.
            measuresToCheck = self.getElementsByOffset(0.0, self.elementOffset(v),
                includeEndBoundary=True,
                mustFinishInSpan=False,
                mustBeginInSpan=True,
                classList = ["Measure"])
            if measuresToCheck != []:
                for m in measuresToCheck:
                    if highestMeasure is None or m.number > highestMeasure:
                        highestMeasure = m.number
            else:
                highestMeasure = 0

        # remove the source variant
        self.remove(v)
        # place newly contained elements in position
        self.insert(vStart, removed)

        return (highestMeasure, insertedMeasures), deletedMeasures

    def _removeOrExpandGaps(self, listOffsetDurExemption, 
                            isRemove=True, inPlace=False, exemptClasses=None):
        '''
        Helper for activateVariants. Takes a list of tuples in the form 
        (startoffset, duration, [list, of, exempt, objects]). If isRemove is True,
        gaps with duration will be closed at each startOffset. 
        Exempt objects are useful for gap-expansion with variants. The gap must push all objects
        that occur after the insertion ahead, but the variant object 
        itself should not be moved except by other gaps. This is poorly written
        and should be re-written, but it is difficult to describe.


        >>> s = stream.Stream()
        >>> s.insert(5.0, note.Note('a'))
        >>> s.insert(10.0, note.Note('b'))
        >>> s.insert(11.0, note.Note('c'))
        >>> s.insert(12.0, note.Note('d'))
        >>> s.insert(13.0, note.Note('e'))
        >>> s.insert(20.0, note.Note('f'))
        >>> n = note.Note('g')
        >>> s.insert(15.0, n)

        >>> sGapsRemoved = s._removeOrExpandGaps([(0.0,5.0, []), (6.0,4.0, []), (14.0,6.0, [n])], isRemove=True)
        >>> sGapsRemoved.show('text')
        {0.0} <music21.note.Note A>
        {1.0} <music21.note.Note B>
        {2.0} <music21.note.Note C>
        {3.0} <music21.note.Note D>
        {4.0} <music21.note.Note E>
        {15.0} <music21.note.Note G>
        {5.0} <music21.note.Note F>

        >>> sGapsExpanded = s._removeOrExpandGaps([(0.0,5.0, []), (11.0,5.0, []), (14.0,1.0, [n])], isRemove=False)
        >>> sGapsExpanded.show('text')
        {10.0} <music21.note.Note A>
        {15.0} <music21.note.Note B>
        {21.0} <music21.note.Note C>
        {22.0} <music21.note.Note D>
        {23.0} <music21.note.Note E>
        {25.0} <music21.note.Note G>
        {31.0} <music21.note.Note F>

        '''


        if inPlace is True:
            returnObj = self
        else:
            returnObj = copy.deepcopy(self)

        returnObjDuration = returnObj.duration.quarterLength

        # If any classes should be exempt from gap closing or expanding, this deals with those.
        classList = []
        if exemptClasses is None:
            classList = None
        else:
            for e in returnObj.elements:
                if type(e) not in classList: # pylint: disable=unidiomatic-typecheck
                    classList.append(type(e))
            for c in exemptClasses:
                if c in classList:
                    classList.remove(c)

        if isRemove is True:
            shiftDur = 0.0
            listSorted = sorted(listOffsetDurExemption, key=lambda target: target[0])
            for i,durTuple in enumerate(listSorted):
                startOffset, durationAmount, exemptObjects = durTuple
                if i+1 < len(listSorted):
                    endOffset = listSorted[i+1][0]
                    includeEnd = False
                else:
                    endOffset = returnObjDuration
                    includeEnd = True

                shiftDur = shiftDur + durationAmount
                for e in returnObj.getElementsByOffset(startOffset+durationAmount,
                    endOffset,
                    includeEndBoundary=includeEnd,
                    mustFinishInSpan=False,
                    mustBeginInSpan=True,
                    classList=classList):

                    if e in exemptObjects:
                        continue

                    elementOffset = e.getOffsetBySite(returnObj)
                    returnObj.setElementOffset(e, elementOffset-shiftDur)
        else:
            shiftDur = 0.0
            shiftsDict = {}
            listSorted = sorted(listOffsetDurExemption, key=lambda target: target[0])
            for i, durTuple in enumerate(listSorted):
                startOffset, durationAmount, exemptObjects = durTuple

                if i+1 < len(listSorted):
                    endOffset = listSorted[i+1][0]
                    includeEnd = False
                else:
                    endOffset = returnObjDuration
                    includeEnd = True

                exemptShift = shiftDur
                shiftDur = shiftDur + durationAmount
                shiftsDict[startOffset] = shiftDur, endOffset, includeEnd, exemptObjects, exemptShift

            for offset in sorted(shiftsDict.keys(), key=lambda offset: -offset):
                shiftDur, endOffset, includeEnd, exemptObjects, exemptShift = shiftsDict[offset]
                for e in returnObj.getElementsByOffset(offset,
                    endOffset,
                    includeEndBoundary=includeEnd,
                    mustFinishInSpan=False,
                    mustBeginInSpan=True,
                    classList=classList):

                    if e in exemptObjects:
                        elementOffset = e.getOffsetBySite(returnObj)
                        returnObj.setElementOffset(e, elementOffset + exemptShift)
                        continue

                    elementOffset = e.getOffsetBySite(returnObj)
                    returnObj.setElementOffset(e, elementOffset + shiftDur)

        if inPlace is True:
            return
        else:
            return returnObj

    def _fixMeasureNumbers(self, deletedMeasures, insertedMeasures):
        '''
        Corrects the measures numbers of a string of measures given a list of measure numbers that have been deleted and a
        list of tuples (highest measure number below insertion, number of inserted measures).

        >>> s = converter.parse("tinynotation: 4/4 d4 e4 f4 g4   a2 b-4 a4    g4 a8 g8 f4 e4    g1")
        >>> s.makeMeasures(inPlace=True)
        >>> s[-1].offset = 20.0
        >>> s.show('text')
        {0.0} <music21.stream.Measure 1 offset=0.0>
            {0.0} <music21.clef.TrebleClef>
            {0.0} <music21.meter.TimeSignature 4/4>
            {0.0} <music21.note.Note D>
            {1.0} <music21.note.Note E>
            {2.0} <music21.note.Note F>
            {3.0} <music21.note.Note G>
        {4.0} <music21.stream.Measure 2 offset=4.0>
            {0.0} <music21.note.Note A>
            {2.0} <music21.note.Note B->
            {3.0} <music21.note.Note A>
        {8.0} <music21.stream.Measure 3 offset=8.0>
            {0.0} <music21.note.Note G>
            {1.0} <music21.note.Note A>
            {1.5} <music21.note.Note G>
            {2.0} <music21.note.Note F>
            {3.0} <music21.note.Note E>
        {20.0} <music21.stream.Measure 4 offset=20.0>
            {0.0} <music21.note.Note G>
            {4.0} <music21.bar.Barline style=final>
        >>> s.remove(s.measure(2))
        >>> s.show('text')
        {0.0} <music21.stream.Measure 1 offset=0.0>
            {0.0} <music21.clef.TrebleClef>
            ...
        {8.0} <music21.stream.Measure 3 offset=8.0>
            {0.0} <music21.note.Note G>
            ...
        {20.0} <music21.stream.Measure 4 offset=20.0>
            {0.0} <music21.note.Note G>
            {4.0} <music21.bar.Barline style=final>        
        >>> deletedMeasures = [2]
        >>> m1 = stream.Measure()
        >>> m1.repeatAppend(note.Note('e'),4)
        >>> s.insert(12.0, m1)
        >>> m2 = stream.Measure()
        >>> m2.repeatAppend(note.Note('f'),4)
        >>> s.insert(16.0, m2)
        >>> s.show('text')
        {0.0} <music21.stream.Measure 1 offset=0.0>
            {0.0} <music21.clef.TrebleClef>
            ...
        {8.0} <music21.stream.Measure 3 offset=8.0>
            {0.0} <music21.note.Note G>
            ...
        {12.0} <music21.stream.Measure 0 offset=12.0>
            {0.0} <music21.note.Note E>
            {1.0} <music21.note.Note E>
            {2.0} <music21.note.Note E>
            {3.0} <music21.note.Note E>
        {16.0} <music21.stream.Measure 0 offset=16.0>
            {0.0} <music21.note.Note F>
            {1.0} <music21.note.Note F>
            {2.0} <music21.note.Note F>
            {3.0} <music21.note.Note F>
        {20.0} <music21.stream.Measure 4 offset=20.0>
            {0.0} <music21.note.Note G>
            {4.0} <music21.bar.Barline style=final>
        >>> insertedMeasures = [(3, [m1, m2])]
        
        >>> s._fixMeasureNumbers(deletedMeasures, insertedMeasures)
        >>> s.show('text')
        {0.0} <music21.stream.Measure 1 offset=0.0>
            {0.0} <music21.clef.TrebleClef>
            {0.0} <music21.meter.TimeSignature 4/4>
            ...
        {8.0} <music21.stream.Measure 2 offset=8.0>
            {0.0} <music21.note.Note G>
            ...
        {12.0} <music21.stream.Measure 3 offset=12.0>
            {0.0} <music21.note.Note E>
            ...
        {16.0} <music21.stream.Measure 4 offset=16.0>
            {0.0} <music21.note.Note F>
            ...
        {20.0} <music21.stream.Measure 5 offset=20.0>
            {0.0} <music21.note.Note G>
            {4.0} <music21.bar.Barline style=final>
        >>> fixedNumbers = []
        >>> for m in s.getElementsByClass("Measure"):
        ...    fixedNumbers.append( m.number )
        >>> fixedNumbers
        [1, 2, 3, 4, 5]

        '''
        deletedMeasures.extend(insertedMeasures)
        allMeasures = deletedMeasures

        if allMeasures is [] or allMeasures is None:
            return
        
        def measureNumberSortRoutine(numOrNumTuple):
            if isinstance(numOrNumTuple, tuple):
                return measureNumberSortRoutine(numOrNumTuple[0])
            elif numOrNumTuple is None:
                return -999
            else:
                return numOrNumTuple
            
        allMeasures.sort(key=measureNumberSortRoutine)

        oldMeasures = self.getElementsByClass("Measure")
        newMeasures = []

        cummulativeNumberShift = 0
        oldCorrections = {}
        newCorrections = {}
        # the inserted measures must be treated differently than the original measures.
        # an inserted measure should not shift itself, but it should shift measures with the same number.
        # However, inserted measures should still be shifted by every other correction.

        # First collect dictionaries of shift boundaries and the amount of the shift.
        # at the same time, five un-numbered measures numbers that make sense.
        for measureNumber in allMeasures:
            if isinstance(measureNumber, tuple): #tuple implies insertion
                measurePrior, extendedMeasures = measureNumber
                if len(extendedMeasures) is 0: #No measures were added, therefore no shift.
                    continue
                cummulativeNumberShift += len(extendedMeasures)
                nextMeasure = measurePrior + 1
                for m in extendedMeasures:
                    oldMeasures.remove(m)
                    newMeasures.append(m)
                    m.number = nextMeasure
                    nextMeasure += 1
                oldCorrections[measurePrior+1] = cummulativeNumberShift
                newCorrections[nextMeasure] = cummulativeNumberShift
            else: #integer implies deletion
                cummulativeNumberShift -= 1
                oldCorrections[measureNumber+1] = cummulativeNumberShift
                newCorrections[measureNumber+1] = cummulativeNumberShift

        # Second, make corrections based on the dictionaries. The key is the measure number
        # above which measures should be shifted by the value up to the next key. It is easiest
        # to do this in reverse order so there is no overlapping.
        previousBoundary = None
        for k in sorted(oldCorrections.keys(), key=lambda x: -x):
            shift = oldCorrections[k]
            for m in oldMeasures:
                if previousBoundary is None or m.number < previousBoundary:
                    if m.number >= k:
                        m.number = m.number + shift
            previousBoundary = k

        previousBoundary = None
        for k in sorted(newCorrections.keys(), key=lambda x: -x):
            shift = newCorrections[k]
            for m in newMeasures:
                if previousBoundary is None or m.number < previousBoundary:
                    if m.number >= k:
                        m.number = m.number + shift
            previousBoundary = k

    def showVariantAsOssialikePart(self, containedPart, variantGroups, inPlace=False):
        '''
        Takes a part within the score and a list of variant groups within that part. Puts the variant object
        in a part surrounded by hidden rests to mimic the appearence of an ossia despite limited
        musicXML support for ossia staves. Note that this will ignore variants with .lengthType
        'elongation' and 'deletion' as there is no good way to represent ossia staves like those
        by this method.


        >>> sPartStream = converter.parse("tinynotation: 4/4      d4 e4 f4 g4   a2 b-4 a4    g4 a8 g8 f4 e4    d2 a2                  d4 e4 f4 g4    a2 b-4 a4    g4 a8 b-8 c'4 c4    f1")
        >>> sPartStream.makeMeasures(inPlace=True)
        >>> v1stream = converter.parse("tinynotation: 4/4                       a2. b-8 a8")
        >>> v2stream = converter.parse("tinynotation: 4/4                                                     d4 f4 a2")

        >>> v1 = variant.Variant()
        >>> v1measure = stream.Measure()
        >>> v1.insert(0.0, v1measure)
        >>> for e in v1stream.notesAndRests:
        ...    v1measure.insert(e.offset, e)

        >>> v2 = variant.Variant()
        >>> v2measure = stream.Measure()
        >>> v2.insert(0.0, v2measure)
        >>> for e in v2stream.notesAndRests:
        ...    v2measure.insert(e.offset, e)

        >>> v3 = variant.Variant()
        >>> v2.replacementDuration = 4.0
        >>> v3.replacementDuration = 4.0
        >>> v1.groups = ["variant1"]
        >>> v2.groups = ["variant2"]
        >>> v3.groups = ["variant3"]

        >>> sPart = stream.Part()
        >>> for e in sPartStream:
        ...    sPart.insert(e.offset, e)

        >>> sPart.insert(4.0, v1)
        >>> sPart.insert(12.0, v2)
        >>> sPart.insert(20.0, v3) #This is a deletion variant and will be skipped
        >>> s = stream.Score()
        >>> s.insert(0.0, sPart)
        >>> streamWithOssia = s.showVariantAsOssialikePart(sPart, ['variant1', 'variant2', 'variant3'], inPlace=False)
        >>> #_DOCS_SHOW streamWithOssia.show()

        '''
        from music21 import variant

        #containedPart must be in self, or an exception is raised.
        if not (containedPart in self):
            raise variant.VariantException("Could not find %s in %s" % (containedPart, self))

        if inPlace is True:
            returnObj = self
            returnPart = containedPart
        else:
            returnObj = copy.deepcopy(self)
            containedPartIndex = self.parts.index(containedPart)
            returnPart = returnObj.parts[containedPartIndex]

        #First build a new part object that is the same length as returnPart but entirely hidden rests.
        #This is done by copying the part and removing unnecessary objects including irrelevant variants
        #but saving relevant variants.
        for variantGroup in variantGroups:
            newPart = copy.deepcopy(returnPart)
            expressedVariantsExist = False
            for e in newPart.elements: #For reasons I cannot explain, using e in newPart does not work because removing the variant elements causes the measures they are associated to be skipped and remain unprocessed.
                eclasses = e.classes
                if "Variant" in eclasses:
                    elementGroups = e.groups
                    if not( variantGroup in elementGroups ) or e.lengthType in ['elongation', 'deletion']:
                        newPart.remove(e)
                    else:
                        expressedVariantsExist = True
                elif "GeneralNote" in eclasses:
                    # elif type(e) in [music21.note.Note, music21.chord.Chord, music21.note.Rest]:
                    nQuarterLength = e.duration.quarterLength
                    nOffset = e.getOffsetBySite(newPart)
                    newPart.remove(e)
                    r = note.Rest()
                    r.hideObjectOnPrint = True
                    r.duration.quarterLenght = nQuarterLength
                    newPart.insert(nOffset, r)
                elif "Measure" in eclasses: #Recurse if measure
                    measureDuration = e.duration.quarterLength
                    for n in e.notesAndRests:
                        e.remove(n)
                    r = note.Rest()
                    r.duration.quarterLength = measureDuration
                    r.hideObjectOnPrint = True
                    e.insert(0.0, r)

                e.hideObjectOnPrint = True

            newPart.activateVariants(variantGroup, inPlace=True, matchBySpan=True)
            if expressedVariantsExist:
                returnObj.insert(0.0, newPart)

        if inPlace:
            return
        else:
            return returnObj

    def makeVariantBlocks(self):
        '''
        from music21 import *
        '''
        #forDeletion = []
        variantsToBeDone = self.variants.elements

        for v in variantsToBeDone:
            #if v in forDeletion:
            #   continue

            #highestVariant = {}

            startOffset = self.elementOffset(v)
            endOffset = v.replacementDuration + startOffset
            conflictingVariants = self.getElementsByOffset(offsetStart= startOffset,
                                                    offsetEnd=endOffset,
                                                    includeEndBoundary=False,
                                                    mustFinishInSpan=False,
                                                    mustBeginInSpan=True,
                                                    classList = ['Variant'])
            for cV in conflictingVariants:
                #if cV in forDeletion:
                #    continue
                oldReplacementDuration = cV.replacementDuration
#                if len(cV.groups) > 0:
#                    cVname = cV.groups[0]
#                else:
#                    cVname = None
#                cVoffset = self.elementOffset(cV)

                #if cVname in highestVariant:
                    #hVendOffset, hV = highestVariant[cVname]
                    #hVstartOffset = self.elementOffset(hV)

                #    if cV.replacementDuration + cVoffset > hVendOffset:
                #        highestVariant[cVname] = (cV.replacementDuration + cVoffset, cV)
                #        shiftOffset = cVoffset-hVendOffset
                #        r = note.SpacerRest()
                #        r.duration.quarterLength = shiftOffset
                #        r.hideObjectOnPrint = True
                #        hV.insert(hVendOffset, r)
                #        for el in cV._stream:
                #            oldOffset = el.getOffsetBySite(cV._stream)
                #            hV.insert(hVendOffset+shiftOffset+oldOffset, el)
                #        hV.replacementDuration += shiftOffset + cV.replacementDuration
                #        forDeletion.append(cV)
                #        variantsToBeDone.append(hV)
                #    else:
                #        pass
                #else:
                    #highestVariant[cVname] = (cV.replacementDuration + cVoffset, cV)
                if self.elementOffset(cV) == startOffset:
                    continue # do nothing
                else:
                    shiftOffset = self.elementOffset(cV) - startOffset
                    r = note.SpacerRest()
                    r.duration.quarterLength = shiftOffset
                    r.hideObjectOnPrint = True
                    for el in cV._stream:
                        oldOffset = el.getOffsetBySite(cV._stream)
                        cV._stream.setElementOffset(el, oldOffset+shiftOffset)
                    cV.insert(0.0, r)
                    cV.replacementDuration = oldReplacementDuration
                    self.remove(cV)
                    self.insert(startOffset, cV)
                    variantsToBeDone.append(cV)

        #for v in forDeletion:
        #    self.remove(v)


#------------------------------------------------------------------------------


class Voice(Stream):
    '''
    A Stream subclass for declaring that all the music in the
    stream belongs to a certain "voice" for analysis or display
    purposes.

    Note that both Finale's Layers and Voices as concepts are
    considered Voices here.
    '''
    recursionType = 'elementsFirst'



#------------------------------------------------------------------------------


class Measure(Stream):
    '''
    A representation of a Measure organized as a Stream.

    All properties of a Measure that are Music21 objects are found as part of
    the Stream's elements.
    '''
    recursionType = 'elementsFirst'
    isMeasure = True

    # define order to present names in documentation; use strings
    _DOC_ORDER = ['']
    # documentation for all attributes (not properties or methods)
    _DOC_ATTR = {
    'timeSignatureIsNew': 'Boolean describing if the TimeSignature is different than the previous Measure.',
    'clefIsNew': 'Boolean describing if the Clef is different than the previous Measure.',
    'keyIsNew': 'Boolean describing if KeySignature is different than the previous Measure.',
    'number': 'A number representing the displayed or shown Measure number as presented in a written Score.',
    'numberSuffix': '''If a Measure number has a string annotation, such as "a" or similar,
                       this string is stored here. Note that in MusicXML, such suffixes often appear as
                       prefixes to measure numbers.  In music21 (like most measure numbering systems), these
                       numbers appear as suffixes.''',
    'layoutWidth': '''A suggestion for layout width, though most rendering systems do not support
                      this designation. Use :class:`~music21.layout.SystemLayout` objects instead.''',
    'paddingLeft': '''defines empty space at the front of the measure for purposes of determining
                      beat, etc for pickup/anacrusis bars.  In 4/4, a measure with a one-beat pickup
                      note will have a `paddingLeft` of 3.0. (The name comes from the CSS graphical term
                      for the amount of padding on the left side of a region.)''',
    'paddingRight': '''defines empty space at the end of the measure for purposes of determining
                       whether or not a measure is filleds.  In 4/4, a piece beginning a one-beat pickup
                       note will often have a final measure of three beats, instead of four.  The final
                       measure should have a `paddingRight` of 1.0. (The name comes from the CSS graphical term
                       for the amount of padding on the right side of a region.)''',
    }

    def __init__(self, *args, **keywords):
        Stream.__init__(self, *args, **keywords)

        # clef and timeSignature is defined as a property below
        self.timeSignatureIsNew = False
        self.clefIsNew = False
        self.keyIsNew = False

        self.filled = False

        # padding: defining a context for offsets contained within this Measure
        # padding defines dead regions of offsets into the measure
        # the paddingLeft is used by TimeSignature objects to determine beat
        # position; paddingRight defines a QL from the end of the time signature
        # to the last valid offset
        # paddingLeft is used to define pickup/anacrusis bars
        self.paddingLeft = 0
        self.paddingRight = 0

        if 'number' in keywords:
            self.number = keywords['number']
        else:
            self.number = 0 # 0 means undefined or pickup
        self.numberSuffix = None # for measure 14a would be "a"
        # we can request layout width, using the same units used
        # in layout.py for systems; most musicxml readers do not support this
        # on input
        self.layoutWidth = None

#    def addRepeat(self):
#        # TODO: write
#        pass

#    def addTimeDependentDirection(self, time, direction):
#        # TODO: write
#        pass

    def measureNumberWithSuffix(self):
        '''
        Return the measure `.number` with the `.numberSuffix` as a string.
        
        >>> m = stream.Measure()
        >>> m.number = 4
        >>> m.numberSuffix = "A"
        >>> m.measureNumberWithSuffix()
        '4A'
        
        Test that it works as musicxml
        
        >>> xml = musicxml.m21ToString.fromMeasure(m)
        >>> print(xml)
        <?xml version="1.0"...?>
        ...
        <part id="...">
            <measure number="4A">
        ...
        
        Test round tripping:
        
        >>> s2 = converter.parseData(xml)
        >>> print(s2.semiFlat.getElementsByClass('Measure')[0].measureNumberWithSuffix())
        4A        
        
        Note that we use print here because in parsing the data will become a unicode string.        
        '''
        if self.numberSuffix:
            return str(self.number) + self.numberSuffix
        else:
            return str(self.number)

    def __repr__(self):
        return "<music21.stream.%s %s offset=%s>" % \
            (self.__class__.__name__, self.measureNumberWithSuffix(), self.offset)

    #--------------------------------------------------------------------------
    def mergeAttributes(self, other):
        '''
        Given another Measure, configure all non-element attributes of this
        Measure with the attributes of the other Measure. No elements
        will be changed or copied.

        This method is necessary because Measures, unlike some Streams,
        have attributes independent of any stored elements.

        Overrides base.Music21Object.mergeAttributes
        
        >>> m1 = stream.Measure()
        >>> m1.id = 'MyMeasure'
        >>> m1.clefIsNew = True
        >>> m1.number = 2
        >>> m1.numberSuffix = 'b'
        >>> m1.layoutWidth = 200
        
        >>> m2 = stream.Measure()
        >>> m2.mergeAttributes(m1)
        >>> m2.layoutWidth
        200
        >>> m2.id
        'MyMeasure'
        >>> m2
        <music21.stream.Measure 2b offset=0.0>
        
        Try with not another Measure...
        
        >>> m3 = stream.Stream()
        >>> m3.id = 'hello'
        >>> m2.mergeAttributes(m3)
        >>> m2.id
        'hello'
        >>> m2.layoutWidth
        200
        '''
        # calling bass class sets id, groups
        super(Measure, self).mergeAttributes(other)

        for attr in 'timeSignatureIsNew clefIsNew keyIsNew filled paddingLeft paddingRight number numberSuffix layoutWidth'.split():
            if hasattr(other, attr):
                setattr(self, attr, getattr(other, attr))

    #--------------------------------------------------------------------------
    def makeNotation(self, 
                     inPlace=False, 
                     **subroutineKeywords):
        '''
        This method calls a sequence of Stream methods on this
        :class:`~music21.stream.Measure` to prepare notation.

        If `inPlace` is True, this is done in-place; if
        `inPlace` is False, this returns a modified deep copy.

        >>> m = stream.Measure()
        >>> n1 = note.Note('g#')
        >>> n2 = note.Note('g')
        >>> m.append([n1, n2])
        >>> m.makeNotation(inPlace=True)
        >>> m.notes[1].pitch.accidental
        <accidental natural>
        '''
        #environLocal.printDebug(['Measure.makeNotation'])
        # TODO: this probably needs to look to see what processes need to be done; for example, existing beaming may be destroyed.

        # assuming we are not trying to get context of previous measure
        if not inPlace: # make a copy
            m = copy.deepcopy(self)
        else:
            m = self

        srkCopy = subroutineKeywords.copy()
        
        for illegalKey in ('meterStream', 'refStreamOrTimeRange', 'bestClef'):
            if illegalKey in srkCopy:
                del(srkCopy[illegalKey])
        
        m.makeAccidentals(searchKeySignatureByContext=True, inPlace=True, **srkCopy)
        # makeTies is for cross-bar associations, and cannot be used
        # at just the measure level
        #m.makeTies(meterStream, inPlace=True)

        # must have a time signature before calling make beams
        if m.timeSignature is None:
            # get a time signature if not defined, searching the context if
            # necessary
            contextMeters = m.getTimeSignatures(searchContext=True,
                            returnDefault=False)
            defaultMeters = m.getTimeSignatures(searchContext=False,
                            returnDefault=True)
            if len(contextMeters) > 0:
                ts = contextMeters[0]
            else:
                try:
                    ts = self.bestTimeSignature()
                except (StreamException, meter.MeterException):
                    # there must be one here
                    ts = defaultMeters[0]
            m.timeSignature = ts  # a Stream; get the first element

        #environLocal.printDebug(['have time signature', m.timeSignature])
        if m.streamStatus.haveBeamsBeenMade() is False:
            try:
                m.makeBeams(inPlace=True)
            except StreamException:
                # this is a result of makeMeaures not getting everything
                # note to measure allocation right
                pass
                #environLocal.printDebug(['skipping makeBeams exception', StreamException])
        if m.streamStatus.haveTupletBracketsBeenMade() is False:
            m.makeTupletBrackets(inPlace=True)

        if not inPlace:
            return m
        else:
            return None

    def barDurationProportion(self, barDuration=None):
        '''
        Return a floating point value greater than 0 showing the proportion
        of the bar duration that is filled based on the highest time of
        all elements. 0.0 is empty, 1.0 is filled; 1.5 specifies of an
        overflow of half.

        Bar duration refers to the duration of the Measure as suggested by
        the `TimeSignature`. This value cannot be determined without a `TimeSignature`.

        An already-obtained Duration object can be supplied with the `barDuration`
        optional argument.

        >>> import copy
        >>> m = stream.Measure()
        >>> m.timeSignature = meter.TimeSignature('3/4')
        >>> n = note.Note()
        >>> n.quarterLength = 1
        >>> m.append(copy.deepcopy(n))
        >>> m.barDurationProportion()
        Fraction(1, 3)
        >>> m.append(copy.deepcopy(n))
        >>> m.barDurationProportion()
        Fraction(2, 3)
        >>> m.append(copy.deepcopy(n))
        >>> m.barDurationProportion()
        1.0
        >>> m.append(copy.deepcopy(n))
        >>> m.barDurationProportion()
        Fraction(4, 3)
        '''
        # passing a barDuration may save time in the lookup process
        if barDuration is None:
            barDuration = self.barDuration
        return opFrac(self.highestTime / barDuration.quarterLength)

    def padAsAnacrusis(self):
        '''
        Given an incompletely filled Measure, adjust the `paddingLeft` value to to
        represent contained events as shifted to fill the right-most duration of the bar.

        Calling this method will overwrite any previously set `paddingLeft` value,
        based on the current TimeSignature-derived `barDuration` attribute.

        >>> import copy
        >>> m = stream.Measure()
        >>> m.timeSignature = meter.TimeSignature('3/4')
        >>> n = note.Note()
        >>> n.quarterLength = 1.0
        >>> m.append(copy.deepcopy(n))
        >>> m.padAsAnacrusis()
        >>> m.paddingLeft
        2.0
        >>> m.timeSignature = meter.TimeSignature('5/4')
        >>> m.padAsAnacrusis()
        >>> m.paddingLeft
        4.0
        '''
        # note: may need to set paddingLeft to 0 before examining

        # bar duration is that suggested by time signature; it may
        # may not be the same as Stream duration, which is based on contents
        barDuration = self.barDuration
        proportion = self.barDurationProportion(barDuration=barDuration)
        if proportion < 1:
            # get 1 complement
            proportionShift = 1 - proportion
            self.paddingLeft = opFrac(barDuration.quarterLength * proportionShift)

            #shift = barDuration.quarterLength * proportionShift
            #environLocal.printDebug(['got anacrusis shift:', shift,
            #                    barDuration.quarterLength, proportion])
            # this will shift all elements
            #self.shiftElements(shift, classFilterList=(note.GeneralNote,))
        else:
            pass
            #environLocal.printDebug(['padAsAnacrusis() called; however, no anacrusis shift necessary:', barDuration.quarterLength, proportion])

    #---------------------------------------------------------------------------


    def _getBarDuration(self):
        # Docs in the property.

        # TODO: it is possible that this should be cached or exposed as a method
        # as this search may take some time.
        if self.timeSignature is not None:
            ts = self.timeSignature
        else: # do a context-based search
            tsStream = self.getTimeSignatures(searchContext=True,
                       returnDefault=False, sortByCreationTime=True)
            if len(tsStream) == 0:
                try:
                    ts = self.bestTimeSignature()
                except exceptions21.Music21Exception:
                    return duration.Duration(self.highestTime)

                #raise StreamException('cannot determine bar duration without a time signature reference')
            else: # it is the first found
                ts = tsStream[0]
        return ts.barDuration

    barDuration = property(_getBarDuration,
        doc = '''
        Return the bar duration, or the Duration specified by the TimeSignature,
        regardless of what elements are found in this Measure or the highest time.
        TimeSignature is found first within the Measure,
        or within a context based search.

        To get the duration of the total length of elements, just use the
        `.duration` property.

        Here we create a 3/4 measure and "over-stuff" it with five quarter notes.
        `barDuration` still gives a duration of 3.0, or a dotted quarter note,
        while `.duration` gives a whole note tied to a quarter.


        >>> m = stream.Measure()
        >>> m.timeSignature = meter.TimeSignature('3/4')
        >>> m.barDuration
        <music21.duration.Duration 3.0>
        >>> m.repeatAppend(note.Note(type='quarter'), 5)
        >>> m.barDuration
        <music21.duration.Duration 3.0>
        >>> m.duration
        <music21.duration.Duration 5.0>

        The objects returned by `barDuration` and `duration` are full :class:`~music21.duration.Duration`
        objects, will all the relevant properties:

        >>> m.barDuration.fullName
        'Dotted Half'
        >>> m.duration.fullName
        'Whole tied to Quarter (5 total QL)'
        ''')

    #---------------------------------------------------------------------------
    # Music21Objects are stored in the Stream's elements list
    # properties are provided to store and access these attribute

    def bestTimeSignature(self):
        '''
        Given a Measure with elements in it,
        get a TimeSignature that contains all elements.
        Calls meter.bestTimeSignature(self)

        Note: this does not yet accommodate triplets.


        We create a simple stream that should be in 3/4


        >>> s = converter.parse('C4 D4 E8 F8', format='tinyNotation', makeNotation=False)
        >>> m = stream.Measure()
        >>> for el in s:
        ...     m.insert(el.offset, el)

        But there is no TimeSignature!

        >>> m.show('text')
        {0.0} <music21.note.Note C>
        {1.0} <music21.note.Note D>
        {2.0} <music21.note.Note E>
        {2.5} <music21.note.Note F>

        So, we get the best Time Signature and put it in the Stream.

        >>> ts = m.bestTimeSignature()
        >>> ts
        <music21.meter.TimeSignature 3/4>
        >>> m.timeSignature = ts
        >>> m.show('text')
        {0.0} <music21.meter.TimeSignature 3/4>
        {0.0} <music21.note.Note C>
        {1.0} <music21.note.Note D>
        {2.0} <music21.note.Note E>
        {2.5} <music21.note.Note F>

        For further details about complex time signatures, etc.
        see `meter.bestTimeSignature()`

        '''
        return meter.bestTimeSignature(self)


    def _getClef(self):
        # TODO: perhaps sort by priority?
        clefList = self.getElementsByClass('Clef')
        # only return clefs that have offset = 0.0
        clefList = clefList.getElementsByOffset(0)
        if len(clefList) == 0:
            return None
        else:
            return clefList[0]

    def _setClef(self, clefObj):
        # if clef is None; remove object?
        oldClef = self._getClef()
        if oldClef is not None:
            #environLocal.printDebug(['removing clef', oldClef])
            junk = self.pop(self.index(oldClef))
        if clefObj is None:
            # all that is needed is to remove the old clef
            # there is no new clef - suppresses the clef of a stream
            return
        self.insert(0.0, clefObj)
        self.elementsChanged() # for some reason needed to make sure that sorting of Clef happens before TimeSignature

    clef = property(_getClef, _setClef, doc='''
        Finds or sets a :class:`~music21.clef.Clef` at offset 0.0 in the measure:

        >>> m = stream.Measure()
        >>> m.number = 10
        >>> m.clef = clef.TrebleClef()
        >>> thisTrebleClef = m.clef
        >>> thisTrebleClef.sign
        'G'
        >>> thisTrebleClef.getOffsetBySite(m)
        0.0

        Setting the clef for the measure a second time removes the previous clef
        from the measure and replaces it with the new one:

        >>> m.clef = clef.BassClef()
        >>> m.clef.sign
        'F'

        OMIT_FROM_DOCS
        # TODO: v2.1 -- restore this functionality...

        And the TrebleClef is no longer in the measure:

        thisTrebleClef.getOffsetBySite(m)
        Traceback (most recent call last):
        SitesException: The object <music21.clef.TrebleClef> is not in site <music21.stream.Measure 10 offset=0.0>.

        The `.clef` appears in a `.show()` or other call
        just like any other element

        >>> m.append(note.Note('D#', type='whole'))
        >>> m.show('text')
        {0.0} <music21.clef.BassClef>
        {0.0} <music21.note.Note D#>
        ''')

    def _getTimeSignature(self):
        '''


        >>> a = stream.Measure()
        >>> a.timeSignature = meter.TimeSignature('2/4')
        >>> a.timeSignature.numerator, a.timeSignature.denominator
        (2, 4)
        '''
        # there could be more than one
        tsList = self.getElementsByClass('TimeSignature')
        #environLocal.printDebug(['matched Measure classes of type TimeSignature', tsList, len(tsList)])
        # only return timeSignatures at offset = 0.0
        tsList = tsList.getElementsByOffset(0)
        if len(tsList) == 0:
            return None
        else:
            return tsList[0]

    def _setTimeSignature(self, tsObj):
        '''


        >>> a = stream.Measure()
        >>> a.timeSignature = meter.TimeSignature('5/4')
        >>> a.timeSignature.numerator, a.timeSignature.denominator
        (5, 4)
        >>> a.timeSignature = meter.TimeSignature('2/8')
        >>> a.timeSignature.numerator, a.timeSignature.denominator
        (2, 8)

        '''
        oldTimeSignature = self._getTimeSignature()
        if oldTimeSignature is not None:
            #environLocal.printDebug(['removing ts', oldTimeSignature])
            junk = self.pop(self.index(oldTimeSignature))
        if tsObj is None:
            # all that is needed is to remove the old time signature
            # there is no new time signature - suppresses the time signature of a stream
            return
        self.insert(0, tsObj)

    timeSignature = property(_getTimeSignature, _setTimeSignature)

    def _getKeySignature(self):
        '''
        >>> a = stream.Measure()
        >>> a.keySignature = key.KeySignature(0)
        >>> a.keySignature.sharps
        0
        '''
        keyList = self.getElementsByClass('KeySignature')
        # only return keySignatures with offset = 0.0
        keyList = keyList.getElementsByOffset(0)
        if len(keyList) == 0:
            return None
        else:
            return keyList[0]

    def _setKeySignature(self, keyObj):
        '''
        >>> a = stream.Measure()
        >>> a.keySignature = key.KeySignature(6)
        >>> a.keySignature.sharps
        6


        A key.Key object can be used instead of key.KeySignature,
        since the former derives from the latter.

        >>> a.keySignature = key.Key('E-', 'major')
        >>> a.keySignature.sharps
        -3
        '''
        oldKey = self._getKeySignature()
        if oldKey is not None:
            #environLocal.printDebug(['removing key', oldKey])
            junk = self.pop(self.index(oldKey))
        if keyObj is None:
            # all that is needed is to remove the old key signature
            # there is no new key signature - suppresses the key signature of a stream
            return
        self.insert(0, keyObj)

    keySignature = property(_getKeySignature, _setKeySignature)

    def _getLeftBarline(self):
        barList = []
        # directly access _elements, as do not want to get any bars
        # in _endElements
        for e in self._elements:
            if 'Barline' in e.classes: # take the first
                if self.elementOffset(e) == 0.0:
                    barList.append(e)
                    break
        if len(barList) == 0:
            return None
        else:
            return barList[0]

    def _setLeftBarline(self, barlineObj):
        insert = True
        if common.isStr(barlineObj):
            barlineObj = bar.Barline(barlineObj)
            barlineObj.location = 'left'
        elif barlineObj is None: # assume removal
            insert = False
        else: # assume an Barline object
            barlineObj.location = 'left'

        oldLeftBarline = self._getLeftBarline()
        if oldLeftBarline is not None:
            #environLocal.printDebug(['_setLeftBarline()', 'removing left barline'])
            junk = self.pop(self.index(oldLeftBarline))
        if insert:
            #environLocal.printDebug(['_setLeftBarline()', 'inserting new left barline', barlineObj])
            self.insert(0, barlineObj)

    leftBarline = property(_getLeftBarline, _setLeftBarline,
        doc = '''
        Get or set the left barline, or the Barline object
        found at offset zero of the Measure.  Can be set either with a string
        representing barline style or a bar.Barline() object or None.
        Note that not all bars have
        barline objects here -- regular barlines don't need them.
        ''')

    def _getRightBarline(self):
        # TODO: Move to Stream or make setting .rightBarline, etc. on Stream raise an exception...
        # look on _endElements
        barList = []
        for e in self._endElements:
            if 'Barline' in e.classes: # take the first
                barList.append(e)
                break
        #barList = self.getElementsByClass(bar.Barline)
        if len(barList) == 0: # do this before searching for barQL
            return None
        else:
            return barList[0]

    def _setRightBarline(self, barlineObj):
        insert = True
        if common.isStr(barlineObj):
            barlineObj = bar.Barline(barlineObj)
            barlineObj.location = 'right'
        elif barlineObj is None: # assume removal
            insert = False
        else: # assume an Barline object
            barlineObj.location = 'right'

        # if a repeat, setup direction if not assigned
        if barlineObj is not None and 'Repeat' in barlineObj.classes:
            #environLocal.printDebug(['got barline obj w/ direction', barlineObj.direction])
            if barlineObj.direction in ['start', None]:
                barlineObj.direction = 'end'
        oldRightBarline = self._getRightBarline()

        if oldRightBarline is not None:
            #environLocal.printDebug(['_setRightBarline()', 'removing right barline'])
            junk = self.pop(self.index(oldRightBarline))
        # insert into _endElements
        if insert:
            self.storeAtEnd(barlineObj)

        #environLocal.printDebug(['post _setRightBarline', barlineObj, 'len of elements highest', len(self._endElements)])

    rightBarline = property(_getRightBarline, _setRightBarline,
        doc = '''Get or set the right barline, or the Barline object found at the offset equal to the bar duration.


        >>> b = bar.Barline('final')
        >>> m = stream.Measure()
        >>> print(m.rightBarline)
        None
        >>> m.rightBarline = b
        >>> m.rightBarline.style
        'final'


        OMIT_FROM_DOCS

        .measure currently isn't the same as the
        original measure...


        A string can also be used instead:


        >>> c = converter.parse("tinynotation: 3/8 C8 D E F G A B4.")
        >>> cm = c.makeMeasures()
        >>> cm.measure(1).rightBarline = 'light-light'
        >>> cm.measure(3).rightBarline = 'light-heavy'
        >>> #_DOCS_SHOW c.show()


        .. image:: images/stream_barline_demo.*
            :width: 211


        ''')

class Part(Stream):
    '''
    A Stream subclass for designating music that is considered a single part.

    When put into a Score object, Part objects are all collected in the `Score.parts`
    call.  Otherwise they mostly work like generic Streams.

    Generally the hierarchy goes: Score > Part > Measure > Voice, but you are not
    required to stick to this.

    Part groupings (piano braces, etc.) are found in the :ref:`moduleLayout` module
    in the :class:`~music21.layout.StaffGroup` Spanner object.

    OMIT_FROM_DOCS
    Check that this is True and works for everything before suggesting that it works!

    May be enclosed in a staff (for instance, 2nd and 3rd trombone
    on a single staff), may enclose staves (piano treble and piano bass),
    or may not enclose or be enclosed by a staff (in which case, it
    assumes that this part fits on one staff and shares it with no other
    part
    '''
    recursionType = 'flatten'
    
    def __init__(self, *args, **keywords):
        Stream.__init__(self, *args, **keywords)
        self.staffLines = 5

    def makeAccidentals(self, alteredPitches=None,
         cautionaryPitchClass=True,
         cautionaryAll=False, inPlace=True,
         overrideStatus=False,
         cautionaryNotImmediateRepeat=True,
         lastNoteWasTied=False):
        '''
        This overridden method of Stream.makeAccidentals
        provides the management of passing pitches from
        a past Measure to each new measure for processing.

        TODO: by defaul inPlace should be False
        '''
        if not inPlace: # make a copy
            returnObj = copy.deepcopy(self)
        else:
            returnObj = self
        # process make accidentals for each measure
        measureStream = returnObj.getElementsByClass('Measure')
        ksLast = None
        for i in range(len(measureStream)):
            m = measureStream[i]
            if m.keySignature is not None:
                ksLast = m.keySignature
            # if beyond the first measure, use the pitches from the last
            # measure for context
            if i > 0:
                pitchPastMeasure = measureStream[i-1].pitches
                if (measureStream[i-1] and
                        hasattr(measureStream[i-1][-1], "tie") and
                        measureStream[i-1][-1].tie is not None and
                        measureStream[i-1][-1].tie.type != 'stop'
                    ):
                    lastNoteWasTied = True
                else:
                    lastNoteWasTied = False
            else:
                pitchPastMeasure = None
                lastNoteWasTied = False

            m.makeAccidentals(pitchPastMeasure=pitchPastMeasure,
                              useKeySignature=ksLast, 
                              alteredPitches=alteredPitches,
                              searchKeySignatureByContext=False,
                              cautionaryPitchClass=cautionaryPitchClass,
                              cautionaryAll=cautionaryAll,
                              inPlace=True, # always, has have a copy or source
                              overrideStatus=overrideStatus,
                              cautionaryNotImmediateRepeat=cautionaryNotImmediateRepeat,
                              lastNoteWasTied=lastNoteWasTied)
        if not inPlace:
            return returnObj
        else: # in place
            return None





class PartStaff(Part):
    '''
    A Part subclass for designating music that is
    represented on a single staff but may only be one
    of many staves for a single part.
    '''
    def __init__(self, *args, **keywords):
        Part.__init__(self, *args, **keywords)


#
# class Performer(Stream):
#     '''
#     A Stream subclass for designating music to be performed by a
#     single Performer.  Should only be used when a single performer
#     performs on multiple parts.  E.g. Bass Drum and Triangle on separate
#     staves performed by one player.
#
#     a Part + changes of Instrument is fine for designating most cases
#     where a player changes instrument in a piece.  A part plus staves
#     with individual instrument changes could also be a way of designating
#     music that is performed by a single performer (see, for instance
#     the Piano doubling Celesta part in Lukas Foss's Time Cycle).  The
#     Performer Stream-subclass could be useful for analyses of, for instance,
#     how 5 percussionists chose to play a piece originally designated for 4
#     (or 6) percussionists in the score.
#     '''
#     # NOTE: not yet implemented
#     pass
#
#
class System(Stream):
    '''
    Totally optional and used only in OMR and Capella: a designation that all the
    music in this Stream belongs in a single system.

    The system object has two attributes, systemNumber (which number is it)
    and systemNumbering which says at what point the numbering of
    systems resets.  It can be either "Score" (default), "Opus", or "Page".
    '''
    systemNumber = 0
    systemNumbering = "Score" # or Page; when do system numbers reset?


class Score(Stream):
    """
    A Stream subclass for handling multi-part music.

    Almost totally optional (the largest containing Stream in a piece could be
    a generic Stream, or a Part, or a Staff).  And Scores can be
    embedded in other Scores (in fact, our original thought was to call
    this class a Fragment because of this possibility of continuous
    embedding; though it's probably better to embed a Score in an Opus),
    but we figure that many people will like calling the largest
    container a Score and that this will become a standard.
    """
    recursionType = 'elementsOnly'

    def __init__(self, *args, **keywords):
        Stream.__init__(self, *args, **keywords)
        # while a metadata object is often expected, adding here prob not
        # a good idea.
        #self.insert(0, metadata.Metadata())


    def _getParts(self):
#         return self.getElementsByClass('Part')
        if 'parts' not in self._cache or self._cache['parts'] is None:
            self._cache['parts'] = self.getElementsByClass('Part',
                                                           returnStreamSubClass=True)
        return self._cache['parts']

    parts = property(_getParts,
        doc='''
        Return all :class:`~music21.stream.Part` objects in a :class:`~music21.stream.Score`.

        It filters out all other things that might be in a Score object, such as Metadata
        returning just the Parts.


        >>> s = corpus.parse('bach/bwv66.6')
        >>> partStream = s.parts
        >>> partStream.classes
        ('Score', 'Stream', 'StreamCoreMixin', 'Music21Object', 'object')
        >>> len(partStream)
        4

        The partStream object is a full `stream.Score` object, thus the elements inside it
        can be accessed by index number or by id string, or iterated over:

        >>> partStream[0]
        <music21.stream.Part Soprano>
        >>> partStream['Alto']
        <music21.stream.Part Alto>
        >>> for p in partStream:
        ...     print(p.id)
        Soprano
        Alto
        Tenor
        Bass
        ''')

    def measures(self, numberStart, numberEnd,
        collect=('Clef', 'TimeSignature', 'Instrument', 'KeySignature'), 
        gatherSpanners=True, searchContext=False, ignoreNumbers=False):
        '''This method override the :meth:`~music21.stream.Stream.measures` method on Stream. This creates a new Score stream that has the same measure range for all Parts.

        The `collect` argument is a list of classes that will be collected.


        >>> s = corpus.parse('bwv66.6')
        >>> post = s.measures(3,5) # range is inclusive, i.e., [3, 5]
        >>> len(post.parts)
        4
        >>> len(post.parts[0].getElementsByClass('Measure'))
        3
        >>> len(post.parts[1].getElementsByClass('Measure'))
        3
        '''
        post = Score()
        # this calls on Music21Object, transfers groups, id if not id(self)
        post.mergeAttributes(self)
        # note that this will strip all objects that are not Parts
        for p in self.parts:
            # insert all at zero
            measuredPart = p.measures(numberStart, numberEnd,
                        collect, gatherSpanners=gatherSpanners, ignoreNumbers=ignoreNumbers)
            post.insert(0, measuredPart)
        # must manually add any spanners; do not need to add .flat, as Stream.measures will handle lower level
        if gatherSpanners:
            spStream = self.spanners
            for sp in spStream:
                post.insert(0, sp)
                
        post.derivation.client = post
        post.derivation.origin = self
        post.derivation.method = 'measures'
        return post


    def measure(self, measureNumber,
        collect=(clef.Clef, meter.TimeSignature,
        instrument.Instrument, key.KeySignature), gatherSpanners=True, ignoreNumbers=False):
        '''
        Given a measure number,
        return a single :class:`~music21.stream.Measure` object if the Measure number exists, otherwise return None.


        This method overrides the :meth:`~music21.stream.Stream.measures` method on Stream.
        This creates a new Score stream that has the
        same measure range for all Parts.


        >>> from music21 import corpus
        >>> a = corpus.parse('bach/bwv324.xml')
        >>> # contains 1 measure
        >>> len(a.measure(3).parts[0].getElementsByClass('Measure'))
        1
        '''

        post = Score()
        # this calls on Music21Object, transfers id, groups
        post.mergeAttributes(self)
        # note that this will strip all objects that are not Parts
        for p in self.getElementsByClass('Part'):
            # insert all at zero
            mStream = p.measures(measureNumber, measureNumber,
                collect=collect, gatherSpanners=gatherSpanners, ignoreNumbers=ignoreNumbers)
            if len(mStream) > 0:
                post.insert(0, mStream)

        if gatherSpanners:
            spStream = self.spanners
            for sp in spStream:
                post.insert(0, sp)

        post.derivation.client = post
        post.derivation.origin = self
        post.derivation.method = 'measure'

        return post


    def expandRepeats(self):
        '''
        Expand all repeats, as well as all repeat indications
        given by text expressions such as D.C. al Segno.

        This method always returns a new Stream, with deepcopies
        of all contained elements at all level.
        '''
        post = self.cloneEmpty(derivationMethod='expandRepeats')
        # this calls on Music21Object, transfers id, groups
        post.mergeAttributes(self)

        # get all things in the score that are not Parts
        for e in self.iter.getElementsNotOfClass('Part'):
            eNew = copy.deepcopy(e) # assume that this is needed
            post.insert(self.elementOffset(e), eNew)

        for p in self.iter.getElementsByClass('Part'):
            # get spanners at highest level, not by Part
            post.insert(0, p.expandRepeats(copySpanners=False))

        #spannerBundle = spanner.SpannerBundle(post.flat.spanners)
        spannerBundle = post.spannerBundle # use property
        # iterate over complete semi flat (need containers); find
        # all new/old pairs
        for e in post.recurse(skipSelf=True):
            # update based on last id, new object
            if e.sites.hasSpannerSite():
                origin = e.derivation.origin
                if (origin is not None and e.derivation.method == '__deepcopy__'):
                    spannerBundle.replaceSpannedElement(id(origin), e)
        return post


    def measureOffsetMap(self, classFilterList=None):
        '''
        This Score method overrides the
        :meth:`~music21.stream.Stream.measureOffsetMap` method of Stream.
        This creates a map based on all contained Parts in this Score.
        Measures found in multiple Parts with the same offset will be
        appended to the same list.

        If no parts are found in the score, then the normal
        :meth:`~music21.stream.Stream.measureOffsetMap` routine is called.

        This method is smart and does not assume that all Parts
        have measures with identical offsets.
        '''
        offsetMap = {}
        parts = self.parts
        if len(parts) == 0:
            return Stream.measureOffsetMap(self, classFilterList)
        else:
            for p in parts:
                mapPartial = p.measureOffsetMap(classFilterList)
                #environLocal.printDebug(['mapPartial', mapPartial])
                for k in mapPartial:
                    if k not in offsetMap:
                        offsetMap[k] = []
                    for m in mapPartial[k]: # get measures from partial
                        if m not in offsetMap[k]:
                            offsetMap[k].append(m)
            return offsetMap

    def sliceByGreatestDivisor(self, inPlace=True, addTies=True):
        '''
        Slice all duration of all part by the minimum duration
        that can be summed to each concurrent duration.

        Overrides method defined on Stream.

        TODO: by defaul inPlace should be False
        '''
        if not inPlace: # make a copy
            returnObj = copy.deepcopy(self)
        else:
            returnObj = self

        # find greatest divisor for each measure at a time
        # if no measures this will be zero
        mStream = returnObj.parts[0].getElementsByClass('Measure')
        mCount = len(mStream)
        if mCount == 0:
            mCount = 1 # treat as a single measure
        for i in range(mCount): # may be 1
            uniqueQuarterLengths = []
            for p in returnObj.getElementsByClass('Part'):
                if p.hasMeasures():
                    m = p.getElementsByClass('Measure')[i]
                else:
                    m = p # treat the entire part as one measure

                # collect all unique quarter lengths
                for e in m.notesAndRests:
                    #environLocal.printDebug(['examining e', i, e, e.quarterLength])
                    if e.quarterLength not in uniqueQuarterLengths:
                        uniqueQuarterLengths.append(e.quarterLength)

            # after ql for all parts, find divisor
            divisor = common.approximateGCD(uniqueQuarterLengths)
            #environLocal.printDebug(['Score.sliceByGreatestDivisor: got divisor from unique ql:', divisor, uniqueQuarterLengths])

            for p in returnObj.getElementsByClass('Part'):
                # in place: already have a copy if nec
                # must do on measure at a time
                if p.hasMeasures():
                    m = p.getElementsByClass('Measure')[i]
                else:
                    m = p # treat the entire part as one measure
                m.sliceByQuarterLengths(quarterLengthList=[divisor],
                    target=None, addTies=addTies, inPlace=True)
        del mStream # cleanup Streams
        returnObj.elementsChanged()
        return returnObj

    def partsToVoices(self, voiceAllocation=2, permitOneVoicePerPart=False, setStems=True):
        '''
        Given a multi-part :class:`~music21.stream.Score`,
        return a new Score that combines parts into voices.

        The `voiceAllocation` parameter sets the maximum number
        of voices per Part.

        The `permitOneVoicePerPart` parameter, if True, will encode a
        single voice inside a single Part, rather than leaving it as
        a single Part alone, with no internal voices.


        >>> s = corpus.parse('bwv66.6')
        >>> len(s.flat.notes)
        165
        >>> post = s.partsToVoices(voiceAllocation=4)
        >>> len(post.parts)
        1
        >>> len(post.parts[0].getElementsByClass('Measure')[0].voices)
        4
        >>> len(post.flat.notes)
        165

        '''
        bundle = []
        if common.isNum(voiceAllocation):
            voicesPerPart = voiceAllocation
            for pIndex, p in enumerate(self.parts):
                if pIndex % voicesPerPart == 0:
                    sub = []
                    sub.append(p)
                else:
                    sub.append(p)
                if pIndex % voicesPerPart == voicesPerPart - 1:
                    bundle.append(sub)
                    sub = []
            if sub != []: # get last
                bundle.append(sub)
        # else, assume it is a list of groupings
        elif common.isIterable(voiceAllocation):
            for group in voiceAllocation:
                sub = []
                # if a single entry
                if not common.isListLike(group):
                    # group is a single index
                    sub.append(self.parts[group])
                else:
                    for partId in group:
                        sub.append(self.parts[partId])
                bundle.append(sub)
        else:
            raise StreamException('incorrect voiceAllocation format: %s' % voiceAllocation)

        #environLocal.printDebug(['partsToVoices() bundle:', bundle])

        s = self.cloneEmpty(derivationMethod='partsToVoices')
        s.metadata = self.metadata

        for sub in bundle: # each sub contains parts
            if len(sub) == 1 and not permitOneVoicePerPart:
                # probably need to create a new part and measure
                s.insert(0, sub[0])
                continue

            pActive = Part()
            # iterate through each part
            for pIndex, p in enumerate(sub):
                # only check for measures once per part
                if pActive.hasMeasures():
                    hasMeasures = True
                else:
                    hasMeasures = False

                for mIndex, m in enumerate(p.getElementsByClass('Measure')):
                    #environLocal.printDebug(['pindex, p', pIndex, p, 'mIndex, m', mIndex, m, 'hasMeasures', hasMeasures])
                    # only create measures if non already exist
                    if not hasMeasures:
                        #environLocal.printDebug(['creating measure'])
                        mActive = Measure()
                        # some attributes may be none
                        # note: not copying here; and first part read will provide
                        # attributes; possible other parts may have other attributes
                        mActive.mergeAttributes(m)
                        mActive.mergeElements(m, classFilterList=('Bar', 'TimeSignature', 'Clef', 'KeySignature'))

#                         if m.timeSignature is not None:
#                             mActive.timeSignature = m.timeSignature
#                         if m.keySignature is not None:
#                             mActive.keySignature = m.keySignature
#                         if m.clef is not None:
#                             mActive.clef = m.clef
                    else:
                        mActive = pActive.getElementsByClass('Measure')[mIndex]

                    # transfer elements into a voice
                    v = Voice()
                    v.id = pIndex
                    # for now, just take notes, including rests
                    for e in m.notesAndRests: #m.getElementsByClass():
                        if setStems:
                            if hasattr(e, 'stemDirection'):
                                if pIndex % 2 == 0:
                                    e.stemDirection = 'up'
                                else:
                                    e.stemDirection = 'down'
                        v.insert(e.getOffsetBySite(m), e)
                    # insert voice in new  measure
                    #environLocal.printDebug(['inserting voice', v, v.id, 'into measure', mActive])
                    mActive.insert(0, v)
                    #mActive.show('t')
                    # only insert measure if new part does not already have measures
                    if not hasMeasures:
                        pActive.insert(m.getOffsetBySite(p), mActive)

            s.insert(0, pActive)
            pActive = None
        return s

    def implode(self):
        '''
        Reduce a polyphonic work into two staves.

        Currently, this is just a synonym for `partsToVoices` with
        `voiceAllocation = 2`, and `permitOneVoicePerPart = False`,
        but someday this will have better methods for finding identical
        parts, etc.
        '''
        voiceAllocation = 2
        permitOneVoicePerPart = False

        return self.partsToVoices(voiceAllocation=voiceAllocation,
            permitOneVoicePerPart=permitOneVoicePerPart)



    def flattenParts(self, classFilterList=('Note', 'Chord')):
        '''
        Given a Score, combine all Parts into a single Part
        with all elements found in each Measure of the Score.

        The `classFilterList` can be used to specify which objects
        contained in Measures are transferred.

        It also flattens all voices within a part.

        >>> s = corpus.parse('bwv66.6')
        >>> len(s.parts)
        4
        >>> len(s.flat.notes)
        165
        >>> post = s.flattenParts()
        >>> 'Part' in post.classes
        True
        >>> len(post.flat.notes)
        165
        '''
        post = self.parts[0].measureTemplate(fillWithRests=False)
        for i, m in enumerate(post.getElementsByClass('Measure')):
            for p in self.parts:
                mNew = copy.deepcopy(p.getElementsByClass('Measure')[i]).flat
                for e in mNew:
                    match = False
                    for cf in classFilterList:
                        if cf in e.classes:
                            match = True
                            break
                    if match:
                        m.insert(e.getOffsetBySite(mNew), e)
        return post


    def makeNotation(self, meterStream=None, refStreamOrTimeRange=None,
                        inPlace=False, bestClef=False, **subroutineKeywords):
        '''
        This method overrides the makeNotation method on Stream,
        such that a Score object with one or more Parts or Streams
        that may not contain well-formed notation may be transformed
        and replaced by well-formed notation.

        If `inPlace` is True, this is done in-place;
        if `inPlace` is False, this returns a modified deep copy.
        '''
        if inPlace:
            returnStream = self
        else:
            returnStream = copy.deepcopy(self)

        # do not assume that we have parts here
        if self.hasPartLikeStreams():
            for s in returnStream.getElementsByClass('Stream'):
                # process all component Streams inPlace
                s.makeNotation(meterStream=meterStream, 
                               refStreamOrTimeRange=refStreamOrTimeRange, 
                               inPlace=True, 
                               bestClef=bestClef, 
                               **subroutineKeywords)
            # note: while the local-streams have updated their caches, the
            # containing score has an out-of-date cache of flat.
            # this, must call elements changed
            returnStream.elementsChanged()
        else: # call the base method
            super(Score, self).makeNotation(meterStream=meterStream, 
                                            refStreamOrTimeRange=refStreamOrTimeRange, 
                                            inPlace=True, 
                                            bestClef=bestClef, 
                                            **subroutineKeywords)

        if inPlace:
            return None
        else:
            return returnStream


# this was commented out as it is not immediately needed
# could be useful later in a variety of contexts
#     def mergeStaticNotes(self, attributesList=['pitch'], inPlace=False):
#         '''Given a multipart work, look to see if the next verticality causes a change in one or more attributes, as specified by the `attributesList` parameter. If no change is found, merge the next durations with the previous.
#
#         Presently, this assumes that all parts have the same number of notes. This must thus be used in conjunction with sliceByGreatestDivisor() to properly match notes between different parts.
#         '''
#
#         if not inPlace: # make a copy
#             returnObj = copy.deepcopy(self)
#         else:
#             returnObj = self
#
#         # if no measures this will be zero
#         mStream = returnObj.parts[0].getElementsByClass('Measure')
#         mCount = len(mStream)
#         if mCount == 0:
#             mCount = 1 # treat as a single measure
#
#         # step through measures, or one whole part
#         for i in range(mCount): # may be zero
#             #for p in returnObj.getElementsByClass('Part'):
#             # use the top-most part as the guide
#             p = returnObj.getElementsByClass('Part')[0]
#             if p.hasMeasures():
#                 mGuide = p.getElementsByClass('Measure')[i]
#             else:
#                 mGuide = p # treat the entire part as one measure
#
#             mergePairTerminus = [] # store last of merge pair
#             j = 0
#             # only look at everything up to one before the last
#             while j < len(mGuide.notesAndRests) - 1:
#                 jNext = j + 1
#                 # gather all attributes from this j for each part
#                 # doing this by index
#                 compare = []
#                 compareNext = []
#
#                 for pStream in returnObj.getElementsByClass('Part'):
#                     #environLocal.printDebug(['handling part', pStream])
#                     if pStream.hasMeasures():
#                         m = pStream.getElementsByClass('Measure')[i]
#                     else:
#                         m = pStream # treat the entire part as one measure
#                     for attr in attributesList:
#                         compare.append(getattr(m.notesAndRests[j], attr))
#                         compareNext.append(getattr(m.notesAndRests[jNext], attr))
#                 environLocal.printDebug(['compare, compareNext', compare, compareNext])
#
#                 if compare == compareNext:
#                     if j not in mergePairTerminus:
#                         mergePairTerminus.append(j)
#                     mergePairTerminus.append(jNext)
#                 j += 1
#             environLocal.printDebug(['mergePairTerminus', mergePairTerminus])
#
#             # collect objects to merged in continuous groups
#             # store in a list of lists; do each part one at a time
#             for pStream in returnObj.getElementsByClass('Part'):
#                 mergeList = []
#                 for q in mergePairTerminus:
#                     pass

#    def makeNotation(self, *args, **keywords):
#        '''
#
#        >>> s = stream.Score()
#        >>> p1 = stream.Part()
#        >>> p2 = stream.Part()
#        >>> n = note.Note('g')
#        >>> n.quarterLength = 1.5
#        >>> p1.repeatAppend(n, 10)
#        >>> n2 = note.Note('f')
#        >>> n2.quarterLength = 1
#        >>> p2.repeatAppend(n2, 15)
#
#        >>> s.insert(0, p1)
#        >>> s.insert(0, p2)
#        >>> sMeasures = s.makeNotation()
#        >>> len(sMeasures.parts)
#        2
#        '''
#        return Stream.makeNotation(self, *args, **keywords)


class Opus(Stream):
    '''
    A Stream subclass for handling multi-work music encodings.
    Many ABC files, for example, define multiple works or parts within a single file.

    Opus objects can contain multiple Score objects, or even other Opus objects!
    '''
    recursionType = 'elementsOnly'

    #TODO: get by title, possibly w/ regex

    def __init__(self, *args, **keywords):
        Stream.__init__(self, *args, **keywords)

    def getNumbers(self):
        '''
        Return a list of all numbers defined in this Opus.

        >>> o = corpus.parse('josquin/oVenusBant')
        >>> o.getNumbers()
        ['1', '2', '3']
        '''
        post = []
        for s in self.iter.getElementsByClass('Score'):
            post.append(s.metadata.number)
        return post

    def getScoreByNumber(self, opusMatch):
        '''
        Get Score objects from this Stream by number.
        Performs title search using the
        :meth:`~music21.metadata.Metadata.search` method,
        and returns the first result.


        >>> o = corpus.parse('josquin/oVenusBant')
        >>> o.getNumbers()
        ['1', '2', '3']
        >>> s = o.getScoreByNumber(2)
        >>> s.metadata.title
        'O Venus bant'
        >>> s.metadata.alternativeTitle
        'Tenor'
        '''
        for s in self.iter.getElementsByClass('Score'):
            match, unused_field = s.metadata.search(opusMatch, 'number')
            if match:
                return s

#             if s.metadata.number == opusMatch:
#                 return s
#             elif s.metadata.number == str(opusMatch):
#                 return s

    def getScoreByTitle(self, titleMatch):
        '''
        Get Score objects from this Stream by a title.
        Performs title search using the :meth:`~music21.metadata.Metadata.search` method,
        and returns the first result.


        >>> o = corpus.parse('essenFolksong/erk5')
        >>> s = o.getScoreByTitle('Vrienden, kommt alle gaere')
        >>> s = o.getScoreByTitle('(.*)kommt(.*)') # regular expression
        >>> s.metadata.title
        'Vrienden, kommt alle gaere'
        '''
        for s in self.getElementsByClass('Score'):
            match, unused_field = s.metadata.search(titleMatch, 'title')
            if match:
                return s

    def _getScores(self):
        return self.getElementsByClass(Score)

    scores = property(_getScores,
        doc='''
        Return all :class:`~music21.stream.Score` objects
        in a :class:`~music21.stream.Opus`.
        ''')

    def mergeScores(self):
        '''
        Some Opus objects represent numerous scores
        that are individual parts of the same work.
        This method will treat each contained Score as a Part,
        merging and returning a single Score with merged Metadata.


        >>> from music21 import corpus
        >>> o = corpus.parse('josquin/milleRegrets')
        >>> s = o.mergeScores()
        >>> s.metadata.title
        'Mille regrets'
        >>> len(s.parts)
        4
        '''
        sNew = Score()
        mdNew = metadata.Metadata()

        for s in self.scores:
            p = s.parts[0]  # assuming only one part
            sNew.insert(0, p)

            md = s.metadata
            # presently just getting the first of attributes encountered
            if md is not None:
                #environLocal.printDebug(['subscore meta data', md, 'md.composer', md.composer, 'md.title', md.title])
                if md.title is not None and mdNew.title is None:
                    mdNew.title = md.title
                if md.composer is not None and mdNew.composer is None:
                    mdNew.composer = md.composer

        sNew.insert(0, mdNew)
        return sNew

    #--------------------------------------------------------------------------
    def write(self, fmt=None, fp=None):
        '''
        Displays an object in a format provided by the fmt argument or, if not
        provided, the format set in the user's Environment.

        This method overrides the behavior specified in
        :class:`~music21.base.Music21Object` for all formats besides explicit
        lily.x calls.

        '''
        if fmt is not None and 'lily' in fmt:
            return Stream.write(self, fmt, fp)
        elif common.runningUnderIPython():
            return Stream.write(self, fmt, fp)
        else:
            for s in self.scores:
                s.write(fmt=fmt, fp=fp)

    def show(self, fmt=None, app=None):
        '''
        Show an Opus file.
        
        This method overrides the behavior specified in
        :class:`~music21.base.Music21Object` for all
        formats besides explicit lily.x calls. or when running under IPython notebook.
        '''
        if fmt is not None and 'lily' in fmt:
            return Stream.show(self, fmt, app)
        elif common.runningUnderIPython():
            return Stream.show(self, fmt, app)
        else:
            for s in self.scores:
                s.show(fmt=fmt, app=app)


#------------------------------------------------------------------------------
# Special stream sub-classes that are instantiated as hidden attributes within
# other Music21Objects (i.e., Spanner and Variant).


class SpannerStorage(Stream):
    '''
    For advanced use. This Stream subclass is only used
    inside of a Spanner object to provide object storage
    of connected elements (things the Spanner spans).

    This subclass name can be used to search in an
    object's .sites and find any and all
    locations that are SpannerStorage objects.

    A `spannerParent` keyword argument must be
    provided by the Spanner in creation.
    '''
    def __init__(self, *arguments, **keywords):
        Stream.__init__(self, *arguments, **keywords)

        # must provide a keyword argument with a reference to the spanner
        # parent could name spannerContainer or other?

        #environLocal.printDebug('keywords', keywords)
        # TODO: this might be better stored as weak ref

        self.spannerParent = None
        if 'spannerParent' in keywords:
            self.spannerParent = keywords['spannerParent']

    # NOTE: for serialization, this will need to properly tage
    # the spanner parent by updating the scaffolding code.


class VariantStorage(Stream):
    '''
    For advanced use. This Stream subclass is only
    used inside of a Variant object to provide object
    storage of connected elements (things the Variant
    defines).

    This subclass name can be used to search in an
    object's .sites and find any and all
    locations that are VariantStorage objects.

    A `variantParent` keyword argument must be provided
    by the Variant in creation.
    
    # TODO: rename to client
    
    '''
    def __init__(self, *arguments, **keywords):
        Stream.__init__(self, *arguments, **keywords)
        # must provide a keyword argument with a reference to the variant
        # parent
        self.variantParent = None
        if 'variantParent' in keywords:
            self.variantParent = keywords['variantParent']

#------------------------------------------------------------------------------


# class GraceStream(Stream):
#     '''A Stream used to contain the notes that make up a section of grace notes.
#     '''
#     # from the outside, this needs to have duration of zero
#     # this is achieved by using by making every note added to this stream
#     # a grace duration; does this mean we make copies of each object,
#     # or change in place?
#     # might have utilities for a normal Stream to be transformed into a
#     # grace stream
#
#     def __init__(self, givenElements=None, *args, **keywords):
#         Stream.__init__(self, givenElements=givenElements, *args, **keywords)
#
#
#     def append(self, others):
#         '''Overridden append method that copies appended elements and replaces their duration with a GraceDuration.
#         '''
#         if not common.isListLike(others):
#             others = [others]
#         # replace and edit in place
#         othersEdited = []
#         for e in others:
#             e = copy.deepcopy(e)
#             e.duration = e.duration.getGraceDuration()
#             #environLocal.printDebug([
#             #    'appending GraceStream, before calling base class',
#             #    e.quarterLength, e.duration.quarterLength])
#             othersEdited.append(e)
#
#         # call bass class append with elements modified durations
#         Stream.append(self, othersEdited)
#
#




#------------------------------------------------------------------------------


class Test(unittest.TestCase):
    '''
    Note: all Stream tests are found in test/testStream.py
    '''

    def runTest(self):
        pass

    def testCopyAndDeepcopy(self):
        '''Test copying all objects defined in this module
        '''
        for part in sys.modules[self.__module__].__dict__:
            if part.startswith('_') or part.startswith('__'):
                continue
            elif part in ['Test', 'TestExternal']:
                continue
            elif callable(part):
                #environLocal.printDebug(['testing copying on', part])
                obj = getattr(self.__module__, part)()
                a = copy.copy(obj)
                b = copy.deepcopy(obj)
                self.assertNotEqual(a, obj)
                self.assertNotEqual(b, obj)


#------------------------------------------------------------------------------
# define presented order in documentation
_DOC_ORDER = [Stream, Measure, Part, Score, Opus]


if __name__ == "__main__":
    import music21
    music21.mainTest(Test)


#------------------------------------------------------------------------------
# eof<|MERGE_RESOLUTION|>--- conflicted
+++ resolved
@@ -4546,22 +4546,13 @@
                 # get all notes within the start and the minwindow size
                 oStart = o
                 oEnd = oStart + minimumWindowSize
-<<<<<<< HEAD
-                sub = returnObj.getElementsByOffset(
-=======
                 subNotes = returnObj.iter.getElementsByOffset(
->>>>>>> 5ebe910f
                                     oStart, 
                                     oEnd,
                                     includeEndBoundary=False, 
                                     mustFinishInSpan=False, 
                                     mustBeginInSpan=True
-<<<<<<< HEAD
-                                    )
-                subNotes = sub.getElementsByClass(matchClasses) # get once for speed
-=======
                         ).getElementsByClass(matchClasses).stream() # get once for speed
->>>>>>> 5ebe910f
                 #environLocal.printDebug(['subNotes', subNotes])
                 qlMax = None
                 # get the max duration found from within the window
@@ -4578,21 +4569,13 @@
                 # oStart + minimumWindowSize and oStart + qlMax
                 if (includePostWindow and qlMax is not None
                     and qlMax > minimumWindowSize):
-<<<<<<< HEAD
-                    subAdd = returnObj.getElementsByOffset(
-=======
                     subAdd = returnObj.iter.getElementsByOffset(
->>>>>>> 5ebe910f
                                             oStart + minimumWindowSize,
                                             oStart + qlMax,
                                             includeEndBoundary=False, 
                                             mustFinishInSpan=False, 
-<<<<<<< HEAD
-                                            mustBeginInSpan=True)
-=======
                                             mustBeginInSpan=True
                                     ).getElementsByClass(matchClasses).stream()
->>>>>>> 5ebe910f
                     # concatenate any additional notes found
                     subNotes += subAdd
 
