# -*- coding: utf-8 -*-
#------------------------------------------------------------------------------
# Name:         timespans/trees.py
# Purpose:      Tools for grouping notes and chords into a searchable tree
#               organized by start and stop offsets
#
# Authors:      Josiah Wolf Oberholtzer
#               Michael Scott Cuthbert
#
# Copyright:    Copyright © 2013-15 Michael Scott Cuthbert and the music21
#               Project
# License:      LGPL or BSD, see license.txt
#------------------------------------------------------------------------------
'''
Tools for grouping notes and chords into a searchable tree
organized by start and stop offsets.
'''

import collections
import random
import unittest
import weakref

from music21 import common
from music21 import exceptions21

from music21.timespans import spans 
from music21.timespans import node as nodeModule

from music21.exceptions21 import TimespanException
from music21 import environment
environLocal = environment.Environment("timespans")

INFINITY = float('inf')
NEGATIVE_INFINITY = float('-inf')

class AVLTree(object):
    r'''
    Data structure for working with timespans.node.AVLNode objects.
    
    To be subclassed in order to do anything useful with music21 objects.
    '''
    __slots__ = (
        '__weakref__',
        'rootNode',
        )
    nodeClass = nodeModule.AVLNode
    
    def __init__(
        self,
        ):
        self.rootNode = None

    def __iter__(self):
        r'''
        Iterates through all the nodes in the offset tree.

        >>> tsList = [(0,2), (0,9), (1,1), (2,3), (3,4), (4,9), (5,6), (5,8), (6,8), (7,7)]
        >>> tss = [timespans.Timespan(x, y) for x, y in tsList]
        >>> tree = timespans.trees.TimespanTree()
        >>> tree.insert(tss)

        >>> for x in tree:
        ...     x
        ...
        <Timespan 0 2>
        <Timespan 0 9>
        <Timespan 1 1>
        <Timespan 2 3>
        <Timespan 3 4>
        <Timespan 4 9>
        <Timespan 5 6>
        <Timespan 5 8>
        <Timespan 6 8>
        <Timespan 7 7>
        '''
        def recurse(node):
            if node is not None:
                if node.leftChild is not None:
                    for n in recurse(node.leftChild):
                        yield n
                yield node
                if node.rightChild is not None:
                    for n in recurse(node.rightChild):
                        yield n
        return recurse(self.rootNode)

    def _insertNode(self, node, offset):
        r'''
        Inserts a node at `offset` in the subtree rooted on `node`.

        Used internally by TimespanTree.

        Returns a node which should be set to the new rootNode
        '''
        if node is None:
            return self.nodeClass(offset)
        if offset < node.offset:
            node.leftChild = self._insertNode(node.leftChild, offset)
        elif node.offset < offset:
            node.rightChild = self._insertNode(node.rightChild, offset)
        return self._rebalance(node)


    def debug(self):
        r'''
        Gets string representation of the timespan collection.

        Useful only for debugging its internal node structure.

        >>> tsList = [(0,2), (0,9), (1,1), (2,3), (3,4), (4,9), (5,6), (5,8), (6,8), (7,7)]
        >>> tss = [timespans.Timespan(x, y) for x, y in tsList]
        >>> tree = timespans.trees.TimespanTree()
        >>> tree.insert(tss)

        >>> print(tree.debug())
        <Node: Start:3 Indices:(0:4:5:10) Length:{1}>
            L: <Node: Start:1 Indices:(0:2:3:4) Length:{1}>
                L: <Node: Start:0 Indices:(0:0:2:2) Length:{2}>
                R: <Node: Start:2 Indices:(3:3:4:4) Length:{1}>
            R: <Node: Start:5 Indices:(5:6:8:10) Length:{2}>
                L: <Node: Start:4 Indices:(5:5:6:6) Length:{1}>
                R: <Node: Start:6 Indices:(8:8:9:10) Length:{1}>
                    R: <Node: Start:7 Indices:(9:9:10:10) Length:{1}>
        '''
        if self.rootNode is not None:
            return self.rootNode.debug()
        return ''

    def _rebalance(self, node):
        r'''
        Rebalances the subtree rooted on`node`.

        Returns the original node.
        '''
        if node is not None:
            if node.balance > 1:
                if 0 <= node.rightChild.balance:
                    node = self._rotateRightRight(node)
                else:
                    node = self._rotateRightLeft(node)
            elif node.balance < -1:
                if node.leftChild.balance <= 0:
                    node = self._rotateLeftLeft(node)
                else:
                    node = self._rotateLeftRight(node)
            if node.balance < -1 or node.balance > 1:
                raise TimespanException('Somehow Nodes are still not balanced. node.balance %r must be between -1 and 1')
        return node
    
    def _rotateLeftLeft(self, node):
        r'''
        Rotates a node left twice.

        Used internally by TimespanTree during tree rebalancing.

        Returns a node.
        '''
        nextNode = node.leftChild
        node.leftChild = nextNode.rightChild
        nextNode.rightChild = node
        return nextNode

    def _rotateLeftRight(self, node):
        r'''
        Rotates a node right twice.

        Used internally by TimespanTree during tree rebalancing.

        Returns a node.
        '''
        node.leftChild = self._rotateRightRight(node.leftChild)
        nextNode = self._rotateLeftLeft(node)
        return nextNode

    def _rotateRightLeft(self, node):
        r'''
        Rotates a node right, then left.

        Used internally by TimespanTree during tree rebalancing.

        Returns a node.
        '''
        node.rightChild = self._rotateLeftLeft(node.rightChild)
        nextNode = self._rotateRightRight(node)
        return nextNode

    def _rotateRightRight(self, node):
        r'''
        Rotates a node left, then right.

        Used internally by TimespanTree during tree rebalancing.

        Returns a node.
        '''
        nextNode = node.rightChild
        node.rightChild = nextNode.leftChild
        nextNode.leftChild = node
        return nextNode

    def _getNodeByOffset(self, node, offset):
        r'''
        Searches for a node whose offset is `offset` in the subtree
        rooted on `node`.

        Used internally by TimespanTree.

        Returns a Node object or None
        '''
        if node is not None:
            if node.offset == offset:
                return node
            elif node.leftChild and offset < node.offset:
                return self._getNodeByOffset(node.leftChild, offset)
            elif node.rightChild and node.offset < offset:
                return self._getNodeByOffset(node.rightChild, offset)
        return None

    def _getNodeAfter(self, offset):
        r'''
        Gets the first node after `offset`.

        >>> score = corpus.parse('bwv66.6')
        >>> tree = score.asTimespans()
        >>> n1 = tree._getNodeAfter(0.5)
        >>> n1
        <Node: Start:1.0 Indices:(7:7:11:11) Length:{4}>
        >>> n2 = tree._getNodeAfter(0.6)
        >>> n2 is n1
        True
        '''
        def recurse(node, offset):
            if node is None:
                return None
            result = None
            if node.offset <= offset and node.rightChild:
                result = recurse(node.rightChild, offset)
            elif offset < node.offset:
                result = recurse(node.leftChild, offset) or node
            return result
        result = recurse(self.rootNode, offset)
        if result is None:
            return None
        return result
    
    def getOffsetAfter(self, offset):
        r'''
        Gets start offset after `offset`.

        >>> score = corpus.parse('bwv66.6')
        >>> tree = score.asTimespans()
        >>> tree.getOffsetAfter(0.5)
        1.0

        Returns None if no succeeding offset exists.

        >>> tree.getOffsetAfter(35) is None
        True

        Generally speaking, negative offsets will usually return 0.0

        >>> tree.getOffsetAfter(-999)
        0.0
        '''
        node = self._getNodeAfter(offset)
        if node:            
            return node.offset
        else:
            return None

    def _getNodeBefore(self, offset):
        '''
        Finds the node immediately before offset.
        
        >>> score = corpus.parse('bwv66.6')
        >>> tree = score.asTimespans()
        >>> tree._getNodeBefore(100)  # last node in piece
        <Node: Start:35.0 Indices:(161:161:165:165) Length:{4}>
        '''
        
        def recurse(node, offset):
            if node is None:
                return None
            result = None
            if node.offset < offset:
                result = recurse(node.rightChild, offset) or node
            elif offset <= node.offset and node.leftChild:
                result = recurse(node.leftChild, offset)
            return result
        result = recurse(self.rootNode, offset)
        if result is None:
            return None
        return result
    
    def getOffsetBefore(self, offset):
        r'''
        Gets the start offset immediately preceding `offset` in this
        offset-tree.

        >>> score = corpus.parse('bwv66.6')
        >>> tree = score.asTimespans()
        >>> tree.getOffsetBefore(100)
        35.0

        Return None if no preceding offset exists.

        >>> tree.getOffsetBefore(0) is None
        True
        '''
        node = self._getNodeBefore(offset)
        if node is None:
            return None
        return node.offset

    def _remove(self, node, offset):
        r'''
        Removes a node at `offset` in the subtree rooted on `node`.

        Used internally by TimespanTree.

        Returns a node which represents the new rootNote.
        '''
        if node is not None:
            if node.offset == offset:
                ### got the right node!
                if node.leftChild and node.rightChild:
                    nextNode = node.rightChild
                    while nextNode.leftChild: # farthest left child of the right child.
                        nextNode = nextNode.leftChild
                    node.offset = nextNode.offset
                    node.payload = nextNode.payload
                    node.rightChild = self._remove(node.rightChild, nextNode.offset)
                else:
                    node = node.leftChild or node.rightChild
            elif node.offset > offset:
                node.leftChild = self._remove(node.leftChild, offset)
            elif node.offset < offset:
                node.rightChild = self._remove(node.rightChild, offset)
        return self._rebalance(node)

#-------------------------------#

class ElementTree(AVLTree):
    r'''
    A data structure for efficiently storing a score: flat or recursed or normal.
    
    This data structure stores TimespanNodes: objects which implement both a
    `offset` and `endTime` property. It provides fast lookups of such
    objects and can quickly locate vertical overlaps.

    >>> et = timespans.trees.ElementTree()
    >>> et
    <ElementTree {0} (-inf to inf)>
    
    >>> for i in range(100):
    ...     n = note.Note()
    ...     et.insert(float(i), n)
    >>> et
    <ElementTree {100} (0.0 to 100.0)>
    
    >>> n2 = note.Note('D#')
    >>> et.insert(101.0, n2)
    
    These operations are very fast...

    >>> et.index(n2, 101.0)
    100
    >>> et.getPositionAfter(100.5)
    101.0

    '''
    ### CLASS VARIABLES ###
    nodeClass = nodeModule.TimespanTreeNode

    __slots__ = (
        '_source',
        'parentTrees',
        )

    ### INITIALIZER ###

    def __init__(self, elements=None, source=None):
        super(ElementTree, self).__init__()
        self.parentTrees = weakref.WeakSet()
        self._source = None
        if elements and elements is not None:
            self.insert(elements)
            
        self.source = source
    
    ## Special Methods ##
    def __contains__(self, element):
        r'''
        Is true when the ElementTree contains the object within it.

        >>> tsList = [(0,2), (0,9), (1,1), (2,3), (3,4), (4,9), (5,6), (5,8), (6,8), (7,7)]
        >>> tss = [timespans.spans.Timespan(x, y) for x, y in tsList]
        >>> tree = timespans.trees.TimespanTree()
        >>> tree.insert(tss)

        >>> tss[0] in tree
        True

        >>> timespans.spans.Timespan(-200, 1000) in tree
        False
        
        The exact Timespan object does not have to be in the tree, just one with the same offset
        and endTime:
        
        >>> tsDuplicate = timespans.spans.Timespan(0, 2)
        >>> tsDuplicate in tree
        True
        '''
        try:
            offset = element.offset
        except AttributeError:
            raise TimespanTreeException('element must be a Music21Object, i.e., must have offset')
        candidates = self.elementsStartingAt(offset)
        if element in candidates:
            return True
        else:
            return False

    def __eq__(self, expr):
        r'''
        Two ElementTrees are equal only if their ids are equal.
        
        (TODO: make it true only if the two have exactly identical elements unless this interferes
        with hashing. Use "is" for this)
        '''
        return id(self) == id(expr)

    def __getitem__(self, i):
        r'''
        Gets elements by integer index or slice.

        >>> tsList = [(0,2), (0,9), (1,1), (2,3), (3,4), (4,9), (5,6), (5,8), (6,8), (7,7)]
        >>> tss = [timespans.spans.Timespan(x, y) for x, y in tsList]
        >>> tree = timespans.trees.TimespanTree()
        >>> tree.insert(tss)

        >>> tree[0]
        <Timespan 0.0 2.0>

        >>> tree[-1]
        <Timespan 7.0 7.0>

        >>> tree[2:5]
        [<Timespan 1.0 1.0>, <Timespan 2.0 3.0>, <Timespan 3.0 4.0>]

        >>> tree[-6:-3]
        [<Timespan 3.0 4.0>, <Timespan 4.0 9.0>, <Timespan 5.0 6.0>]

        >>> tree[-100:-200]
        []

        >>> for x in tree[:]:
        ...     x
        <Timespan 0.0 2.0>
        ...
        <Timespan 7.0 7.0>
        '''
        def recurseByIndex(node, index):
            if node.nodeStartIndex <= index < node.nodeStopIndex:
                return node.payload[index - node.nodeStartIndex]
            elif node.leftChild and index < node.nodeStartIndex:
                return recurseByIndex(node.leftChild, index)
            elif node.rightChild and node.nodeStopIndex <= index:
                return recurseByIndex(node.rightChild, index)

        def recurseBySlice(node, start, stop):
            result = []
            if node is None:
                return result
            if start < node.nodeStartIndex and node.leftChild:
                result.extend(recurseBySlice(node.leftChild, start, stop))
            if start < node.nodeStopIndex and node.nodeStartIndex < stop:
                nodeStart = start - node.nodeStartIndex
                if nodeStart < 0:
                    nodeStart = 0
                nodeStop = stop - node.nodeStartIndex
                result.extend(node.payload[nodeStart:nodeStop])
            if node.nodeStopIndex <= stop and node.rightChild:
                result.extend(recurseBySlice(node.rightChild, start, stop))
            return result
        
        if isinstance(i, int):
            if self.rootNode is None:
                raise IndexError
            if i < 0:
                i = self.rootNode.subtreeStopIndex + i
            if i < 0 or self.rootNode.subtreeStopIndex <= i:
                raise IndexError
            return recurseByIndex(self.rootNode, i)
        elif isinstance(i, slice):
            if self.rootNode is None:
                return []
            indices = i.indices(self.rootNode.subtreeStopIndex)
            start, stop = indices[0], indices[1]
            return recurseBySlice(self.rootNode, start, stop)
        else:
            raise TypeError('Indices must be integers or slices, got {}'.format(i))

    def __hash__(self):
        return hash((type(self), id(self)))

    def __iter__(self):
        r'''
        Iterates through all the nodes in the offset tree and returns the payload.

        >>> tsList = [(0,2), (0,9), (1,1), (2,3), (3,4), (4,9), (5,6), (5,8), (6,8), (7,7)]
        >>> tss = [timespans.spans.Timespan(x, y) for x, y in tsList]
        >>> tree = timespans.trees.TimespanTree()
        >>> tree.insert(tss)

        >>> for x in tree:
        ...     x
        <Timespan 0.0 2.0>
        <Timespan 0.0 9.0>
        <Timespan 1.0 1.0>
        <Timespan 2.0 3.0>
        <Timespan 3.0 4.0>
        <Timespan 4.0 9.0>
        <Timespan 5.0 6.0>
        <Timespan 5.0 8.0>
        <Timespan 6.0 8.0>
        <Timespan 7.0 7.0>
        '''
        for n in super(ElementTree, self).__iter__():
            for el in n.payload:
                yield el

    def __len__(self):
        r'''
        Gets the length of the ElementTree collection, i.e., the number of elements enclosed.

        >>> tree = timespans.trees.ElementTree()
        >>> len(tree)
        0

        >>> tsList = [(0,2), (0,9), (1,1), (2,3), (3,4), (4,9), (5,6), (5,8), (6,8), (7,7)]
        >>> tss = [note.Note() for _ in tsList]
        >>> for i,n in enumerate(tss):
        ...     n.offset, n.quarterLength = tsList[i]
        >>> tree.insert(tss)
        >>> len(tree)
        10
        >>> len(tree) == len(tss)
        True

        >>> tree.remove(tss)
        >>> len(tree)
        0
        '''
        if self.rootNode is None:
            return 0
        return self.rootNode.subtreeStopIndex

    def __ne__(self, expr):
        return not self == expr

    def __repr__(self):
        if self._source is None:
            return '<{} {{{}}} ({!r} to {!r})>'.format(
                type(self).__name__,
                len(self),
                self.offset,
                self.endTime,
                )
        else:
            return '<{} {{{}}} ({!r} to {!r}) {!s}>'.format(
                type(self).__name__,
                len(self),
                self.offset,
                self.endTime,
                repr(self.source),
                )

    def __setitem__(self, i, new):
        r'''
        Sets timespans at index `i` to `new`.

        >>> tss = [
        ...     timespans.spans.Timespan(0, 2),
        ...     timespans.spans.Timespan(0, 9),
        ...     timespans.spans.Timespan(1, 1),
        ...     ]
        >>> tree = timespans.trees.TimespanTree()
        >>> tree.insert(tss)
        >>> tree[0] = timespans.spans.Timespan(-1, 6)
        >>> for x in tree:
        ...     x
        <Timespan -1.0 6.0>
        <Timespan 0.0 9.0>
        <Timespan 1.0 1.0>

        Works with slices too.

        >>> tree[1:] = [timespans.spans.Timespan(10, 20)]
        >>> for x in tree:
        ...     x
        <Timespan -1.0 6.0>
        <Timespan 10.0 20.0>
        '''
        if isinstance(i, (int, slice)):
            old = self[i]
            self.remove(old)
            self.insert(new)
        else:
            message = 'Indices must be ints or slices, got {}'.format(i)
            raise TypeError(message)

    def __str__(self):
        result = []
        result.append(repr(self))
        for x in self:
            subresult = str(x).splitlines()
            subresult = ['\t' + x for x in subresult]
            result.extend(subresult)
        result = '\n'.join(result)
        return result

    ### PRIVATE METHODS ###
    def _updateIndices(self, node):
        r'''
        Traverses the tree structure and updates cached indices which keep
        track of the index of the elements stored at each node, and of the
        maximum and minimum indices of the subtrees rooted at each node.

        Indices keep track of the order of the elements in the Payload, not the
        order of nodes.

        Used internally by ElementTree.

        Returns None.
        '''
        def recurseUpdateIndices(node, parentStopIndex=None):
            if node is None:
                return
            if node.leftChild is not None:
                recurseUpdateIndices(
                    node.leftChild,
                    parentStopIndex=parentStopIndex,
                    )
                node.nodeStartIndex = node.leftChild.subtreeStopIndex
                node.subtreeStartIndex = node.leftChild.subtreeStartIndex
            elif parentStopIndex is None:
                node.nodeStartIndex = 0
                node.subtreeStartIndex = 0
            else:
                node.nodeStartIndex = parentStopIndex
                node.subtreeStartIndex = parentStopIndex
            node.nodeStopIndex = node.nodeStartIndex + len(node.payload)
            node.subtreeStopIndex = node.nodeStopIndex
            if node.rightChild is not None:
                recurseUpdateIndices(
                    node.rightChild,
                    parentStopIndex=node.nodeStopIndex,
                    )
                node.subtreeStopIndex = node.rightChild.subtreeStopIndex
        recurseUpdateIndices(node)

    def _updateEndTimes(self, node):
        r'''
        Traverses the tree structure and updates cached maximum and minimum
        endTime values for the subtrees rooted at each node.

        Used internally by TimespanTree.

        Returns a node.
        '''
        if node is None:
            return
        try:
            endTimeLow = min(x.endTime for x in node.payload)
            endTimeHigh = max(x.endTime for x in node.payload)
        except AttributeError: # elements do not have endTimes.  do NOT mix elements and timespans...
            endTimeLow = node.position + min(x.duration.quarterLength for x in node.payload)
            endTimeHigh = node.position + max(x.duration.quarterLength for x in node.payload)            
        if node.leftChild:
            leftChild = self._updateEndTimes(node.leftChild)
            if leftChild.endTimeLow < endTimeLow:
                endTimeLow = leftChild.endTimeLow
            if endTimeHigh < leftChild.endTimeHigh:
                endTimeHigh = leftChild.endTimeHigh
        if node.rightChild:
            rightChild = self._updateEndTimes(node.rightChild)
            if rightChild.endTimeLow < endTimeLow:
                endTimeLow = rightChild.endTimeLow
            if endTimeHigh < rightChild.endTimeHigh:
                endTimeHigh = rightChild.endTimeHigh
        node.endTimeLow = endTimeLow
        node.endTimeHigh = endTimeHigh
        return node

    def _updateParents(self, oldPosition, visitedParents=None):
        if visitedParents is None:
            visitedParents = set()
        for parent in self.parentTrees:
            if parent is None or parent in visitedParents:
                continue
            visitedParents.add(parent)
            parentPosition = parent.offset
            parent._removeElement(self, oldPosition=oldPosition)
            parent._insertCore(self.offset, self)
            parent._updateIndices(parent.rootNode)
            parent._updateEndTimes(parent.rootNode)
            parent._updateParents(parentPosition, visitedParents=visitedParents)

    def _removeElement(self, element, oldPosition=None):
        if oldPosition is not None:
            offset = oldPosition
        else:
            offset = element.offset

<<<<<<< HEAD
        node = self._getNodeByOffset(self.rootNode, offset)
=======
        node = self.getNodeByPosition(offset)
>>>>>>> cde9fbff
        if node is None:
            return
        if element in node.payload:
            node.payload.remove(element)
        if not node.payload:
            self.removeNode(offset)
        if isinstance(element, ElementTree): # represents an embedded Stream
            element.parentTrees.remove(self)

    ### PUBLIC METHODS ###

    def copy(self):
        r'''
        Creates a new offset-tree with the same payload as this offset-tree.
        
        ???
        Does this work.  this is a bogus test.

        This is analogous to `dict.copy()`.  

        >>> score = corpus.parse('bwv66.6')
        >>> tree = score.asTimespans()
        >>> newTree = tree.copy()
        '''
        newTree = type(self)()
        newTree.insert([x for x in self])
        return newTree

    def elementsStartingAt(self, offset):
        r'''
        Finds timespans in this offset-tree which start at `offset`.

        >>> score = corpus.parse('bwv66.6')
        >>> tree = score.asTimespans()
        >>> for timespan in tree.elementsStartingAt(0.5):
        ...     timespan
        ...
        <ElementTimespan (0.5 to 1.0) <music21.note.Note B>>
        <ElementTimespan (0.5 to 1.0) <music21.note.Note B>>
        <ElementTimespan (0.5 to 1.0) <music21.note.Note G#>>
        '''
        results = []
<<<<<<< HEAD
        node = self._getNodeByOffset(self.rootNode, offset)
=======
        node = self.getNodeByPosition(offset)
>>>>>>> cde9fbff
        if node is not None:
            results.extend(node.payload)
        return tuple(results)

    def elementsStoppingAt(self, offset):
        r'''
        Finds timespans in this offset-tree which stop at `offset`.

        >>> score = corpus.parse('bwv66.6')
        >>> tree = score.asTimespans()
        >>> for timespan in tree.elementsStoppingAt(0.5):
        ...     timespan
        ...
        <ElementTimespan (0.0 to 0.5) <music21.note.Note C#>>
        <ElementTimespan (0.0 to 0.5) <music21.note.Note A>>
        <ElementTimespan (0.0 to 0.5) <music21.note.Note A>>
        '''
        def recurse(node, offset):
            result = []
            if node is not None: # could happen in an empty TimespanTree
                if node.endTimeLow <= offset <= node.endTimeHigh:
                    for timespan in node.payload:
                        if timespan.endTime == offset:
                            result.append(timespan)
                    if node.leftChild is not None:
                        result.extend(recurse(node.leftChild, offset))
                    if node.rightChild is not None:
                        result.extend(recurse(node.rightChild, offset))
            return result
        
        results = recurse(self.rootNode, offset)
        results.sort(key=lambda x: (x.offset, x.endTime))
        return tuple(results)

    def elementsOverlappingOffset(self, offset):
        r'''
        Finds elements or timespans in this ElementTree which overlap `offset`.

        >>> score = corpus.parse('bwv66.6')
        >>> tree = score.asTimespans()
        >>> for el in tree.elementsOverlappingOffset(0.5):
        ...     el
        ...
        <ElementTimespan (0.0 to 1.0) <music21.note.Note E>>
        '''
        def recurse(node, offset, indent=0):
            result = []
            if node is not None:
                if node.position < offset < node.endTimeHigh:
                    result.extend(recurse(node.leftChild, offset, indent + 1))
                    for timespan in node.payload:
                        if offset < timespan.endTime:
                            result.append(timespan)
                    result.extend(recurse(node.rightChild, offset, indent + 1))
                elif offset <= node.position:
                    result.extend(recurse(node.leftChild, offset, indent + 1))
            return result
        results = recurse(self.rootNode, offset)
        #if len(results) > 0 and hasattr(results[0], 'element'):
        #    results.sort(key=lambda x: (x.offset, x.endTime, x.element.sortTuple()[1:]))
        #else:
        results.sort(key=lambda x: (x.offset, x.endTime))
        return tuple(results)

    def index(self, element, offset=None):
        r'''
        Gets index of `timespan` in tree.
        
        Since timespans do not have .sites, there is only one offset to deal with...

        >>> tsList = [(0,2), (0,9), (1,1), (2,3), (3,4), (4,9), (5,6), (5,8), (6,8), (7,7)]
        >>> ts = [timespans.spans.Timespan(x, y) for x, y in tsList]
        >>> tree = timespans.trees.TimespanTree()
        >>> tree.insert(ts)

        >>> for timespan in ts:
        ...     print("%r %d" % (timespan, tree.index(timespan)))
        ...
        <Timespan 0.0 2.0> 0
        <Timespan 0.0 9.0> 1
        <Timespan 1.0 1.0> 2
        <Timespan 2.0 3.0> 3
        <Timespan 3.0 4.0> 4
        <Timespan 4.0 9.0> 5
        <Timespan 5.0 6.0> 6
        <Timespan 5.0 8.0> 7
        <Timespan 6.0 8.0> 8
        <Timespan 7.0 7.0> 9

        >>> tree.index(timespans.spans.Timespan(-100, 100))
        Traceback (most recent call last):
        ValueError: <Timespan -100.0 100.0> not in Tree at offset -100.0.
        '''
        if offset is None:
            offset = element.offset
<<<<<<< HEAD
        node = self._getNodeByOffset(self.rootNode, offset)
=======
        node = self.getNodeByPosition(offset)
>>>>>>> cde9fbff
        if node is None or element not in node.payload:
            raise ValueError('{} not in Tree at offset {}.'.format(element, offset))
        index = node.payload.index(element) + node.nodeStartIndex
        return index

    def remove(self, elements, offsets=None): 
        r'''
        Removes `elements` or timespans (a single one or a list) from this Tree.
        
        Much safer (for non-timespans) if a list of offsets is used 
        
        TODO: raise exception if elements length and offsets length differ
        '''
        initialPosition = self.offset
        initialEndTime = self.endTime
        if hasattr(elements, 'offset'):
            elements = [elements]
        if offsets is not None and not common.isListLike(offsets):
            offsets = [offsets]
        
        for i, el in enumerate(elements):
            if offsets is not None:
                self._removeElement(el, offsets[i]) 
            else:
                self._removeElement(el)
                
        self._updateIndices(self.rootNode)
        self._updateEndTimes(self.rootNode)
        if (self.offset != initialPosition) or \
            (self.endTime != initialEndTime):
            self._updateParents(initialPosition)

    def insert(self, offsetsOrElements, elements=None):
        r'''
        Inserts elements or `timespans` into this offset-tree.
        
        >>> n = note.Note()
        >>> et = timespans.trees.ElementTree()
        >>> et.insert(10.0, n)
        >>> et
        <ElementTree {1} (10.0 to 11.0)>
        '''
        initialPosition = self.offset
        initialEndTime = self.endTime
        if elements is None:
            elements = offsetsOrElements
            offsets = None
        else:
            offsets = offsetsOrElements
            if not common.isListLike(offsets):
                offsets = [offsets]
        
        if (not common.isListLike(elements) and
                not isinstance(elements, (set, frozenset))
                ): # not a list. a single element or timespan
            elements = [elements]
        if offsets is None:
            offsets = [el.offset for el in elements]
                
        
        for i, el in enumerate(elements):
            self._insertCore(offsets[i], el)
        self._updateIndices(self.rootNode)
        self._updateEndTimes(self.rootNode)
        if (self.offset != initialPosition) or \
            (self.endTime != initialEndTime):
            self._updateParents(initialPosition)

    def _insertCore(self, offset, el):
        def key(x):
            try:
                return x.sortTuple()[2:] # cut off atEnd and offset
            except AttributeError:
                if hasattr(x, 'element'):
                    return x.element.sortTuple()[2:]
                elif isinstance(x, TimespanTree) and x.source is not None:
                    return x.source.sortTuple()[2:]
                else:
                    return x.endTime  # ElementTimespan with no Element!
<<<<<<< HEAD
        self.rootNode = self._insertNode(self.rootNode, offset)
        node = self._getNodeByOffset(self.rootNode, offset)
=======
                
        self.insertAtPosition(offset)
        node = self.getNodeByPosition(offset)
>>>>>>> cde9fbff
        node.payload.append(el)
        node.payload.sort(key=key)
        if isinstance(el, TimespanTree):
            el.parentTrees.add(self)

    def append(self, el):
        initialPosition = self.offset # will only change if is empty
        endTime = self.latestEndTime
        if endTime == INFINITY:
            endTime = 0
        self._insertCore(endTime, el)
        self._updateIndices(self.rootNode)
        self._updateEndTimes(self.rootNode)
        self._updateParents(initialPosition)

    ### PROPERTIES ###
    @property
    def offset(self):
        return self.lowestOffset

    @property
    def endTime(self):
        return self.latestEndTime

    @property
    def source(self):
        '''
        the original stream.
        '''
        return common.unwrapWeakref(self._source)
        
    @source.setter
    def source(self, expr):
        # uses weakrefs so that garbage collection on the stream cache is possible...
        self._source = common.wrapWeakref(expr)


    @property
    def lowestOffset(self):
        r'''
        Gets the earliest start offset in this offset-tree.

        >>> score = corpus.parse('bwv66.6')
        >>> tree = score.asTimespans()
        >>> tree.lowestOffset
        0.0
        '''
        def recurse(node):
            if node.leftChild is not None:
                return recurse(node.leftChild)
            return node.position
        if self.rootNode is not None:
            return recurse(self.rootNode)
        return NEGATIVE_INFINITY

    @property
    def earliestEndTime(self):
        r'''
        Gets the earliest stop offset in this offset-tree.

        >>> score = corpus.parse('bwv66.6')
        >>> tree = score.asTimespans()
        >>> tree.earliestEndTime
        0.5
        '''
        if self.rootNode is not None:
            return self.rootNode.endTimeLow
        return INFINITY

    @property
    def highestOffset(self):
        r'''
        Gets the latest start offset in this offset-tree.

        >>> score = corpus.parse('bwv66.6')
        >>> tree = score.asTimespans()
        >>> tree.highestOffset
        35.0
        '''
        def recurse(node):
            if node.rightChild is not None:
                return recurse(node.rightChild)
            return node.position
        if self.rootNode is not None:
            return recurse(self.rootNode)
        return NEGATIVE_INFINITY

    @property
    def latestEndTime(self):
        r'''
        Gets the latest stop offset in this offset-tree.

        >>> score = corpus.parse('bwv66.6')
        >>> tree = score.asTimespans()
        >>> tree.latestEndTime
        36.0
        '''
        if self.rootNode is not None:
            return self.rootNode.endTimeHigh
        return INFINITY


    @property
    def allOffsets(self):
        r'''
        Gets all unique offsets of all timespans in this offset-tree.

        >>> score = corpus.parse('bwv66.6')
        >>> tree = score.asTimespans()
        >>> for offset in tree.allOffsets[:10]:
        ...     offset
        ...
        0.0
        0.5
        1.0
        2.0
        3.0
        4.0
        5.0
        5.5
        6.0
        6.5
        '''
        def recurse(node):
            result = []
            if node is not None:
                if node.leftChild is not None:
                    result.extend(recurse(node.leftChild))
                result.append(node.position)
                if node.rightChild is not None:
                    result.extend(recurse(node.rightChild))
            return result
        return tuple(recurse(self.rootNode))

    @property
    def allTimePoints(self):
        r'''
        Gets all unique offsets (both starting and stopping) of all elements/timespans
        in this offset-tree.

        >>> score = corpus.parse('bwv66.6')
        >>> tree = score.asTimespans()
        >>> for offset in tree.allTimePoints[:10]:
        ...     offset
        ...
        0.0
        0.5
        1.0
        2.0
        3.0
        4.0
        5.0
        5.5
        6.0
        6.5
        '''
        def recurse(node):
            result = set()
            if node is not None:
                if node.leftChild is not None:
                    result.update(recurse(node.leftChild))
                result.add(node.position)
                result.add(node.endTimeLow)
                result.add(node.endTimeHigh)
                if node.rightChild is not None:
                    result.update(recurse(node.rightChild))
            return result
        return tuple(sorted(recurse(self.rootNode)))

    @property
    def allEndTimes(self):
        r'''
        Gets all unique stop offsets of all timespans in this offset-tree.

        >>> score = corpus.parse('bwv66.6')
        >>> tree = score.asTimespans()
        >>> for offset in tree.allEndTimes[:10]:
        ...     offset
        ...
        0.5
        1.0
        2.0
        4.0
        5.5
        6.0
        7.0
        8.0
        9.5
        10.5
        '''
        def recurse(node):
            result = set()
            if node is not None:
                if node.leftChild is not None:
                    result.update(recurse(node.leftChild))
                result.add(node.endTimeLow)
                result.add(node.endTimeHigh)
                if node.rightChild is not None:
                    result.update(recurse(node.rightChild))
            return result
        return tuple(sorted(recurse(self.rootNode)))


class TimespanTree(ElementTree):
    r'''
    A data structure for efficiently slicing a score for pitches.

    While you can construct an TimespanTree by hand, inserting timespans one at
    a time, the common use-case is to construct the offset-tree from an entire
    score at once:

    >>> bach = corpus.parse('bwv66.6')
    >>> tree = timespans.streamToTimespanTree(bach, flatten=True, 
    ...            classList=(note.Note, chord.Chord))
    >>> print(tree.getVerticalityAt(17.0))
    <Verticality 17.0 {F#3 C#4 A4}>

    All offsets are assumed to be relative to the score's origin if flatten is True

    Example: How many moments in Bach are consonant and how many are dissonant:

    >>> totalConsonances = 0
    >>> totalDissonances = 0
    >>> for v in tree.iterateVerticalities():
    ...     if v.toChord().isConsonant():
    ...        totalConsonances += 1
    ...     else:
    ...        totalDissonances += 1
    >>> (totalConsonances, totalDissonances)
    (34, 17)

    So 1/3 of the vertical moments in Bach are dissonant!  But is this an
    accurate perception? Let's sum up the total consonant duration vs.
    dissonant duration.

    Do it again pairwise to figure out the length (actually this won't include
    the last element)

    >>> totalConsonanceDuration = 0
    >>> totalDissonanceDuration = 0
    >>> iterator = tree.iterateVerticalitiesNwise(n=2)
    >>> for verticality1, verticality2 in iterator:
    ...     offset1 = verticality1.offset
    ...     offset2 = verticality2.offset
    ...     quarterLength = offset2 - offset1
    ...     if verticality1.toChord().isConsonant():
    ...        totalConsonanceDuration += quarterLength
    ...     else:
    ...        totalDissonanceDuration += quarterLength
    >>> (totalConsonanceDuration, totalDissonanceDuration)
    (25.5, 9.5)

    Remove neighbor tones from the Bach chorale.  (It's actually quite viscous
    in its pruning...)
 
    Here in Alto, measure 7, there's a neighbor tone E#.
 
    >>> bach.parts['Alto'].measure(7).show('text')
    {0.0} <music21.note.Note F#>
    {0.5} <music21.note.Note E#>
    {1.0} <music21.note.Note F#>
    {1.5} <music21.note.Note F#>
    {2.0} <music21.note.Note C#>
 
    We'll get rid of it and a lot of other neighbor tones.
 
    >>> for verticalities in tree.iterateVerticalitiesNwise(n=3):
    ...     horizontalities = tree.unwrapVerticalities(verticalities)
    ...     for unused_part, horizontality in horizontalities.items():
    ...         if horizontality.hasNeighborTone:
    ...             merged = horizontality[0].new(
    ...                endTime=horizontality[2].endTime,
    ...             ) # merged is a new ElementTimespan
    ...             tree.remove(horizontality[0])
    ...             tree.remove(horizontality[1])
    ...             tree.remove(horizontality[2])
    ...             tree.insert(merged)
     
     
    >>> newBach = timespans.timespansToPartwiseStream(
    ...     tree,
    ...     templateStream=bach,
    ...     )
    >>> newBach.parts[1].measure(7).show('text')
    {0.0} <music21.chord.Chord F#4>
    {1.5} <music21.chord.Chord F#3>
    {2.0} <music21.chord.Chord C#4>
 
    The second F# is an octave lower, so it wouldn't get merged even if
    adjacent notes were fused together (which they're not).
    
    
    TODO: newBach.parts['Alto'].measure(7).show('text') should work.
    KeyError: 'provided key (Alto) does not match any id or group'

    ..  note::

        TimespanTree is an implementation of an extended AVL tree. AVL
        trees are a type of binary tree, like Red-Black trees. AVL trees are
        very efficient at insertion when the objects being inserted are already
        sorted - which is usually the case with data extracted from a score.
        TimespanTree is an extended AVL tree because each node in the
        tree keeps track of not just the start offsets of ElementTimespans
        stored at that node, but also the earliest and latest stop offset of
        all ElementTimespans stores at both that node and all nodes which are
        children of that node. This lets us quickly located ElementTimespans
        which overlap offsets or which are contained within ranges of offsets.
        This also means that the contents of a TimespanTree are always
        sorted.

    OMIT_FROM_DOCS
    

    TODO: Doc examples for all functions, including privates.
    '''
    __slots__ = ()
    ### PUBLIC METHODS ###
    def __init__(self, elements=None, source=None):
        super(TimespanTree, self).__init__(elements, source)
    
    
    def findNextElementTimespanInSameStreamByClass(self, elementTimespan, classList=None):
        r'''
        Finds next element timespan in the same stream class as `elementTimespan`.
        
        Default classList is (stream.Part, )

        >>> score = corpus.parse('bwv66.6')
        >>> tree = score.asTimespans()
        >>> timespan = tree[0]
        >>> timespan
        <ElementTimespan (0.0 to 0.5) <music21.note.Note C#>>

        >>> timespan.part
        <music21.stream.Part Soprano>

        >>> timespan = tree.findNextElementTimespanInSameStreamByClass(timespan)
        >>> timespan
        <ElementTimespan (0.5 to 1.0) <music21.note.Note B>>

        >>> timespan.part
        <music21.stream.Part Soprano>

        >>> timespan = tree.findNextElementTimespanInSameStreamByClass(timespan)
        >>> timespan
        <ElementTimespan (1.0 to 2.0) <music21.note.Note A>>

        >>> timespan.part
        <music21.stream.Part Soprano>
        '''
        if not isinstance(elementTimespan, spans.ElementTimespan):
            message = 'ElementTimespan {!r}, must be an ElementTimespan'.format(
                elementTimespan)
            raise TimespanTreeException(message)
        verticality = self.getVerticalityAt(elementTimespan.offset)
        while verticality is not None:
            verticality = verticality.nextVerticality
            if verticality is None:
                return None
            for nextElementTimespan in verticality.startTimespans:
                if (nextElementTimespan.getParentageByClass(classList) is 
                        elementTimespan.getParentageByClass(classList)):
                    return nextElementTimespan

    def findPreviousElementTimespanInSameStreamByClass(self, elementTimespan, classList=None):
        r'''
        Finds next element timespan in the same Part/Measure, etc. (specify in classList) as 
        the `elementTimespan`.

        >>> score = corpus.parse('bwv66.6')
        >>> tree = score.asTimespans()
        >>> timespan = tree[-1]
        >>> timespan
        <ElementTimespan (35.0 to 36.0) <music21.note.Note F#>>

        >>> timespan.part
        <music21.stream.Part Bass>

        >>> timespan = tree.findPreviousElementTimespanInSameStreamByClass(timespan)
        >>> timespan
        <ElementTimespan (34.0 to 35.0) <music21.note.Note B>>

        >>> timespan.part
        <music21.stream.Part Bass>

        >>> timespan = tree.findPreviousElementTimespanInSameStreamByClass(timespan)
        >>> timespan
        <ElementTimespan (33.0 to 34.0) <music21.note.Note D>>

        >>> timespan.part
        <music21.stream.Part Bass>
        '''
        if not isinstance(elementTimespan, spans.ElementTimespan):
            message = 'ElementTimespan {!r}, must be an ElementTimespan'.format(
                elementTimespan)
            raise TimespanTreeException(message)
        verticality = self.getVerticalityAt(elementTimespan.offset)
        while verticality is not None:
            verticality = verticality.previousVerticality
            if verticality is None:
                return None
            for previousElementTimespan in verticality.startTimespans:
                if (previousElementTimespan.getParentageByClass(classList) is 
                        elementTimespan.getParentageByClass(classList)):
                    return previousElementTimespan

    def getVerticalityAt(self, offset):
        r'''
        Gets the verticality in this offset-tree which starts at `offset`.

        >>> bach = corpus.parse('bwv66.6')
        >>> tree = bach.asTimespans()
        >>> tree.getVerticalityAt(2.5)
        <Verticality 2.5 {G#3 B3 E4 B4}>

        Verticalities outside the range still return a Verticality, but it might be empty...

        >>> tree.getVerticalityAt(2000)
        <Verticality 2000 {}>
            
        Test that it still works if the tree is empty...
            
        >>> tree = bach.asTimespans(classList=(instrument.Tuba,))
        >>> tree
        <TimespanTree {0} (-inf to inf) <music21.stream.Score ...>>
        >>> tree.getVerticalityAt(5.0)
        <Verticality 5.0 {}>           

        Returns a verticality.Verticality object.
        '''
        from music21.timespans.verticality import Verticality
        startTimespans = self.elementsStartingAt(offset)
        stopTimespans = self.elementsStoppingAt(offset)
        overlapTimespans = self.elementsOverlappingOffset(offset)
        verticality = Verticality(
            overlapTimespans=overlapTimespans,
            startTimespans=startTimespans,
            offset=offset,
            stopTimespans=stopTimespans,
            timespanTree=self,
            )
        return verticality

    def getVerticalityAtOrBefore(self, offset):
        r'''
        Gets the verticality in this offset-tree which starts at `offset`.

        If the found verticality has no start timespans, the function returns
        the next previous verticality with start timespans.

        >>> score = corpus.parse('bwv66.6')
        >>> tree = score.asTimespans()
        >>> tree.getVerticalityAtOrBefore(0.125)
        <Verticality 0.0 {A3 E4 C#5}>

        >>> tree.getVerticalityAtOrBefore(0.)
        <Verticality 0.0 {A3 E4 C#5}>
        '''
        verticality = self.getVerticalityAt(offset)
        if not verticality.startTimespans:
            verticality = verticality.previousVerticality
        return verticality
    
    def iterateConsonanceBoundedVerticalities(self):
        r'''
        Iterates consonant-bounded verticality subsequences in this
        offset-tree.

        >>> score = corpus.parse('bwv66.6')
        >>> tree = score.asTimespans()
        >>> for subsequence in tree.iterateConsonanceBoundedVerticalities():
        ...     print('Subequence:')
        ...     for verticality in subsequence:
        ...         print('\t[{}] {}: {} [{}]'.format(
        ...             verticality.measureNumber,
        ...             verticality,
        ...             verticality.isConsonant,
        ...             verticality.beatStrength,
        ...             ))
        ...
        Subequence:
            [2] <Verticality 6.0 {E3 E4 G#4 B4}>: True [0.25]
            [2] <Verticality 6.5 {E3 D4 G#4 B4}>: False [0.125]
            [2] <Verticality 7.0 {A2 C#4 E4 A4}>: True [0.5]
        Subequence:
            [3] <Verticality 9.0 {F#3 C#4 F#4 A4}>: True [1.0]
            [3] <Verticality 9.5 {B2 D4 G#4 B4}>: False [0.125]
            [3] <Verticality 10.0 {C#3 C#4 E#4 G#4}>: True [0.25]
        Subequence:
            [3] <Verticality 10.0 {C#3 C#4 E#4 G#4}>: True [0.25]
            [3] <Verticality 10.5 {C#3 B3 E#4 G#4}>: False [0.125]
            [3] <Verticality 11.0 {F#2 A3 C#4 F#4}>: True [0.5]
        Subequence:
            [3] <Verticality 12.0 {F#3 C#4 F#4 A4}>: True [0.25]
            [4] <Verticality 13.0 {G#3 B3 F#4 B4}>: False [1.0]
            [4] <Verticality 13.5 {F#3 B3 F#4 B4}>: False [0.125]
            [4] <Verticality 14.0 {G#3 B3 E4 B4}>: True [0.25]
        Subequence:
            [4] <Verticality 14.0 {G#3 B3 E4 B4}>: True [0.25]
            [4] <Verticality 14.5 {A3 B3 E4 B4}>: False [0.125]
            [4] <Verticality 15.0 {B3 D#4 F#4}>: True [0.5]
        Subequence:
            [4] <Verticality 15.0 {B3 D#4 F#4}>: True [0.5]
            [4] <Verticality 15.5 {B2 A3 D#4 F#4}>: False [0.125]
            [4] <Verticality 16.0 {C#3 G#3 C#4 E4}>: True [0.25]
        Subequence:
            [5] <Verticality 17.5 {F#3 D4 F#4 A4}>: True [0.125]
            [5] <Verticality 18.0 {G#3 C#4 E4 B4}>: False [0.25]
            [5] <Verticality 18.5 {G#3 B3 E4 B4}>: True [0.125]
        Subequence:
            [6] <Verticality 24.0 {F#3 C#4 F#4 A4}>: True [0.25]
            [7] <Verticality 25.0 {B2 D4 F#4 G#4}>: False [1.0]
            [7] <Verticality 25.5 {C#3 C#4 E#4 G#4}>: True [0.125]
        Subequence:
            [7] <Verticality 25.5 {C#3 C#4 E#4 G#4}>: True [0.125]
            [7] <Verticality 26.0 {D3 C#4 F#4}>: False [0.25]
            [7] <Verticality 26.5 {D3 F#3 B3 F#4}>: True [0.125]
        Subequence:
            [8] <Verticality 29.0 {A#2 F#3 C#4 F#4}>: True [1.0]
            [8] <Verticality 29.5 {A#2 F#3 D4 F#4}>: False [0.125]
            [8] <Verticality 30.0 {A#2 C#4 E4 F#4}>: False [0.25]
            [8] <Verticality 31.0 {B2 C#4 E4 F#4}>: False [0.5]
            [8] <Verticality 32.0 {C#3 B3 D4 F#4}>: False [0.25]
            [8] <Verticality 32.5 {C#3 A#3 C#4 F#4}>: False [0.125]
            [9] <Verticality 33.0 {D3 B3 F#4}>: True [1.0]
        Subequence:
            [9] <Verticality 33.0 {D3 B3 F#4}>: True [1.0]
            [9] <Verticality 33.5 {D3 B3 C#4 F#4}>: False [0.125]
            [9] <Verticality 34.0 {B2 B3 D4 F#4}>: True [0.25]
        Subequence:
            [9] <Verticality 34.0 {B2 B3 D4 F#4}>: True [0.25]
            [9] <Verticality 34.5 {B2 B3 D4 E#4}>: False [0.125]
            [9] <Verticality 35.0 {F#3 A#3 C#4 F#4}>: True [0.5]
        '''
        iterator = self.iterateVerticalities()
        startingVerticality = next(iterator)
        while not startingVerticality.isConsonant:
            startingVerticality = next(iterator)
        verticalityBuffer = [startingVerticality]
        for verticality in iterator:
            verticalityBuffer.append(verticality)
            if verticality.isConsonant:
                if 2 < len(verticalityBuffer):
                    yield tuple(verticalityBuffer)
                verticalityBuffer = [verticality]

    def iterateVerticalities(
        self,
        reverse=False,
        ):
        r'''
        Iterates all vertical moments in this offset-tree.

        ..  note:: The offset-tree can be mutated while its verticalities are
            iterated over. Each verticality holds a reference back to the
            offset-tree and will ask for the start-offset after (or before) its
            own start offset in order to determine the next verticality to
            yield. If you mutate the tree by adding or deleting timespans, the
            next verticality will reflect those changes.

        >>> score = corpus.parse('bwv66.6')
        >>> tree = score.asTimespans()
        >>> iterator = tree.iterateVerticalities()
        >>> for _ in range(10):
        ...     next(iterator)
        ...
        <Verticality 0.0 {A3 E4 C#5}>
        <Verticality 0.5 {G#3 B3 E4 B4}>
        <Verticality 1.0 {F#3 C#4 F#4 A4}>
        <Verticality 2.0 {G#3 B3 E4 B4}>
        <Verticality 3.0 {A3 E4 C#5}>
        <Verticality 4.0 {G#3 B3 E4 E5}>
        <Verticality 5.0 {A3 E4 C#5}>
        <Verticality 5.5 {C#3 E4 A4 C#5}>
        <Verticality 6.0 {E3 E4 G#4 B4}>
        <Verticality 6.5 {E3 D4 G#4 B4}>

        Verticalities can also be iterated in reverse:

        >>> iterator = tree.iterateVerticalities(reverse=True)
        >>> for _ in range(10):
        ...     next(iterator)
        ...
        <Verticality 35.0 {F#3 A#3 C#4 F#4}>
        <Verticality 34.5 {B2 B3 D4 E#4}>
        <Verticality 34.0 {B2 B3 D4 F#4}>
        <Verticality 33.5 {D3 B3 C#4 F#4}>
        <Verticality 33.0 {D3 B3 F#4}>
        <Verticality 32.5 {C#3 A#3 C#4 F#4}>
        <Verticality 32.0 {C#3 B3 D4 F#4}>
        <Verticality 31.0 {B2 C#4 E4 F#4}>
        <Verticality 30.0 {A#2 C#4 E4 F#4}>
        <Verticality 29.5 {A#2 F#3 D4 F#4}>
        '''
        if reverse:
            offset = self.highestOffset
            verticality = self.getVerticalityAt(offset)
            yield verticality
            verticality = verticality.previousVerticality
            while verticality is not None:
                yield verticality
                verticality = verticality.previousVerticality
        else:
            offset = self.lowestOffset
            verticality = self.getVerticalityAt(offset)
            yield verticality
            verticality = verticality.nextVerticality
            while verticality is not None:
                yield verticality
                verticality = verticality.nextVerticality

    def iterateVerticalitiesNwise(
        self, n=3, reverse=False,):
        r'''
        Iterates verticalities in groups of length `n`.

        ..  note:: The offset-tree can be mutated while its verticalities are
            iterated over. Each verticality holds a reference back to the
            offset-tree and will ask for the start-offset after (or before) its
            own start offset in order to determine the next verticality to
            yield. If you mutate the tree by adding or deleting timespans, the
            next verticality will reflect those changes.

        >>> score = corpus.parse('bwv66.6')
        >>> tree = score.asTimespans()
        >>> iterator = tree.iterateVerticalitiesNwise(n=2)
        >>> for _ in range(4):
        ...     print(next(iterator))
        ...
        <VerticalitySequence: [
            <Verticality 0.0 {A3 E4 C#5}>,
            <Verticality 0.5 {G#3 B3 E4 B4}>
            ]>
        <VerticalitySequence: [
            <Verticality 0.5 {G#3 B3 E4 B4}>,
            <Verticality 1.0 {F#3 C#4 F#4 A4}>
            ]>
        <VerticalitySequence: [
            <Verticality 1.0 {F#3 C#4 F#4 A4}>,
            <Verticality 2.0 {G#3 B3 E4 B4}>
            ]>
        <VerticalitySequence: [
            <Verticality 2.0 {G#3 B3 E4 B4}>,
            <Verticality 3.0 {A3 E4 C#5}>
            ]>

        Grouped verticalities can also be iterated in reverse:

        >>> iterator = tree.iterateVerticalitiesNwise(n=2, reverse=True)
        >>> for _ in range(4):
        ...     print(next(iterator))
        ...
        <VerticalitySequence: [
            <Verticality 34.5 {B2 B3 D4 E#4}>,
            <Verticality 35.0 {F#3 A#3 C#4 F#4}>
            ]>
        <VerticalitySequence: [
            <Verticality 34.0 {B2 B3 D4 F#4}>,
            <Verticality 34.5 {B2 B3 D4 E#4}>
            ]>
        <VerticalitySequence: [
            <Verticality 33.5 {D3 B3 C#4 F#4}>,
            <Verticality 34.0 {B2 B3 D4 F#4}>
            ]>
        <VerticalitySequence: [
            <Verticality 33.0 {D3 B3 F#4}>,
            <Verticality 33.5 {D3 B3 C#4 F#4}>
            ]>
        '''
        from music21.timespans.verticality import VerticalitySequence 
        n = int(n)
        if (n<=0):
            message = "The number of verticalities in the group must be at "
            message += "least one. Got {}".format(n)
            raise TimespanException(message)
        if reverse:
            for v in self.iterateVerticalities(reverse=True):
                verticalities = [v]
                while len(verticalities) < n:
                    nextVerticality = verticalities[-1].nextVerticality
                    if nextVerticality is None:
                        break
                    verticalities.append(nextVerticality)
                if len(verticalities) == n:
                    yield VerticalitySequence(verticalities)
        else:
            for v in self.iterateVerticalities():
                verticalities = [v]
                while len(verticalities) < n:
                    previousVerticality = verticalities[-1].previousVerticality
                    if previousVerticality is None:
                        break
                    verticalities.append(previousVerticality)
                if len(verticalities) == n:
                    yield VerticalitySequence(reversed(verticalities))

    def splitAt(self, offsets):
        r'''
        Splits all timespans in this offset-tree at `offsets`, operating in
        place.

        >>> score = corpus.parse('bwv66.6')
        >>> tree = score.asTimespans()
        >>> tree.elementsStartingAt(0.1)
        ()

        >>> for elementTimespan in tree.elementsOverlappingOffset(0.1):
        ...     print("%r, %s" % (elementTimespan, elementTimespan.part.id))
        ...
        <ElementTimespan (0.0 to 0.5) <music21.note.Note C#>>, Soprano
        <ElementTimespan (0.0 to 0.5) <music21.note.Note A>>, Tenor
        <ElementTimespan (0.0 to 0.5) <music21.note.Note A>>, Bass
        <ElementTimespan (0.0 to 1.0) <music21.note.Note E>>, Alto

        >>> tree.splitAt(0.1)
        >>> for elementTimespan in tree.elementsStartingAt(0.1):
        ...     print("%r, %s" % (elementTimespan, elementTimespan.part.id))
        ...
        <ElementTimespan (0.1 to 0.5) <music21.note.Note C#>>, Soprano
        <ElementTimespan (0.1 to 1.0) <music21.note.Note E>>, Alto
        <ElementTimespan (0.1 to 0.5) <music21.note.Note A>>, Tenor
        <ElementTimespan (0.1 to 0.5) <music21.note.Note A>>, Bass

        >>> tree.elementsOverlappingOffset(0.1)
        ()
        '''
        if not isinstance(offsets, collections.Iterable):
            offsets = [offsets]
        for offset in offsets:
            overlaps = self.elementsOverlappingOffset(offset)
            if not overlaps:
                continue
            for overlap in overlaps:
                self.remove(overlap)
                shards = overlap.splitAt(offset)
                self.insert(shards)

    def toPartwiseTimespanTrees(self):
        partwiseTimespanTrees = {}
        for part in self.allParts:
            partwiseTimespanTrees[part] = TimespanTree()
        for elementTimespan in self:
            partwiseTimespanTree = partwiseTimespanTrees[
                elementTimespan.part]
            partwiseTimespanTree.insert(elementTimespan)
        return partwiseTimespanTrees

    @staticmethod
    def unwrapVerticalities(verticalities):
        r'''
        Unwraps a sequence of `Verticality` objects into a dictionary of
        `Part`:`Horizontality` key/value pairs.

        >>> score = corpus.parse('bwv66.6')
        >>> tree = score.asTimespans()
        >>> iterator = tree.iterateVerticalitiesNwise()
        >>> verticalities = next(iterator)
        >>> unwrapped = tree.unwrapVerticalities(verticalities)
        >>> for part in sorted(unwrapped,
        ...     key=lambda x: x.getInstrument().partName,
        ...     ):
        ...     print(part)
        ...     horizontality = unwrapped[part]
        ...     for timespan in horizontality:
        ...         print('\t%r' % timespan)
        ...
        <music21.stream.Part Alto>
            <ElementTimespan (0.0 to 1.0) <music21.note.Note E>>
            <ElementTimespan (1.0 to 2.0) <music21.note.Note F#>>
        <music21.stream.Part Bass>
            <ElementTimespan (0.0 to 0.5) <music21.note.Note A>>
            <ElementTimespan (0.5 to 1.0) <music21.note.Note G#>>
            <ElementTimespan (1.0 to 2.0) <music21.note.Note F#>>
        <music21.stream.Part Soprano>
            <ElementTimespan (0.0 to 0.5) <music21.note.Note C#>>
            <ElementTimespan (0.5 to 1.0) <music21.note.Note B>>
            <ElementTimespan (1.0 to 2.0) <music21.note.Note A>>
        <music21.stream.Part Tenor>
            <ElementTimespan (0.0 to 0.5) <music21.note.Note A>>
            <ElementTimespan (0.5 to 1.0) <music21.note.Note B>>
            <ElementTimespan (1.0 to 2.0) <music21.note.Note C#>>
        '''
        from music21.timespans.verticality import VerticalitySequence 
        sequence = VerticalitySequence(verticalities)
        unwrapped = sequence.unwrap()
        return unwrapped

    ### PUBLIC PROPERTIES ###


    @property
    def allParts(self):
        parts = set()
        for timespan in self:
            parts.add(timespan.part)
        parts = sorted(parts, key=lambda x: x.getInstrument().partId)
        return parts



    @property
    def maximumOverlap(self):
        '''
        The maximum number of timespans overlapping at any given moment in this
        timespan collection.

        >>> score = corpus.parse('bwv66.6')
        >>> tree = score.asTimespans()
        >>> tree.maximumOverlap
        4

        Returns None if there is no verticality here.
        '''
        overlap = None
        for v in self.iterateVerticalities():
            degreeOfOverlap = len(v.startTimespans) + len(v.overlapTimespans)
            if overlap is None:
                overlap = degreeOfOverlap
            elif overlap < degreeOfOverlap:
                overlap = degreeOfOverlap
        return overlap

    @property
    def minimumOverlap(self):
        '''
        The minimum number of timespans overlapping at any given moment in this
        timespan collection.

        In a tree created from a monophonic stream, the minimumOverlap will
        probably be either zero or one.

        >>> score = corpus.parse('bwv66.6')
        >>> tree = timespans.streamToTimespanTree(
        ...     score, flatten=False, classList=(note.Note, chord.Chord))
        >>> tree[0].minimumOverlap
        1
        
        Returns None if there is no verticality here.
        '''
        overlap = None
        for v in self.iterateVerticalities():
            degreeOfOverlap = len(v.startTimespans) + len(v.overlapTimespans)
            if overlap is None:
                overlap = degreeOfOverlap
            elif degreeOfOverlap < overlap:
                overlap = degreeOfOverlap
        return overlap


    @property
    def element(self):
        '''
        defined so a TimespanTree can be used like an ElementTimespan
        
        TODO: Look at subclassing or at least deriving from a common base...
        '''
        return common.unwrapWeakref(self._source)
        
    @element.setter
    def element(self, expr):
        # uses weakrefs so that garbage collection on the stream cache is possible...
        self._source = common.wrapWeakref(expr)





#------------------------------------------------------------------------------

class TimespanTreeException(exceptions21.TimespanException):
    pass


#------------------------------------------------------------------------------


class Test(unittest.TestCase):

    def runTest(self):
        pass
    
#     def testBachDoctest(self):
#         from music21 import corpus, note, chord, timespans
#         bach = corpus.parse('bwv66.6')
#         tree = timespans.streamToTimespanTree(bach, flatten=True, 
#                                               classList=(note.Note, chord.Chord))
#         for verticalities in tree.iterateVerticalitiesNwise(n=3):
#             print(verticalities)
#             if verticalities[-1].offset == 25:
#                 pass
#             horizontalities = tree.unwrapVerticalities(verticalities)
#             for unused_part, horizontality in horizontalities.items():
#                 if horizontality.hasNeighborTone:
#                     merged = horizontality[0].new(endTime=horizontality[2].endTime,)
#                     #tree.remove(horizontality[0])
#                     #tree.remove(horizontality[1])
#                     #tree.remove(horizontality[2])
#                     #tree.insert(merged)
#      
#     
#         newBach = timespans.timespansToPartwiseStream(tree, templateStream=bach,)
#         newBach.parts[1].measure(7).show('text')
# #     {0.0} <music21.chord.Chord F#4>
# #     {1.5} <music21.chord.Chord F#3>
# #     {2.0} <music21.chord.Chord C#4>
# #         
    def testTimespanTree(self):
        from music21.timespans.spans import Timespan
        for attempt in range(100):
            starts = list(range(20))
            stops = list(range(20))
            random.shuffle(starts)
            random.shuffle(stops)
            tss = []
            for start, stop in zip(starts, stops):
                if start <= stop:
                    tss.append(Timespan(start, stop))
                else:
                    tss.append(Timespan(stop, start))
            tree = TimespanTree()

            for i, timespan in enumerate(tss):
                tree.insert(timespan)
                currentTimespansInList = list(sorted(tss[:i + 1],
                    key=lambda x: (x.offset, x.endTime)))
                currentTimespansInTree = [x for x in tree]
                currentPosition = min(
                    x.offset for x in currentTimespansInList)
                currentEndTime = max(
                    x.endTime for x in currentTimespansInList)
                
                self.assertEqual(currentTimespansInTree, 
                                 currentTimespansInList, 
                                 (attempt, currentTimespansInTree, currentTimespansInList))
                self.assertEqual(tree.rootNode.endTimeLow, 
                                 min(x.endTime for x in currentTimespansInList))
                self.assertEqual(tree.rootNode.endTimeHigh,
                                 max(x.endTime for x in currentTimespansInList))
                self.assertEqual(tree.offset, currentPosition)
                self.assertEqual(tree.endTime, currentEndTime)
                for i in range(len(currentTimespansInTree)):
                    self.assertEqual(currentTimespansInList[i], currentTimespansInTree[i])

            random.shuffle(tss)
            while tss:
                timespan = tss.pop()
                currentTimespansInList = sorted(tss,
                    key=lambda x: (x.offset, x.endTime))
                tree.remove(timespan)
                currentTimespansInTree = [x for x in tree]
                self.assertEqual(currentTimespansInTree, 
                                 currentTimespansInList, 
                                 (attempt, currentTimespansInTree, currentTimespansInList))
                if tree.rootNode is not None:
                    currentPosition = min(
                        x.offset for x in currentTimespansInList)
                    currentEndTime = max(
                        x.endTime for x in currentTimespansInList)
                    self.assertEqual(tree.rootNode.endTimeLow, 
                                     min(x.endTime for x in currentTimespansInList))
                    self.assertEqual(tree.rootNode.endTimeHigh,
                                     max(x.endTime for x in currentTimespansInList))
                    self.assertEqual(tree.offset, currentPosition)
                    self.assertEqual(tree.endTime, currentEndTime)

                    for i in range(len(currentTimespansInTree)):
                        self.assertEqual(currentTimespansInList[i], currentTimespansInTree[i])
                        

#     def testBachDoctest(self):
#         from music21 import corpus, note, chord, timespans
#         bach = corpus.parse('bwv66.6')
#         tree = timespans.streamToTimespanTree(bach, flatten=True, 
#                                               classList=(note.Note, chord.Chord))
#         print(tree)
#         for verticalities in tree.iterateVerticalitiesNwise(n=3):
#             if verticalities[-1].offset == 25:
#                 pass
#             horizontalities = tree.unwrapVerticalities(verticalities)
#             for unused_part, horizontality in horizontalities.items():
#                 if horizontality.hasNeighborTone:
#                     merged = horizontality[0].new(endTime=horizontality[2].endTime,)
#                     tree.remove(horizontality[0])
#                     tree.remove(horizontality[1])
#                     tree.remove(horizontality[2])
#                     tree.insert(merged)
#      
#     
#         newBach = timespans.timespansToPartwiseStream(tree, templateStream=bach,)
#         newBach.show()
#         newBach.parts[1].measure(7).show('text')
# #     {0.0} <music21.chord.Chord F#4>
# #     {1.5} <music21.chord.Chord F#3>
# #     {2.0} <music21.chord.Chord C#4>

#------------------------------------------------------------------------------


_DOC_ORDER = (
    ElementTree,
    TimespanTree,
    )


#------------------------------------------------------------------------------


if __name__ == "__main__":
    import music21
    music21.mainTest(Test)<|MERGE_RESOLUTION|>--- conflicted
+++ resolved
@@ -24,7 +24,7 @@
 from music21 import common
 from music21 import exceptions21
 
-from music21.timespans import spans 
+from music21.timespans import spans, core
 from music21.timespans import node as nodeModule
 
 from music21.exceptions21 import TimespanException
@@ -34,313 +34,9 @@
 INFINITY = float('inf')
 NEGATIVE_INFINITY = float('-inf')
 
-class AVLTree(object):
-    r'''
-    Data structure for working with timespans.node.AVLNode objects.
-    
-    To be subclassed in order to do anything useful with music21 objects.
-    '''
-    __slots__ = (
-        '__weakref__',
-        'rootNode',
-        )
-    nodeClass = nodeModule.AVLNode
-    
-    def __init__(
-        self,
-        ):
-        self.rootNode = None
-
-    def __iter__(self):
-        r'''
-        Iterates through all the nodes in the offset tree.
-
-        >>> tsList = [(0,2), (0,9), (1,1), (2,3), (3,4), (4,9), (5,6), (5,8), (6,8), (7,7)]
-        >>> tss = [timespans.Timespan(x, y) for x, y in tsList]
-        >>> tree = timespans.trees.TimespanTree()
-        >>> tree.insert(tss)
-
-        >>> for x in tree:
-        ...     x
-        ...
-        <Timespan 0 2>
-        <Timespan 0 9>
-        <Timespan 1 1>
-        <Timespan 2 3>
-        <Timespan 3 4>
-        <Timespan 4 9>
-        <Timespan 5 6>
-        <Timespan 5 8>
-        <Timespan 6 8>
-        <Timespan 7 7>
-        '''
-        def recurse(node):
-            if node is not None:
-                if node.leftChild is not None:
-                    for n in recurse(node.leftChild):
-                        yield n
-                yield node
-                if node.rightChild is not None:
-                    for n in recurse(node.rightChild):
-                        yield n
-        return recurse(self.rootNode)
-
-    def _insertNode(self, node, offset):
-        r'''
-        Inserts a node at `offset` in the subtree rooted on `node`.
-
-        Used internally by TimespanTree.
-
-        Returns a node which should be set to the new rootNode
-        '''
-        if node is None:
-            return self.nodeClass(offset)
-        if offset < node.offset:
-            node.leftChild = self._insertNode(node.leftChild, offset)
-        elif node.offset < offset:
-            node.rightChild = self._insertNode(node.rightChild, offset)
-        return self._rebalance(node)
-
-
-    def debug(self):
-        r'''
-        Gets string representation of the timespan collection.
-
-        Useful only for debugging its internal node structure.
-
-        >>> tsList = [(0,2), (0,9), (1,1), (2,3), (3,4), (4,9), (5,6), (5,8), (6,8), (7,7)]
-        >>> tss = [timespans.Timespan(x, y) for x, y in tsList]
-        >>> tree = timespans.trees.TimespanTree()
-        >>> tree.insert(tss)
-
-        >>> print(tree.debug())
-        <Node: Start:3 Indices:(0:4:5:10) Length:{1}>
-            L: <Node: Start:1 Indices:(0:2:3:4) Length:{1}>
-                L: <Node: Start:0 Indices:(0:0:2:2) Length:{2}>
-                R: <Node: Start:2 Indices:(3:3:4:4) Length:{1}>
-            R: <Node: Start:5 Indices:(5:6:8:10) Length:{2}>
-                L: <Node: Start:4 Indices:(5:5:6:6) Length:{1}>
-                R: <Node: Start:6 Indices:(8:8:9:10) Length:{1}>
-                    R: <Node: Start:7 Indices:(9:9:10:10) Length:{1}>
-        '''
-        if self.rootNode is not None:
-            return self.rootNode.debug()
-        return ''
-
-    def _rebalance(self, node):
-        r'''
-        Rebalances the subtree rooted on`node`.
-
-        Returns the original node.
-        '''
-        if node is not None:
-            if node.balance > 1:
-                if 0 <= node.rightChild.balance:
-                    node = self._rotateRightRight(node)
-                else:
-                    node = self._rotateRightLeft(node)
-            elif node.balance < -1:
-                if node.leftChild.balance <= 0:
-                    node = self._rotateLeftLeft(node)
-                else:
-                    node = self._rotateLeftRight(node)
-            if node.balance < -1 or node.balance > 1:
-                raise TimespanException('Somehow Nodes are still not balanced. node.balance %r must be between -1 and 1')
-        return node
-    
-    def _rotateLeftLeft(self, node):
-        r'''
-        Rotates a node left twice.
-
-        Used internally by TimespanTree during tree rebalancing.
-
-        Returns a node.
-        '''
-        nextNode = node.leftChild
-        node.leftChild = nextNode.rightChild
-        nextNode.rightChild = node
-        return nextNode
-
-    def _rotateLeftRight(self, node):
-        r'''
-        Rotates a node right twice.
-
-        Used internally by TimespanTree during tree rebalancing.
-
-        Returns a node.
-        '''
-        node.leftChild = self._rotateRightRight(node.leftChild)
-        nextNode = self._rotateLeftLeft(node)
-        return nextNode
-
-    def _rotateRightLeft(self, node):
-        r'''
-        Rotates a node right, then left.
-
-        Used internally by TimespanTree during tree rebalancing.
-
-        Returns a node.
-        '''
-        node.rightChild = self._rotateLeftLeft(node.rightChild)
-        nextNode = self._rotateRightRight(node)
-        return nextNode
-
-    def _rotateRightRight(self, node):
-        r'''
-        Rotates a node left, then right.
-
-        Used internally by TimespanTree during tree rebalancing.
-
-        Returns a node.
-        '''
-        nextNode = node.rightChild
-        node.rightChild = nextNode.leftChild
-        nextNode.leftChild = node
-        return nextNode
-
-    def _getNodeByOffset(self, node, offset):
-        r'''
-        Searches for a node whose offset is `offset` in the subtree
-        rooted on `node`.
-
-        Used internally by TimespanTree.
-
-        Returns a Node object or None
-        '''
-        if node is not None:
-            if node.offset == offset:
-                return node
-            elif node.leftChild and offset < node.offset:
-                return self._getNodeByOffset(node.leftChild, offset)
-            elif node.rightChild and node.offset < offset:
-                return self._getNodeByOffset(node.rightChild, offset)
-        return None
-
-    def _getNodeAfter(self, offset):
-        r'''
-        Gets the first node after `offset`.
-
-        >>> score = corpus.parse('bwv66.6')
-        >>> tree = score.asTimespans()
-        >>> n1 = tree._getNodeAfter(0.5)
-        >>> n1
-        <Node: Start:1.0 Indices:(7:7:11:11) Length:{4}>
-        >>> n2 = tree._getNodeAfter(0.6)
-        >>> n2 is n1
-        True
-        '''
-        def recurse(node, offset):
-            if node is None:
-                return None
-            result = None
-            if node.offset <= offset and node.rightChild:
-                result = recurse(node.rightChild, offset)
-            elif offset < node.offset:
-                result = recurse(node.leftChild, offset) or node
-            return result
-        result = recurse(self.rootNode, offset)
-        if result is None:
-            return None
-        return result
-    
-    def getOffsetAfter(self, offset):
-        r'''
-        Gets start offset after `offset`.
-
-        >>> score = corpus.parse('bwv66.6')
-        >>> tree = score.asTimespans()
-        >>> tree.getOffsetAfter(0.5)
-        1.0
-
-        Returns None if no succeeding offset exists.
-
-        >>> tree.getOffsetAfter(35) is None
-        True
-
-        Generally speaking, negative offsets will usually return 0.0
-
-        >>> tree.getOffsetAfter(-999)
-        0.0
-        '''
-        node = self._getNodeAfter(offset)
-        if node:            
-            return node.offset
-        else:
-            return None
-
-    def _getNodeBefore(self, offset):
-        '''
-        Finds the node immediately before offset.
-        
-        >>> score = corpus.parse('bwv66.6')
-        >>> tree = score.asTimespans()
-        >>> tree._getNodeBefore(100)  # last node in piece
-        <Node: Start:35.0 Indices:(161:161:165:165) Length:{4}>
-        '''
-        
-        def recurse(node, offset):
-            if node is None:
-                return None
-            result = None
-            if node.offset < offset:
-                result = recurse(node.rightChild, offset) or node
-            elif offset <= node.offset and node.leftChild:
-                result = recurse(node.leftChild, offset)
-            return result
-        result = recurse(self.rootNode, offset)
-        if result is None:
-            return None
-        return result
-    
-    def getOffsetBefore(self, offset):
-        r'''
-        Gets the start offset immediately preceding `offset` in this
-        offset-tree.
-
-        >>> score = corpus.parse('bwv66.6')
-        >>> tree = score.asTimespans()
-        >>> tree.getOffsetBefore(100)
-        35.0
-
-        Return None if no preceding offset exists.
-
-        >>> tree.getOffsetBefore(0) is None
-        True
-        '''
-        node = self._getNodeBefore(offset)
-        if node is None:
-            return None
-        return node.offset
-
-    def _remove(self, node, offset):
-        r'''
-        Removes a node at `offset` in the subtree rooted on `node`.
-
-        Used internally by TimespanTree.
-
-        Returns a node which represents the new rootNote.
-        '''
-        if node is not None:
-            if node.offset == offset:
-                ### got the right node!
-                if node.leftChild and node.rightChild:
-                    nextNode = node.rightChild
-                    while nextNode.leftChild: # farthest left child of the right child.
-                        nextNode = nextNode.leftChild
-                    node.offset = nextNode.offset
-                    node.payload = nextNode.payload
-                    node.rightChild = self._remove(node.rightChild, nextNode.offset)
-                else:
-                    node = node.leftChild or node.rightChild
-            elif node.offset > offset:
-                node.leftChild = self._remove(node.leftChild, offset)
-            elif node.offset < offset:
-                node.rightChild = self._remove(node.rightChild, offset)
-        return self._rebalance(node)
-
 #-------------------------------#
 
-class ElementTree(AVLTree):
+class ElementTree(core.AVLTree):
     r'''
     A data structure for efficiently storing a score: flat or recursed or normal.
     
@@ -713,11 +409,7 @@
         else:
             offset = element.offset
 
-<<<<<<< HEAD
-        node = self._getNodeByOffset(self.rootNode, offset)
-=======
         node = self.getNodeByPosition(offset)
->>>>>>> cde9fbff
         if node is None:
             return
         if element in node.payload:
@@ -760,11 +452,7 @@
         <ElementTimespan (0.5 to 1.0) <music21.note.Note G#>>
         '''
         results = []
-<<<<<<< HEAD
-        node = self._getNodeByOffset(self.rootNode, offset)
-=======
         node = self.getNodeByPosition(offset)
->>>>>>> cde9fbff
         if node is not None:
             results.extend(node.payload)
         return tuple(results)
@@ -860,11 +548,7 @@
         '''
         if offset is None:
             offset = element.offset
-<<<<<<< HEAD
-        node = self._getNodeByOffset(self.rootNode, offset)
-=======
         node = self.getNodeByPosition(offset)
->>>>>>> cde9fbff
         if node is None or element not in node.payload:
             raise ValueError('{} not in Tree at offset {}.'.format(element, offset))
         index = node.payload.index(element) + node.nodeStartIndex
@@ -944,14 +628,9 @@
                     return x.source.sortTuple()[2:]
                 else:
                     return x.endTime  # ElementTimespan with no Element!
-<<<<<<< HEAD
-        self.rootNode = self._insertNode(self.rootNode, offset)
-        node = self._getNodeByOffset(self.rootNode, offset)
-=======
                 
         self.insertAtPosition(offset)
         node = self.getNodeByPosition(offset)
->>>>>>> cde9fbff
         node.payload.append(el)
         node.payload.sort(key=key)
         if isinstance(el, TimespanTree):
